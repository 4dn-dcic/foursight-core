--- conflicted
+++ resolved
@@ -1,5 +1,4 @@
 [[package]]
-<<<<<<< HEAD
 name = "ansicon"
 version = "1.89.0"
 description = "Python wrapper for loading Jason Hood's ANSICON"
@@ -11,81 +10,51 @@
 name = "atomicwrites"
 version = "1.4.0"
 description = "Atomic file writes."
-=======
->>>>>>> 0880bbdd
-category = "dev"
-description = "Python wrapper for loading Jason Hood's ANSICON"
-marker = "platform_system == \"Windows\""
-name = "ansicon"
-optional = false
-python-versions = "*"
-version = "1.89.0"
-
-[[package]]
-category = "dev"
-description = "Atomic file writes."
-name = "atomicwrites"
+category = "dev"
 optional = false
 python-versions = ">=2.7, !=3.0.*, !=3.1.*, !=3.2.*, !=3.3.*"
-version = "1.4.0"
-
-[[package]]
-<<<<<<< HEAD
+
+[[package]]
 name = "attrs"
 version = "20.3.0"
 description = "Classes Without Boilerplate"
-=======
->>>>>>> 0880bbdd
-category = "dev"
-description = "Classes Without Boilerplate"
-name = "attrs"
+category = "dev"
 optional = false
 python-versions = ">=2.7, !=3.0.*, !=3.1.*, !=3.2.*, !=3.3.*"
-version = "20.3.0"
-
-[package.extras]
-<<<<<<< HEAD
+
+[package.extras]
 dev = ["coverage[toml] (>=5.0.2)", "hypothesis", "pympler", "pytest (>=4.3.0)", "six", "zope.interface", "furo", "sphinx", "pre-commit"]
 docs = ["furo", "sphinx", "zope.interface"]
 tests = ["coverage[toml] (>=5.0.2)", "hypothesis", "pympler", "pytest (>=4.3.0)", "six", "zope.interface"]
 tests_no_zope = ["coverage[toml] (>=5.0.2)", "hypothesis", "pympler", "pytest (>=4.3.0)", "six"]
-=======
-dev = ["coverage (>=5.0.2)", "hypothesis", "pympler", "pytest (>=4.3.0)", "six", "zope.interface", "furo", "sphinx", "pre-commit"]
-docs = ["furo", "sphinx", "zope.interface"]
-tests = ["coverage (>=5.0.2)", "hypothesis", "pympler", "pytest (>=4.3.0)", "six", "zope.interface"]
-tests_no_zope = ["coverage (>=5.0.2)", "hypothesis", "pympler", "pytest (>=4.3.0)", "six"]
->>>>>>> 0880bbdd
-
-[[package]]
-category = "main"
+
+[[package]]
+name = "aws-requests-auth"
+version = "0.4.3"
 description = "AWS signature version 4 signing process for the python requests module"
-name = "aws-requests-auth"
-optional = false
-python-versions = "*"
-version = "0.4.3"
+category = "main"
+optional = false
+python-versions = "*"
 
 [package.dependencies]
 requests = ">=0.14.0"
 
 [[package]]
-category = "main"
+name = "beautifulsoup4"
+version = "4.9.3"
 description = "Screen-scraping library"
-name = "beautifulsoup4"
-optional = false
-python-versions = "*"
-version = "4.9.3"
-
-[package.dependencies]
-[package.dependencies.soupsieve]
-python = ">=3.0"
-version = ">1.2"
+category = "main"
+optional = false
+python-versions = "*"
+
+[package.dependencies]
+soupsieve = {version = ">1.2", markers = "python_version >= \"3.0\""}
 
 [package.extras]
 html5lib = ["html5lib"]
 lxml = ["lxml"]
 
 [[package]]
-<<<<<<< HEAD
 name = "blessed"
 version = "1.17.6"
 description = "Easy, practical library for making terminal apps, by providing an elegant, well-documented interface to Colors, Keyboard input, and screen Positioning capabilities."
@@ -100,57 +69,24 @@
 
 [[package]]
 name = "boto3"
-version = "1.17.79"
+version = "1.18.2"
 description = "The AWS SDK for Python"
 category = "main"
 optional = false
-python-versions = ">= 2.7, !=3.0.*, !=3.1.*, !=3.2.*, !=3.3.*, !=3.4.*, !=3.5.*"
-
-[package.dependencies]
-botocore = ">=1.20.79,<1.21.0"
-=======
-category = "dev"
-description = "Easy, practical library for making terminal apps, by providing an elegant, well-documented interface to Colors, Keyboard input, and screen Positioning capabilities."
-name = "blessed"
-optional = false
-python-versions = "*"
-version = "1.17.6"
-
-[package.dependencies]
-jinxed = ">=0.5.4"
-six = ">=1.9.0"
-wcwidth = ">=0.1.4"
-
-[[package]]
-category = "main"
-description = "The AWS SDK for Python"
-name = "boto3"
-optional = false
-python-versions = ">= 2.7, !=3.0.*, !=3.1.*, !=3.2.*, !=3.3.*, !=3.4.*, !=3.5.*"
-version = "1.17.95"
-
-[package.dependencies]
-botocore = ">=1.20.95,<1.21.0"
->>>>>>> 0880bbdd
+python-versions = ">= 3.6"
+
+[package.dependencies]
+botocore = ">=1.21.2,<1.22.0"
 jmespath = ">=0.7.1,<1.0.0"
-s3transfer = ">=0.4.0,<0.5.0"
-
-[[package]]
-<<<<<<< HEAD
+s3transfer = ">=0.5.0,<0.6.0"
+
+[[package]]
 name = "botocore"
-version = "1.20.79"
+version = "1.21.2"
 description = "Low-level, data-driven core of boto 3."
-=======
->>>>>>> 0880bbdd
-category = "main"
-description = "Low-level, data-driven core of boto 3."
-name = "botocore"
-optional = false
-python-versions = ">= 2.7, !=3.0.*, !=3.1.*, !=3.2.*, !=3.3.*, !=3.4.*, !=3.5.*"
-<<<<<<< HEAD
-=======
-version = "1.20.95"
->>>>>>> 0880bbdd
+category = "main"
+optional = false
+python-versions = ">= 3.6"
 
 [package.dependencies]
 jmespath = ">=0.7.1,<1.0.0"
@@ -158,46 +94,31 @@
 urllib3 = ">=1.25.4,<1.27"
 
 [package.extras]
-<<<<<<< HEAD
-crt = ["awscrt (==0.11.15)"]
+crt = ["awscrt (==0.11.24)"]
 
 [[package]]
 name = "cachetools"
 version = "4.2.2"
 description = "Extensible memoizing collections and decorators"
-=======
-crt = ["awscrt (0.11.15)"]
-
-[[package]]
->>>>>>> 0880bbdd
-category = "main"
-description = "Extensible memoizing collections and decorators"
-name = "cachetools"
+category = "main"
 optional = false
 python-versions = "~=3.5"
-version = "4.2.2"
-
-[[package]]
-category = "main"
+
+[[package]]
+name = "certifi"
+version = "2021.5.30"
 description = "Python package for providing Mozilla's CA Bundle."
-name = "certifi"
-optional = false
-python-versions = "*"
-version = "2021.5.30"
-
-[[package]]
-<<<<<<< HEAD
+category = "main"
+optional = false
+python-versions = "*"
+
+[[package]]
 name = "chalice"
-version = "1.23.0"
+version = "1.24.0"
 description = "Microframework"
-=======
->>>>>>> 0880bbdd
-category = "dev"
-description = "Microframework"
-name = "chalice"
-optional = false
-python-versions = "*"
-version = "1.23.0"
+category = "dev"
+optional = false
+python-versions = "*"
 
 [package.dependencies]
 attrs = ">=19.3.0,<20.4.0"
@@ -206,90 +127,59 @@
 inquirer = ">=2.7.0,<3.0.0"
 jmespath = ">=0.9.3,<1.0.0"
 mypy-extensions = "0.4.3"
-pip = ">=9,<21.2"
 pyyaml = ">=5.3.1,<6.0.0"
-setuptools = "*"
 six = ">=1.10.0,<2.0.0"
-wheel = "*"
-
-[package.dependencies.typing]
-python = "<3.7"
-version = "3.6.4"
+typing = {version = "3.6.4", markers = "python_version < \"3.7\""}
 
 [package.extras]
 cdk = ["aws-cdk.aws-iam (>=1.85.0,<2.0)", "aws-cdk.aws-s3-assets (>=1.85.0,<2.0)", "aws-cdk.cloudformation-include (>=1.85.0,<2.0)", "aws-cdk.core (>=1.85.0,<2.0)"]
-<<<<<<< HEAD
 event-file-poller = ["watchdog (==0.9.0)"]
 
 [[package]]
-name = "chardet"
-version = "4.0.0"
-description = "Universal encoding detector for Python 2 and 3"
-=======
-event-file-poller = ["watchdog (0.9.0)"]
-
-[[package]]
->>>>>>> 0880bbdd
-category = "main"
-description = "Universal encoding detector for Python 2 and 3"
-name = "chardet"
+name = "charset-normalizer"
+version = "2.0.3"
+description = "The Real First Universal Charset Detector. Open, modern and actively maintained alternative to Chardet."
+category = "main"
+optional = false
+python-versions = ">=3.5.0"
+
+[package.extras]
+unicode_backport = ["unicodedata2"]
+
+[[package]]
+name = "click"
+version = "7.1.2"
+description = "Composable command line interface toolkit"
+category = "main"
 optional = false
 python-versions = ">=2.7, !=3.0.*, !=3.1.*, !=3.2.*, !=3.3.*, !=3.4.*"
-<<<<<<< HEAD
-=======
-version = "4.0.0"
->>>>>>> 0880bbdd
-
-[[package]]
-category = "main"
-description = "Composable command line interface toolkit"
-name = "click"
+
+[[package]]
+name = "colorama"
+version = "0.4.4"
+description = "Cross-platform colored terminal text."
+category = "dev"
 optional = false
 python-versions = ">=2.7, !=3.0.*, !=3.1.*, !=3.2.*, !=3.3.*, !=3.4.*"
-version = "7.1.2"
-
-[[package]]
-category = "dev"
-description = "Cross-platform colored terminal text."
-marker = "sys_platform == \"win32\""
-name = "colorama"
-optional = false
-python-versions = ">=2.7, !=3.0.*, !=3.1.*, !=3.2.*, !=3.3.*, !=3.4.*"
-version = "0.4.4"
-
-[[package]]
-<<<<<<< HEAD
+
+[[package]]
 name = "coverage"
 version = "5.5"
 description = "Code coverage measurement for Python"
-=======
->>>>>>> 0880bbdd
-category = "dev"
-description = "Code coverage measurement for Python"
-name = "coverage"
+category = "dev"
 optional = false
 python-versions = ">=2.7, !=3.0.*, !=3.1.*, !=3.2.*, !=3.3.*, !=3.4.*, <4"
-version = "5.5"
 
 [package.extras]
 toml = ["toml"]
 
 [[package]]
-<<<<<<< HEAD
 name = "dcicutils"
-version = "1.16.0"
+version = "1.19.0"
 description = "Utility package for interacting with the 4DN Data Portal and other 4DN resources"
-=======
->>>>>>> 0880bbdd
-category = "main"
-description = "Utility package for interacting with the 4DN Data Portal and other 4DN resources"
-name = "dcicutils"
+category = "main"
 optional = false
 python-versions = ">=3.5,<3.8"
-<<<<<<< HEAD
-=======
-version = "1.18.1"
->>>>>>> 0880bbdd
 
 [package.dependencies]
 aws-requests-auth = ">=0.4.2,<1"
@@ -307,24 +197,11 @@
 webtest = ">=2.0.34,<3.0.0"
 
 [[package]]
-<<<<<<< HEAD
 name = "decorator"
 version = "5.0.9"
-=======
-category = "main"
->>>>>>> 0880bbdd
 description = "Decorators for Humans"
-name = "decorator"
-optional = false
-python-versions = ">=3.5"
-version = "5.0.9"
-
-[[package]]
-category = "main"
-description = "A Python library for the Docker Engine API."
-name = "docker"
-optional = false
-<<<<<<< HEAD
+category = "main"
+optional = false
 python-versions = ">=3.5"
 
 [[package]]
@@ -337,13 +214,6 @@
 
 [package.dependencies]
 pywin32 = {version = "227", markers = "sys_platform == \"win32\""}
-=======
-python-versions = ">=2.7, !=3.0.*, !=3.1.*, !=3.2.*, !=3.3.*, !=3.4.*"
-version = "4.4.4"
-
-[package.dependencies]
-pywin32 = "227"
->>>>>>> 0880bbdd
 requests = ">=2.14.2,<2.18.0 || >2.18.0"
 six = ">=1.4.0"
 websocket-client = ">=0.32.0"
@@ -353,12 +223,12 @@
 tls = ["pyOpenSSL (>=17.5.0)", "cryptography (>=1.3.4)", "idna (>=2.0.0)"]
 
 [[package]]
-category = "main"
+name = "elasticsearch"
+version = "6.8.1"
 description = "Python client for Elasticsearch"
-name = "elasticsearch"
+category = "main"
 optional = false
 python-versions = ">=2.6, !=3.0.*, !=3.1.*, !=3.2.*, <4"
-version = "6.8.1"
 
 [package.dependencies]
 urllib3 = ">=1.21.1"
@@ -368,12 +238,12 @@
 requests = ["requests (>=2.4.0,<3.0.0)"]
 
 [[package]]
-category = "main"
+name = "elasticsearch-dsl"
+version = "6.4.0"
 description = "Python client for Elasticsearch"
-name = "elasticsearch-dsl"
-optional = false
-python-versions = "*"
-version = "6.4.0"
+category = "main"
+optional = false
+python-versions = "*"
 
 [package.dependencies]
 elasticsearch = ">=6.0.0,<7.0.0"
@@ -384,33 +254,28 @@
 develop = ["mock", "pytest (>=3.0.0)", "pytest-cov", "pytz", "coverage (<5.0.0)", "sphinx", "sphinx-rtd-theme"]
 
 [[package]]
-<<<<<<< HEAD
 name = "flaky"
 version = "3.6.1"
-=======
-category = "dev"
->>>>>>> 0880bbdd
 description = "Plugin for nose or pytest that automatically reruns flaky tests."
-name = "flaky"
+category = "dev"
 optional = false
 python-versions = ">=2.7, !=3.0.*, !=3.1.*, !=3.2.*, !=3.3.*"
-version = "3.6.1"
-
-[[package]]
-category = "main"
+
+[[package]]
+name = "future"
+version = "0.18.2"
 description = "Clean single-source support for Python 3 and 2"
-name = "future"
+category = "main"
 optional = false
 python-versions = ">=2.6, !=3.0.*, !=3.1.*, !=3.2.*"
-version = "0.18.2"
-
-[[package]]
-category = "main"
+
+[[package]]
+name = "geocoder"
+version = "1.38.1"
 description = "Geocoder is a simple and consistent geocoding library."
-name = "geocoder"
-optional = false
-python-versions = "*"
-version = "1.38.1"
+category = "main"
+optional = false
+python-versions = "*"
 
 [package.dependencies]
 click = "*"
@@ -420,38 +285,23 @@
 six = "*"
 
 [[package]]
-<<<<<<< HEAD
 name = "gitdb"
 version = "4.0.7"
 description = "Git Object Database"
-=======
->>>>>>> 0880bbdd
-category = "main"
-description = "Git Object Database"
-name = "gitdb"
+category = "main"
 optional = false
 python-versions = ">=3.4"
-version = "4.0.7"
 
 [package.dependencies]
 smmap = ">=3.0.1,<5"
 
 [[package]]
-<<<<<<< HEAD
 name = "gitpython"
-version = "3.1.17"
+version = "3.1.18"
 description = "Python Git Library"
-=======
->>>>>>> 0880bbdd
-category = "main"
-description = "Python Git Library"
-name = "gitpython"
-optional = false
-python-versions = ">=3.5"
-<<<<<<< HEAD
-=======
-version = "3.1.17"
->>>>>>> 0880bbdd
+category = "main"
+optional = false
+python-versions = ">=3.6"
 
 [package.dependencies]
 gitdb = ">=4.0.1,<5"
@@ -459,7 +309,7 @@
 
 [[package]]
 name = "google-api-core"
-version = "1.28.0"
+version = "1.31.0"
 description = "Google API client core library"
 category = "main"
 optional = false
@@ -479,27 +329,13 @@
 grpcgcp = ["grpcio-gcp (>=0.2.2)"]
 grpcio-gcp = ["grpcio-gcp (>=0.2.2)"]
 
-[package.dependencies.typing-extensions]
-python = "<3.8"
-version = ">=3.7.4.0"
-
-[[package]]
-<<<<<<< HEAD
+[[package]]
 name = "google-api-python-client"
 version = "1.12.8"
 description = "Google API Client Library for Python"
-=======
->>>>>>> 0880bbdd
-category = "main"
-description = "Google API Client Library for Python"
-name = "google-api-python-client"
-optional = false
-<<<<<<< HEAD
+category = "main"
+optional = false
 python-versions = ">=2.7,!=3.0.*,!=3.1.*,!=3.2.*,!=3.3.*"
-=======
-python-versions = "*"
-version = "1.7.4"
->>>>>>> 0880bbdd
 
 [package.dependencies]
 google-api-core = ">=1.21.0,<2dev"
@@ -510,51 +346,31 @@
 uritemplate = ">=3.0.0,<4dev"
 
 [[package]]
-<<<<<<< HEAD
 name = "google-auth"
-version = "1.30.1"
+version = "1.33.0"
 description = "Google Authentication Library"
-=======
->>>>>>> 0880bbdd
-category = "main"
-description = "Google Authentication Library"
-name = "google-auth"
+category = "main"
 optional = false
 python-versions = ">=2.7,!=3.0.*,!=3.1.*,!=3.2.*,!=3.3.*,!=3.4.*,!=3.5.*"
-version = "1.31.0"
 
 [package.dependencies]
 cachetools = ">=2.0.0,<5.0"
 pyasn1-modules = ">=0.2.1"
-setuptools = ">=40.3.0"
+rsa = {version = ">=3.1.4,<5", markers = "python_version >= \"3.6\""}
 six = ">=1.9.0"
 
-[package.dependencies.rsa]
-python = ">=3.6"
-version = ">=3.1.4,<5"
-
-[package.extras]
-<<<<<<< HEAD
-aiohttp = ["aiohttp (>=3.6.2,<4.0.0dev)"]
-=======
+[package.extras]
 aiohttp = ["requests (>=2.20.0,<3.0.0dev)", "aiohttp (>=3.6.2,<4.0.0dev)"]
->>>>>>> 0880bbdd
 pyopenssl = ["pyopenssl (>=20.0.0)"]
 reauth = ["pyu2f (>=0.1.5)"]
 
 [[package]]
-<<<<<<< HEAD
 name = "google-auth-httplib2"
 version = "0.1.0"
 description = "Google Authentication Library: httplib2 transport"
-=======
->>>>>>> 0880bbdd
-category = "main"
-description = "Google Authentication Library: httplib2 transport"
-name = "google-auth-httplib2"
-optional = false
-python-versions = "*"
-version = "0.1.0"
+category = "main"
+optional = false
+python-versions = "*"
 
 [package.dependencies]
 google-auth = "*"
@@ -562,7 +378,6 @@
 six = "*"
 
 [[package]]
-<<<<<<< HEAD
 name = "googleapis-common-protos"
 version = "1.53.0"
 description = "Common protobufs used in Google APIs"
@@ -580,71 +395,45 @@
 name = "httplib2"
 version = "0.19.1"
 description = "A comprehensive HTTP client library."
-=======
->>>>>>> 0880bbdd
-category = "main"
-description = "A comprehensive HTTP client library."
-name = "httplib2"
-optional = false
-python-versions = "*"
-version = "0.19.1"
+category = "main"
+optional = false
+python-versions = "*"
 
 [package.dependencies]
 pyparsing = ">=2.4.2,<3"
 
-[package.dependencies]
-pyparsing = ">=2.4.2,<3"
-
-[[package]]
-category = "main"
+[[package]]
+name = "idna"
+version = "3.2"
 description = "Internationalized Domain Names in Applications (IDNA)"
-name = "idna"
-optional = false
-python-versions = ">=2.7, !=3.0.*, !=3.1.*, !=3.2.*, !=3.3.*"
-version = "2.10"
-
-[[package]]
-<<<<<<< HEAD
+category = "main"
+optional = false
+python-versions = ">=3.5"
+
+[[package]]
 name = "importlib-metadata"
-version = "4.0.1"
+version = "4.6.1"
 description = "Read metadata from Python packages"
-=======
->>>>>>> 0880bbdd
-category = "dev"
-description = "Read metadata from Python packages"
-marker = "python_version < \"3.8\""
-name = "importlib-metadata"
+category = "dev"
 optional = false
 python-versions = ">=3.6"
-version = "4.5.0"
-
-[package.dependencies]
+
+[package.dependencies]
+typing-extensions = {version = ">=3.6.4", markers = "python_version < \"3.8\""}
 zipp = ">=0.5"
 
-[package.dependencies.typing-extensions]
-python = "<3.8"
-version = ">=3.6.4"
-
 [package.extras]
 docs = ["sphinx", "jaraco.packaging (>=8.2)", "rst.linker (>=1.9)"]
-testing = ["pytest (>=4.6)", "pytest-checkdocs (>=2.4)", "pytest-flake8", "pytest-cov", "pytest-enabler (>=1.0.1)", "packaging", "pep517", "pyfakefs", "flufl.flake8", "pytest-black (>=0.3.7)", "pytest-mypy", "importlib-resources (>=1.3)"]
-
-[[package]]
-<<<<<<< HEAD
+perf = ["ipython"]
+testing = ["pytest (>=4.6)", "pytest-checkdocs (>=2.4)", "pytest-flake8", "pytest-cov", "pytest-enabler (>=1.0.1)", "packaging", "pep517", "pyfakefs", "flufl.flake8", "pytest-perf (>=0.9.2)", "pytest-black (>=0.3.7)", "pytest-mypy", "importlib-resources (>=1.3)"]
+
+[[package]]
 name = "inquirer"
 version = "2.7.0"
 description = "Collection of common interactive command line user interfaces, based on Inquirer.js"
 category = "dev"
 optional = false
 python-versions = "*"
-=======
-category = "dev"
-description = "Collection of common interactive command line user interfaces, based on Inquirer.js"
-name = "inquirer"
-optional = false
-python-versions = "*"
-version = "2.7.0"
->>>>>>> 0880bbdd
 
 [package.dependencies]
 blessed = "1.17.6"
@@ -652,12 +441,12 @@
 readchar = "2.0.1"
 
 [[package]]
-category = "main"
+name = "jinja2"
+version = "2.10.1"
 description = "A small but fast and easy to use stand-alone template engine written in pure python."
-name = "jinja2"
-optional = false
-python-versions = "*"
-version = "2.10.1"
+category = "main"
+optional = false
+python-versions = "*"
 
 [package.dependencies]
 MarkupSafe = ">=0.23"
@@ -666,7 +455,6 @@
 i18n = ["Babel (>=0.8)"]
 
 [[package]]
-<<<<<<< HEAD
 name = "jinxed"
 version = "1.1.0"
 description = "Jinxed Terminal Library"
@@ -681,95 +469,62 @@
 name = "jmespath"
 version = "0.10.0"
 description = "JSON Matching Expressions"
-=======
-category = "dev"
-description = "Jinxed Terminal Library"
-marker = "platform_system == \"Windows\""
-name = "jinxed"
-optional = false
-python-versions = "*"
-version = "1.1.0"
-
-[package.dependencies]
-ansicon = "*"
-
-[[package]]
->>>>>>> 0880bbdd
-category = "main"
-description = "JSON Matching Expressions"
-name = "jmespath"
+category = "main"
 optional = false
 python-versions = ">=2.6, !=3.0.*, !=3.1.*, !=3.2.*"
-version = "0.10.0"
-
-[[package]]
-category = "main"
+
+[[package]]
+name = "markupsafe"
+version = "1.1.1"
 description = "Safely add untrusted strings to HTML/XML markup."
-name = "markupsafe"
+category = "main"
 optional = false
 python-versions = ">=2.7,!=3.0.*,!=3.1.*,!=3.2.*,!=3.3.*"
-version = "1.1.1"
-
-[[package]]
-<<<<<<< HEAD
+
+[[package]]
 name = "more-itertools"
 version = "8.8.0"
 description = "More routines for operating on iterables, beyond itertools"
-=======
->>>>>>> 0880bbdd
-category = "dev"
-description = "More routines for operating on iterables, beyond itertools"
-name = "more-itertools"
+category = "dev"
 optional = false
 python-versions = ">=3.5"
-version = "8.8.0"
-
-[[package]]
-category = "dev"
+
+[[package]]
+name = "mypy-extensions"
+version = "0.4.3"
 description = "Experimental type system extensions for programs checked with the mypy typechecker."
-name = "mypy-extensions"
-optional = false
-python-versions = "*"
-version = "0.4.3"
-
-[[package]]
-<<<<<<< HEAD
+category = "dev"
+optional = false
+python-versions = "*"
+
+[[package]]
 name = "packaging"
-version = "20.9"
+version = "21.0"
 description = "Core utilities for Python packages"
 category = "main"
-=======
-category = "dev"
-description = "Core utilities for Python packages"
-name = "packaging"
->>>>>>> 0880bbdd
+optional = false
+python-versions = ">=3.6"
+
+[package.dependencies]
+pyparsing = ">=2.0.2"
+
+[[package]]
+name = "pluggy"
+version = "0.13.1"
+description = "plugin and hook calling mechanisms for python"
+category = "dev"
 optional = false
 python-versions = ">=2.7, !=3.0.*, !=3.1.*, !=3.2.*, !=3.3.*"
-version = "20.9"
-
-[package.dependencies]
-pyparsing = ">=2.0.2"
-
-[[package]]
-category = "dev"
-description = "plugin and hook calling mechanisms for python"
-name = "pluggy"
-optional = false
-python-versions = ">=2.7, !=3.0.*, !=3.1.*, !=3.2.*, !=3.3.*"
-version = "0.13.1"
-
-[package.dependencies]
-[package.dependencies.importlib-metadata]
-python = "<3.8"
-version = ">=0.12"
+
+[package.dependencies]
+importlib-metadata = {version = ">=0.12", markers = "python_version < \"3.8\""}
 
 [package.extras]
 dev = ["pre-commit", "tox"]
 
 [[package]]
-<<<<<<< HEAD
 name = "protobuf"
-version = "3.17.1"
+version = "3.17.3"
 description = "Protocol Buffers"
 category = "main"
 optional = false
@@ -782,41 +537,36 @@
 name = "py"
 version = "1.10.0"
 description = "library with cross-python path, ini-parsing, io, code, log facilities"
-=======
->>>>>>> 0880bbdd
-category = "dev"
-description = "library with cross-python path, ini-parsing, io, code, log facilities"
-name = "py"
+category = "dev"
 optional = false
 python-versions = ">=2.7, !=3.0.*, !=3.1.*, !=3.2.*, !=3.3.*"
-version = "1.10.0"
-
-[[package]]
-category = "main"
+
+[[package]]
+name = "pyasn1"
+version = "0.4.8"
 description = "ASN.1 types and codecs"
-name = "pyasn1"
-optional = false
-python-versions = "*"
-version = "0.4.8"
-
-[[package]]
-category = "main"
+category = "main"
+optional = false
+python-versions = "*"
+
+[[package]]
+name = "pyasn1-modules"
+version = "0.2.8"
 description = "A collection of ASN.1-based protocols modules."
-name = "pyasn1-modules"
-optional = false
-python-versions = "*"
-version = "0.2.8"
+category = "main"
+optional = false
+python-versions = "*"
 
 [package.dependencies]
 pyasn1 = ">=0.4.6,<0.5.0"
 
 [[package]]
-category = "main"
+name = "pyjwt"
+version = "1.5.3"
 description = "JSON Web Token implementation in Python"
-name = "pyjwt"
-optional = false
-python-versions = "*"
-version = "1.5.3"
+category = "main"
+optional = false
+python-versions = "*"
 
 [package.extras]
 crypto = ["cryptography (>=1.4)"]
@@ -824,70 +574,62 @@
 test = ["pytest (>3,<4)", "pytest-cov", "pytest-runner"]
 
 [[package]]
-category = "main"
+name = "pyparsing"
+version = "2.4.7"
 description = "Python parsing module"
-<<<<<<< HEAD
-category = "main"
-=======
-name = "pyparsing"
->>>>>>> 0880bbdd
+category = "main"
 optional = false
 python-versions = ">=2.6, !=3.0.*, !=3.1.*, !=3.2.*"
-version = "2.4.7"
-
-[[package]]
-category = "dev"
+
+[[package]]
+name = "pytest"
+version = "5.1.2"
 description = "pytest: simple powerful testing with Python"
-name = "pytest"
+category = "dev"
 optional = false
 python-versions = ">=3.5"
-version = "5.1.2"
 
 [package.dependencies]
 atomicwrites = ">=1.0"
 attrs = ">=17.4.0"
-colorama = "*"
+colorama = {version = "*", markers = "sys_platform == \"win32\""}
+importlib-metadata = {version = ">=0.12", markers = "python_version < \"3.8\""}
 more-itertools = ">=4.0.0"
 packaging = "*"
 pluggy = ">=0.12,<1.0"
 py = ">=1.5.0"
 wcwidth = "*"
 
-[package.dependencies.importlib-metadata]
-python = "<3.8"
-version = ">=0.12"
-
 [package.extras]
 testing = ["argcomplete", "hypothesis (>=3.56)", "mock", "nose", "requests", "xmlschema"]
 
 [[package]]
-category = "dev"
+name = "pytest-cov"
+version = "2.7.1"
 description = "Pytest plugin for measuring coverage."
-name = "pytest-cov"
+category = "dev"
 optional = false
 python-versions = ">=2.7, !=3.0.*, !=3.1.*, !=3.2.*, !=3.3.*"
-version = "2.7.1"
 
 [package.dependencies]
 coverage = ">=4.4"
 pytest = ">=3.6"
 
 [package.extras]
-testing = ["fields", "hunter", "process-tests (2.0.2)", "six", "virtualenv"]
-
-[[package]]
-category = "main"
+testing = ["fields", "hunter", "process-tests (==2.0.2)", "six", "virtualenv"]
+
+[[package]]
+name = "python-dateutil"
+version = "2.8.2"
 description = "Extensions to the standard Python datetime module"
-name = "python-dateutil"
+category = "main"
 optional = false
 python-versions = "!=3.0.*,!=3.1.*,!=3.2.*,>=2.7"
-version = "2.8.1"
 
 [package.dependencies]
 six = ">=1.5"
 
 [[package]]
-<<<<<<< HEAD
 name = "python-editor"
 version = "1.0.4"
 description = "Programmatically open an editor, capture the result."
@@ -896,43 +638,14 @@
 python-versions = "*"
 
 [[package]]
-name = "python-levenshtein"
-version = "0.12.2"
-description = "Python extension for computing string edit distances and similarities."
-category = "main"
-=======
-category = "dev"
-description = "Programmatically open an editor, capture the result."
-name = "python-editor"
->>>>>>> 0880bbdd
-optional = false
-python-versions = "*"
-version = "1.0.4"
-
-[[package]]
-<<<<<<< HEAD
 name = "pytz"
 version = "2020.5"
-=======
-category = "main"
->>>>>>> 0880bbdd
 description = "World timezone definitions, modern and historical"
-name = "pytz"
-optional = false
-python-versions = "*"
-version = "2020.5"
-
-[[package]]
-category = "main"
-description = "Python for Window Extensions"
-marker = "sys_platform == \"win32\""
-name = "pywin32"
-optional = false
-python-versions = "*"
-version = "227"
-
-[[package]]
-<<<<<<< HEAD
+category = "main"
+optional = false
+python-versions = "*"
+
+[[package]]
 name = "pywin32"
 version = "227"
 description = "Python for Window Extensions"
@@ -944,31 +657,22 @@
 name = "pyyaml"
 version = "5.4.1"
 description = "YAML parser and emitter for Python"
-=======
->>>>>>> 0880bbdd
-category = "dev"
-description = "YAML parser and emitter for Python"
-name = "pyyaml"
+category = "dev"
 optional = false
 python-versions = ">=2.7, !=3.0.*, !=3.1.*, !=3.2.*, !=3.3.*, !=3.4.*, !=3.5.*"
-<<<<<<< HEAD
-=======
-version = "5.4.1"
->>>>>>> 0880bbdd
-
-[[package]]
-category = "main"
+
+[[package]]
+name = "ratelim"
+version = "0.1.6"
 description = "Makes it easy to respect rate limits."
-name = "ratelim"
-optional = false
-python-versions = "*"
-version = "0.1.6"
+category = "main"
+optional = false
+python-versions = "*"
 
 [package.dependencies]
 decorator = "*"
 
 [[package]]
-<<<<<<< HEAD
 name = "readchar"
 version = "2.0.1"
 description = "Utilities to read single characters and key-strokes"
@@ -978,48 +682,23 @@
 
 [[package]]
 name = "requests"
-version = "2.25.1"
+version = "2.26.0"
 description = "Python HTTP for Humans."
-=======
-category = "dev"
-description = "Utilities to read single characters and key-strokes"
-name = "readchar"
-optional = false
-python-versions = "*"
-version = "2.0.1"
-
-[[package]]
->>>>>>> 0880bbdd
-category = "main"
-description = "Python HTTP for Humans."
-name = "requests"
-optional = false
-python-versions = ">=2.7, !=3.0.*, !=3.1.*, !=3.2.*, !=3.3.*, !=3.4.*"
-version = "2.25.1"
+category = "main"
+optional = false
+python-versions = ">=2.7, !=3.0.*, !=3.1.*, !=3.2.*, !=3.3.*, !=3.4.*, !=3.5.*"
 
 [package.dependencies]
 certifi = ">=2017.4.17"
-chardet = ">=3.0.2,<5"
-idna = ">=2.5,<3"
+charset-normalizer = {version = ">=2.0.0,<2.1.0", markers = "python_version >= \"3\""}
+idna = {version = ">=2.5,<4", markers = "python_version >= \"3\""}
 urllib3 = ">=1.21.1,<1.27"
 
 [package.extras]
-security = ["pyOpenSSL (>=0.14)", "cryptography (>=1.3.4)"]
-socks = ["PySocks (>=1.5.6,<1.5.7 || >1.5.7)", "win-inet-pton"]
-
-[[package]]
-category = "main"
-description = "Validating URI References per RFC 3986"
-name = "rfc3986"
-optional = false
-python-versions = "*"
-version = "1.5.0"
-
-[package.extras]
-idna2008 = ["idna"]
-
-[[package]]
-<<<<<<< HEAD
+socks = ["PySocks (>=1.5.6,!=1.5.7)", "win-inet-pton"]
+use_chardet_on_py3 = ["chardet (>=3.0.2,<5)"]
+
+[[package]]
 name = "rfc3986"
 version = "1.5.0"
 description = "Validating URI References per RFC 3986"
@@ -1034,97 +713,58 @@
 name = "rsa"
 version = "4.7.2"
 description = "Pure-Python RSA implementation"
-=======
->>>>>>> 0880bbdd
-category = "main"
-description = "Pure-Python RSA implementation"
-marker = "python_version >= \"3.6\""
-name = "rsa"
+category = "main"
 optional = false
 python-versions = ">=3.5, <4"
-version = "4.7.2"
 
 [package.dependencies]
 pyasn1 = ">=0.1.3"
 
 [[package]]
-<<<<<<< HEAD
 name = "s3transfer"
-version = "0.4.2"
+version = "0.5.0"
 description = "An Amazon S3 Transfer Manager"
-=======
->>>>>>> 0880bbdd
-category = "main"
-description = "An Amazon S3 Transfer Manager"
-name = "s3transfer"
-optional = false
-python-versions = "*"
-version = "0.4.2"
+category = "main"
+optional = false
+python-versions = ">= 3.6"
 
 [package.dependencies]
 botocore = ">=1.12.36,<2.0a.0"
 
 [package.extras]
-<<<<<<< HEAD
 crt = ["botocore[crt] (>=1.20.29,<2.0a.0)"]
 
 [[package]]
 name = "six"
 version = "1.16.0"
 description = "Python 2 and 3 compatibility utilities"
-=======
-crt = ["botocore (>=1.20.29,<2.0a.0)"]
-
-[[package]]
->>>>>>> 0880bbdd
-category = "main"
-description = "Python 2 and 3 compatibility utilities"
-name = "six"
+category = "main"
 optional = false
 python-versions = ">=2.7, !=3.0.*, !=3.1.*, !=3.2.*"
-version = "1.16.0"
-
-[[package]]
-<<<<<<< HEAD
+
+[[package]]
 name = "smmap"
 version = "4.0.0"
 description = "A pure Python implementation of a sliding window memory map manager"
-=======
->>>>>>> 0880bbdd
-category = "main"
-description = "A pure Python implementation of a sliding window memory map manager"
-name = "smmap"
+category = "main"
 optional = false
 python-versions = ">=3.5"
-<<<<<<< HEAD
 
 [[package]]
 name = "soupsieve"
 version = "2.2.1"
 description = "A modern CSS selector implementation for Beautiful Soup."
-=======
-version = "4.0.0"
-
-[[package]]
->>>>>>> 0880bbdd
-category = "main"
-description = "A modern CSS selector implementation for Beautiful Soup."
-marker = "python_version >= \"3.0\""
-name = "soupsieve"
+category = "main"
 optional = false
 python-versions = ">=3.6"
-<<<<<<< HEAD
-=======
-version = "2.2.1"
->>>>>>> 0880bbdd
-
-[[package]]
-category = "main"
+
+[[package]]
+name = "structlog"
+version = "19.2.0"
 description = "Structured Logging for Python"
-name = "structlog"
-optional = false
-python-versions = "*"
-version = "19.2.0"
+category = "main"
+optional = false
+python-versions = "*"
 
 [package.dependencies]
 six = "*"
@@ -1136,119 +776,85 @@
 tests = ["coverage", "freezegun (>=0.2.8)", "pretend", "pytest (>=3.3.0)", "simplejson", "python-rapidjson"]
 
 [[package]]
-category = "main"
+name = "toml"
+version = "0.10.2"
 description = "Python Library for Tom's Obvious, Minimal Language"
-name = "toml"
+category = "main"
 optional = false
 python-versions = ">=2.6, !=3.0.*, !=3.1.*, !=3.2.*"
-version = "0.10.2"
-
-[[package]]
-category = "dev"
+
+[[package]]
+name = "typing"
+version = "3.6.4"
 description = "Type Hints for Python"
-marker = "python_version < \"3.7\""
-name = "typing"
-optional = false
-python-versions = "*"
-version = "3.6.4"
-
-[[package]]
-<<<<<<< HEAD
+category = "dev"
+optional = false
+python-versions = "*"
+
+[[package]]
 name = "typing-extensions"
 version = "3.10.0.0"
 description = "Backported and Experimental Type Hints for Python 3.5+"
 category = "main"
-=======
-category = "main"
-description = "Backported and Experimental Type Hints for Python 3.5+"
-marker = "python_version < \"3.8\""
-name = "typing-extensions"
->>>>>>> 0880bbdd
-optional = false
-python-versions = "*"
-version = "3.10.0.0"
-
-[[package]]
-category = "main"
+optional = false
+python-versions = "*"
+
+[[package]]
+name = "uritemplate"
+version = "3.0.1"
 description = "URI templates"
-name = "uritemplate"
+category = "main"
 optional = false
 python-versions = ">=2.7, !=3.0.*, !=3.1.*, !=3.2.*, !=3.3.*"
-version = "3.0.1"
-
-[[package]]
-<<<<<<< HEAD
+
+[[package]]
 name = "urllib3"
-version = "1.26.4"
+version = "1.26.6"
 description = "HTTP library with thread-safe connection pooling, file post, and more."
-=======
->>>>>>> 0880bbdd
-category = "main"
-description = "HTTP library with thread-safe connection pooling, file post, and more."
-name = "urllib3"
+category = "main"
 optional = false
 python-versions = ">=2.7, !=3.0.*, !=3.1.*, !=3.2.*, !=3.3.*, !=3.4.*, <4"
-version = "1.26.5"
-
-[package.extras]
+
+[package.extras]
+brotli = ["brotlipy (>=0.6.0)"]
 secure = ["pyOpenSSL (>=0.14)", "cryptography (>=1.3.4)", "idna (>=2.0.0)", "certifi", "ipaddress"]
-<<<<<<< HEAD
 socks = ["PySocks (>=1.5.6,!=1.5.7,<2.0)"]
-brotli = ["brotlipy (>=0.6.0)"]
 
 [[package]]
 name = "waitress"
 version = "2.0.0"
 description = "Waitress WSGI server"
-=======
-socks = ["PySocks (>=1.5.6,<1.5.7 || >1.5.7,<2.0)"]
-
-[[package]]
->>>>>>> 0880bbdd
-category = "main"
-description = "Waitress WSGI server"
-name = "waitress"
+category = "main"
 optional = false
 python-versions = ">=3.6.0"
-<<<<<<< HEAD
-=======
-version = "2.0.0"
->>>>>>> 0880bbdd
 
 [package.extras]
 docs = ["Sphinx (>=1.8.1)", "docutils", "pylons-sphinx-themes (>=1.0.9)"]
 testing = ["pytest", "pytest-cover", "coverage (>=5.0)"]
 
 [[package]]
-category = "dev"
+name = "wcwidth"
+version = "0.2.5"
 description = "Measures the displayed width of unicode strings in a terminal"
-name = "wcwidth"
-optional = false
-python-versions = "*"
-version = "0.2.5"
-
-[[package]]
-<<<<<<< HEAD
+category = "dev"
+optional = false
+python-versions = "*"
+
+[[package]]
 name = "webob"
 version = "1.8.7"
 description = "WSGI request and response object"
-=======
->>>>>>> 0880bbdd
-category = "main"
-description = "WSGI request and response object"
-name = "webob"
+category = "main"
 optional = false
 python-versions = ">=2.7,!=3.0.*,!=3.1.*,!=3.2.*"
-version = "1.8.7"
 
 [package.extras]
 docs = ["Sphinx (>=1.7.5)", "pylons-sphinx-themes"]
 testing = ["pytest (>=3.1.0)", "coverage", "pytest-cov", "pytest-xdist"]
 
 [[package]]
-<<<<<<< HEAD
 name = "websocket-client"
-version = "1.0.1"
+version = "1.1.0"
 description = "WebSocket client for Python with low level API options"
 category = "main"
 optional = false
@@ -1258,70 +864,36 @@
 name = "webtest"
 version = "2.0.35"
 description = "Helper to test WSGI applications"
-=======
->>>>>>> 0880bbdd
-category = "main"
-description = "WebSocket client for Python with low level API options"
-name = "websocket-client"
-optional = false
-python-versions = ">=3.6"
-version = "1.1.0"
-
-[[package]]
-category = "main"
-description = "Helper to test WSGI applications"
-name = "webtest"
-optional = false
-python-versions = "*"
-version = "2.0.35"
-
-[package.dependencies]
-WebOb = ">=1.2"
+category = "main"
+optional = false
+python-versions = "*"
+
+[package.dependencies]
 beautifulsoup4 = "*"
 six = "*"
 waitress = ">=0.8.5"
+WebOb = ">=1.2"
 
 [package.extras]
 docs = ["Sphinx (>=1.8.1)", "docutils", "pylons-sphinx-themes (>=1.0.8)"]
 tests = ["nose (<1.3.0)", "coverage", "mock", "pastedeploy", "wsgiproxy2", "pyquery"]
 
 [[package]]
-<<<<<<< HEAD
 name = "zipp"
-version = "3.4.1"
+version = "3.5.0"
 description = "Backport of pathlib-compatible object wrapper for zip files"
-=======
->>>>>>> 0880bbdd
-category = "dev"
-description = "A built-package format for Python"
-name = "wheel"
-optional = false
-python-versions = "!=3.0.*,!=3.1.*,!=3.2.*,!=3.3.*,!=3.4.*,>=2.7"
-version = "0.36.2"
-
-[package.extras]
-test = ["pytest (>=3.0.0)", "pytest-cov"]
-
-[[package]]
-category = "dev"
-description = "Backport of pathlib-compatible object wrapper for zip files"
-marker = "python_version < \"3.8\""
-name = "zipp"
+category = "dev"
 optional = false
 python-versions = ">=3.6"
-version = "3.4.1"
 
 [package.extras]
 docs = ["sphinx", "jaraco.packaging (>=8.2)", "rst.linker (>=1.9)"]
-testing = ["pytest (>=4.6)", "pytest-checkdocs (>=1.2.3)", "pytest-flake8", "pytest-cov", "pytest-enabler", "jaraco.itertools", "func-timeout", "pytest-black (>=0.3.7)", "pytest-mypy"]
+testing = ["pytest (>=4.6)", "pytest-checkdocs (>=2.4)", "pytest-flake8", "pytest-cov", "pytest-enabler (>=1.0.1)", "jaraco.itertools", "func-timeout", "pytest-black (>=0.3.7)", "pytest-mypy"]
 
 [metadata]
-content-hash = "9e6122300c798c57cf25925739ceab9ebe176c78d14056091761c2d8c9cac467"
+lock-version = "1.1"
 python-versions = ">=3.6,<3.7"
-<<<<<<< HEAD
-content-hash = "bd1a8f8b90c77699841ef9f717aa7f247bf406b93eb4c1ba5b5a765b0251acee"
-=======
->>>>>>> 0880bbdd
+content-hash = "6e71d84a3a19d4e21fdecee7d190b92d610fa2b71f8a032de164db76cac4422a"
 
 [metadata.files]
 ansicon = [
@@ -1350,21 +922,12 @@
     {file = "blessed-1.17.6.tar.gz", hash = "sha256:a9a774fc6eda05248735b0d86e866d640ca2fef26038878f7e4d23f7749a1e40"},
 ]
 boto3 = [
-<<<<<<< HEAD
-    {file = "boto3-1.17.79-py2.py3-none-any.whl", hash = "sha256:1815748c9409e6d9a13a88a4f59c49d42c5d873a116c95ef18092ed3bd20b1c5"},
-    {file = "boto3-1.17.79.tar.gz", hash = "sha256:ccc2c2e412d31b9e542c525764c059f7523cf5268b0ce3c5b244f4df29367d9c"},
+    {file = "boto3-1.18.2-py3-none-any.whl", hash = "sha256:d3f7a8cba655de000e46660d314abb867faf8648686e8c979121c674f98bfcc2"},
+    {file = "boto3-1.18.2.tar.gz", hash = "sha256:d3299d6f64cd6bd57b11e6b9c23310bbcfb6a604660201809b2ba2277bd91a93"},
 ]
 botocore = [
-    {file = "botocore-1.20.79-py2.py3-none-any.whl", hash = "sha256:7518c3f028123f2c770cf1e568f24877259e0ec03badef657174fa93392a9e6a"},
-    {file = "botocore-1.20.79.tar.gz", hash = "sha256:b69c96f210a79f544c6dea923f708873121c174b8b4d72babd725328bf53e3d2"},
-=======
-    {file = "boto3-1.17.95-py2.py3-none-any.whl", hash = "sha256:8e5af9c7ea16ce1c35b7c3220d073dea9735bb1790107820d475462500ae1eff"},
-    {file = "boto3-1.17.95.tar.gz", hash = "sha256:e61607211816c194dbe2701db48dcddc87cf19372e6f57a9ebe4dfe93dfe177c"},
-]
-botocore = [
-    {file = "botocore-1.20.95-py2.py3-none-any.whl", hash = "sha256:240a9ef007292e986a4e11662f9038435d9d4fd242e083db160c86eb5c24af30"},
-    {file = "botocore-1.20.95.tar.gz", hash = "sha256:dc215f59735a3abde6c66a61f43f10d95bc18754d310da4e2037b3b8c4d8aa2d"},
->>>>>>> 0880bbdd
+    {file = "botocore-1.21.2-py3-none-any.whl", hash = "sha256:dc74f2c1a6582f053b95a14949945390b1b6bb9cff2ec1a6f25235831ebbe31f"},
+    {file = "botocore-1.21.2.tar.gz", hash = "sha256:f78d2a9cb8a2385b8b4de93f2b901e404ecee663ee2d290ae00d682e216af196"},
 ]
 cachetools = [
     {file = "cachetools-4.2.2-py3-none-any.whl", hash = "sha256:2cc0b89715337ab6dbba85b5b50effe2b0c74e035d83ee8ed637cf52f12ae001"},
@@ -1375,12 +938,12 @@
     {file = "certifi-2021.5.30.tar.gz", hash = "sha256:2bbf76fd432960138b3ef6dda3dde0544f27cbf8546c458e60baf371917ba9ee"},
 ]
 chalice = [
-    {file = "chalice-1.23.0-py2.py3-none-any.whl", hash = "sha256:3b000fcab2e2067f23cb27cec7572a83593cefc0cf3fa4718852bcbd2e6bd5c3"},
-    {file = "chalice-1.23.0.tar.gz", hash = "sha256:8e3b26f8ec15197d8c04cd1edb0d692a490cb5ec179560183a403de63f21c1d7"},
-]
-chardet = [
-    {file = "chardet-4.0.0-py2.py3-none-any.whl", hash = "sha256:f864054d66fd9118f2e67044ac8981a54775ec5b67aed0441892edb553d21da5"},
-    {file = "chardet-4.0.0.tar.gz", hash = "sha256:0d6f53a15db4120f2b08c94f11e7d93d2c911ee118b6b30a04ec3ee8310179fa"},
+    {file = "chalice-1.24.0-py3-none-any.whl", hash = "sha256:0fea830b90eb2ca269133b226abcf58be534e2e6e15dd79d28ea1985200e78af"},
+    {file = "chalice-1.24.0.tar.gz", hash = "sha256:c7021b4c096ee9a28b64de6f1d9ceae1e3ad4a308b5df01e8b025f10fe5449d9"},
+]
+charset-normalizer = [
+    {file = "charset-normalizer-2.0.3.tar.gz", hash = "sha256:c46c3ace2d744cfbdebceaa3c19ae691f53ae621b39fd7570f59d14fb7f2fd12"},
+    {file = "charset_normalizer-2.0.3-py3-none-any.whl", hash = "sha256:88fce3fa5b1a84fdcb3f603d889f723d1dd89b26059d0123ca435570e848d5e1"},
 ]
 click = [
     {file = "click-7.1.2-py2.py3-none-any.whl", hash = "sha256:dacca89f4bfadd5de3d7489b7c8a566eee0d3676333fbb50030263894c38c0dc"},
@@ -1445,13 +1008,8 @@
     {file = "coverage-5.5.tar.gz", hash = "sha256:ebe78fe9a0e874362175b02371bdfbee64d8edc42a044253ddf4ee7d3c15212c"},
 ]
 dcicutils = [
-<<<<<<< HEAD
-    {file = "dcicutils-1.16.0-py3-none-any.whl", hash = "sha256:3620102aaed904a04d6d3a3625eae391dccaf57915978e9fdd45554be37aee75"},
-    {file = "dcicutils-1.16.0.tar.gz", hash = "sha256:5a8c18b5653ba1f98c90473bfb3f58ed06f77190cf4cd4406b4957055341f7ee"},
-=======
-    {file = "dcicutils-1.18.1-py3-none-any.whl", hash = "sha256:2710630620d3847214378a2f38b4fcf56edd939b0fee73fd195041e0b817badf"},
-    {file = "dcicutils-1.18.1.tar.gz", hash = "sha256:68cc7d203a6e430fe7dc7f102465603ccda97694a09127539b4e52a0d1f93f4a"},
->>>>>>> 0880bbdd
+    {file = "dcicutils-1.19.0-py3-none-any.whl", hash = "sha256:af6e2b13ea92857140fe98a18a06bfe41e7fdd1c4c065e0f74368aed5b2983c4"},
+    {file = "dcicutils-1.19.0.tar.gz", hash = "sha256:883bbaa442a6c410fe1278cc39d2b0b0d808be2e14cb55e9adc1751e3bd232f1"},
 ]
 decorator = [
     {file = "decorator-5.0.9-py3-none-any.whl", hash = "sha256:6e5c199c16f7a9f0e3a61a4a54b3d27e7dad0dbdde92b944426cb20914376323"},
@@ -1485,56 +1043,40 @@
     {file = "gitdb-4.0.7.tar.gz", hash = "sha256:96bf5c08b157a666fec41129e6d327235284cca4c81e92109260f353ba138005"},
 ]
 gitpython = [
-    {file = "GitPython-3.1.17-py3-none-any.whl", hash = "sha256:29fe82050709760081f588dd50ce83504feddbebdc4da6956d02351552b1c135"},
-    {file = "GitPython-3.1.17.tar.gz", hash = "sha256:ee24bdc93dce357630764db659edaf6b8d664d4ff5447ccfeedd2dc5c253f41e"},
-<<<<<<< HEAD
+    {file = "GitPython-3.1.18-py3-none-any.whl", hash = "sha256:fce760879cd2aebd2991b3542876dc5c4a909b30c9d69dfc488e504a8db37ee8"},
+    {file = "GitPython-3.1.18.tar.gz", hash = "sha256:b838a895977b45ab6f0cc926a9045c8d1c44e2b653c1fcc39fe91f42c6e8f05b"},
 ]
 google-api-core = [
-    {file = "google-api-core-1.28.0.tar.gz", hash = "sha256:02646803bd728e12dd1f45ee1dcc31c12614c9a1ac451b9a1ce26aa65df9b957"},
-    {file = "google_api_core-1.28.0-py2.py3-none-any.whl", hash = "sha256:a658a4e367511a444c7daf2c58855ff6fd7f7d138c154e5b17186c1f8154c8cb"},
-=======
->>>>>>> 0880bbdd
+    {file = "google-api-core-1.31.0.tar.gz", hash = "sha256:7c8ba88e2b893ef4f67d67e229aade51a2db5053023b73b1394a5ee3dcdb561c"},
+    {file = "google_api_core-1.31.0-py2.py3-none-any.whl", hash = "sha256:a9f979b5c6a9cad31a4120ca6be712df76adc32336a7bf4bc2f4331a1b527fe7"},
 ]
 google-api-python-client = [
     {file = "google-api-python-client-1.12.8.tar.gz", hash = "sha256:f3b9684442eec2cfe9f9bb48e796ef919456b82142c7528c5fd527e5224f08bb"},
     {file = "google_api_python_client-1.12.8-py2.py3-none-any.whl", hash = "sha256:3c4c4ca46b5c21196bec7ee93453443e477d82cbfa79234d1ce0645f81170eaf"},
 ]
 google-auth = [
-<<<<<<< HEAD
-    {file = "google-auth-1.30.1.tar.gz", hash = "sha256:044d81b1e58012f8ebc71cc134e191c1fa312f543f1fbc99973afe28c25e3228"},
-    {file = "google_auth-1.30.1-py2.py3-none-any.whl", hash = "sha256:b3ca7a8ff9ab3bdefee3ad5aefb11fc6485423767eee016f5942d8e606ca23fb"},
-=======
-    {file = "google-auth-1.31.0.tar.gz", hash = "sha256:154f7889c5d679a6f626f36adb12afbd4dbb0a9a04ec575d989d6ba79c4fd65e"},
-    {file = "google_auth-1.31.0-py2.py3-none-any.whl", hash = "sha256:6d47c79b5d09fbc7e8355fd9594cc4cf65fdde5d401c63951eaac4baa1ba2ae1"},
->>>>>>> 0880bbdd
+    {file = "google-auth-1.33.0.tar.gz", hash = "sha256:9bd25d835c01ca3dd9045ea0b50f036e3fe3868ee2c5a9773a661925bbdf46ca"},
+    {file = "google_auth-1.33.0-py2.py3-none-any.whl", hash = "sha256:a756a33978fac611e4f00b69715b80e35467c30cc6262132d29d33a0e398ac55"},
 ]
 google-auth-httplib2 = [
     {file = "google-auth-httplib2-0.1.0.tar.gz", hash = "sha256:a07c39fd632becacd3f07718dfd6021bf396978f03ad3ce4321d060015cc30ac"},
     {file = "google_auth_httplib2-0.1.0-py2.py3-none-any.whl", hash = "sha256:31e49c36c6b5643b57e82617cb3e021e3e1d2df9da63af67252c02fa9c1f4a10"},
-<<<<<<< HEAD
 ]
 googleapis-common-protos = [
     {file = "googleapis-common-protos-1.53.0.tar.gz", hash = "sha256:a88ee8903aa0a81f6c3cec2d5cf62d3c8aa67c06439b0496b49048fb1854ebf4"},
     {file = "googleapis_common_protos-1.53.0-py2.py3-none-any.whl", hash = "sha256:f6d561ab8fb16b30020b940e2dd01cd80082f4762fa9f3ee670f4419b4b8dbd0"},
-=======
->>>>>>> 0880bbdd
 ]
 httplib2 = [
     {file = "httplib2-0.19.1-py3-none-any.whl", hash = "sha256:2ad195faf9faf079723f6714926e9a9061f694d07724b846658ce08d40f522b4"},
     {file = "httplib2-0.19.1.tar.gz", hash = "sha256:0b12617eeca7433d4c396a100eaecfa4b08ee99aa881e6df6e257a7aad5d533d"},
 ]
 idna = [
-    {file = "idna-2.10-py2.py3-none-any.whl", hash = "sha256:b97d804b1e9b523befed77c48dacec60e6dcb0b5391d57af6a65a312a90648c0"},
-    {file = "idna-2.10.tar.gz", hash = "sha256:b307872f855b18632ce0c21c5e45be78c0ea7ae4c15c828c20788b26921eb3f6"},
+    {file = "idna-3.2-py3-none-any.whl", hash = "sha256:14475042e284991034cb48e06f6851428fb14c4dc953acd9be9a5e95c7b6dd7a"},
+    {file = "idna-3.2.tar.gz", hash = "sha256:467fbad99067910785144ce333826c71fb0e63a425657295239737f7ecd125f3"},
 ]
 importlib-metadata = [
-<<<<<<< HEAD
-    {file = "importlib_metadata-4.0.1-py3-none-any.whl", hash = "sha256:d7eb1dea6d6a6086f8be21784cc9e3bcfa55872b52309bc5fad53a8ea444465d"},
-    {file = "importlib_metadata-4.0.1.tar.gz", hash = "sha256:8c501196e49fb9df5df43833bdb1e4328f64847763ec8a50703148b73784d581"},
-=======
-    {file = "importlib_metadata-4.5.0-py3-none-any.whl", hash = "sha256:833b26fb89d5de469b24a390e9df088d4e52e4ba33b01dc5e0e4f41b81a16c00"},
-    {file = "importlib_metadata-4.5.0.tar.gz", hash = "sha256:b142cc1dd1342f31ff04bb7d022492b09920cb64fed867cd3ea6f80fe3ebd139"},
->>>>>>> 0880bbdd
+    {file = "importlib_metadata-4.6.1-py3-none-any.whl", hash = "sha256:9f55f560e116f8643ecf2922d9cd3e1c7e8d52e683178fecd9d08f6aa357e11e"},
+    {file = "importlib_metadata-4.6.1.tar.gz", hash = "sha256:079ada16b7fc30dfbb5d13399a5113110dab1aa7c2bc62f66af75f0b717c8cac"},
 ]
 inquirer = [
     {file = "inquirer-2.7.0-py2.py3-none-any.whl", hash = "sha256:d15e15de1ad5696f1967e7a23d8e2fce69d2e41a70b008948d676881ed94c3a5"},
@@ -1615,37 +1157,41 @@
     {file = "mypy_extensions-0.4.3.tar.gz", hash = "sha256:2d82818f5bb3e369420cb3c4060a7970edba416647068eb4c5343488a6c604a8"},
 ]
 packaging = [
-    {file = "packaging-20.9-py2.py3-none-any.whl", hash = "sha256:67714da7f7bc052e064859c05c595155bd1ee9f69f76557e21f051443c20947a"},
-    {file = "packaging-20.9.tar.gz", hash = "sha256:5b327ac1320dc863dca72f4514ecc086f31186744b84a230374cc1fd776feae5"},
+    {file = "packaging-21.0-py3-none-any.whl", hash = "sha256:c86254f9220d55e31cc94d69bade760f0847da8000def4dfe1c6b872fd14ff14"},
+    {file = "packaging-21.0.tar.gz", hash = "sha256:7dc96269f53a4ccec5c0670940a4281106dd0bb343f47b7471f779df49c2fbe7"},
 ]
 pluggy = [
     {file = "pluggy-0.13.1-py2.py3-none-any.whl", hash = "sha256:966c145cd83c96502c3c3868f50408687b38434af77734af1e9ca461a4081d2d"},
     {file = "pluggy-0.13.1.tar.gz", hash = "sha256:15b2acde666561e1298d71b523007ed7364de07029219b604cf808bfa1c765b0"},
 ]
 protobuf = [
-    {file = "protobuf-3.17.1-cp27-cp27m-macosx_10_9_x86_64.whl", hash = "sha256:6e48c9b26d8e262331c79b208c4bf6b499a71912b1213d77b63c5ca248fc2a4e"},
-    {file = "protobuf-3.17.1-cp27-cp27mu-manylinux_2_5_x86_64.manylinux1_x86_64.whl", hash = "sha256:d06ef0f7873e04e2d1a2bfa0701d063e4dde5242b2946c6f071a442e4cb3be0b"},
-    {file = "protobuf-3.17.1-cp35-cp35m-macosx_10_9_intel.whl", hash = "sha256:437d4681160ac5310457c4dc8ab973ec56769a236c479393c53fa71a26dfb38f"},
-    {file = "protobuf-3.17.1-cp35-cp35m-manylinux_2_5_x86_64.manylinux1_x86_64.whl", hash = "sha256:4ef4865ee740d5b45adfc96481adf1fcbfbb454bd51b86f4c4a5065262d0b08b"},
-    {file = "protobuf-3.17.1-cp35-cp35m-win32.whl", hash = "sha256:5057744a363d65d2780dc01fa751bb14e860c507b2598b22af241aabb28a0ae9"},
-    {file = "protobuf-3.17.1-cp35-cp35m-win_amd64.whl", hash = "sha256:94be4d5c2ba372ff159b2cc804d274acbaa7ebf361966f5619f99880c7c09a3c"},
-    {file = "protobuf-3.17.1-cp36-cp36m-macosx_10_9_x86_64.whl", hash = "sha256:fea786428b34385b073ef619d896282889b432b87dc043c0b815c72d35d64025"},
-    {file = "protobuf-3.17.1-cp36-cp36m-manylinux_2_5_x86_64.manylinux1_x86_64.whl", hash = "sha256:2c6ad26f079301bcf9f1b5d5b4b2dbac0e2e7c0111c6fbecf94f558952c78ee0"},
-    {file = "protobuf-3.17.1-cp36-cp36m-win32.whl", hash = "sha256:ad17d3dd80f3377fc70a9dd677ec51231a892f9f65783cf7d2d24ee381f0feca"},
-    {file = "protobuf-3.17.1-cp36-cp36m-win_amd64.whl", hash = "sha256:0f237c1e84e46747397a3e8173edb3116e81163b2878fc944a5193b05876eaee"},
-    {file = "protobuf-3.17.1-cp37-cp37m-macosx_10_9_x86_64.whl", hash = "sha256:c1631570af7aae611f1cd7c6918fe4a7154507169ef30e8c5f380eba36ee2659"},
-    {file = "protobuf-3.17.1-cp37-cp37m-manylinux2014_aarch64.whl", hash = "sha256:8a509097ba25452c9b44198843b0df67f921bd36f37adcbcfaaf6ee5cbe09132"},
-    {file = "protobuf-3.17.1-cp37-cp37m-manylinux_2_5_x86_64.manylinux1_x86_64.whl", hash = "sha256:cbd132f0aa7180f099d3c47fecfbcdca1590ef3b7da8346146192ba580c9b24e"},
-    {file = "protobuf-3.17.1-cp37-cp37m-win32.whl", hash = "sha256:762faa8873d0569466cf66128bdbadd5e500600bdf2f87cf039493ed9d2725b6"},
-    {file = "protobuf-3.17.1-cp37-cp37m-win_amd64.whl", hash = "sha256:27c7c933b838a0837eb1f429e7994310ee8577a7b69abc38e84d5db97a2650a2"},
-    {file = "protobuf-3.17.1-cp38-cp38-macosx_10_9_x86_64.whl", hash = "sha256:1fcace96670b8512e805d6e275bd59b860967a7648e05cfad35ec1e7c03d7262"},
-    {file = "protobuf-3.17.1-cp38-cp38-manylinux2014_aarch64.whl", hash = "sha256:2a88be54fce118d69f083b847554afd1852053c0869bdac396678ec9ec6a94d5"},
-    {file = "protobuf-3.17.1-cp38-cp38-manylinux_2_5_x86_64.manylinux1_x86_64.whl", hash = "sha256:ad8cdbc594c886483970ac274b5af98483b272e873b7c5dac60aa3a7222301b3"},
-    {file = "protobuf-3.17.1-cp39-cp39-macosx_10_9_x86_64.whl", hash = "sha256:b92f95994ff27a6992ea2cf3f369476ad0065986eb00252b760d0bc55c5454a8"},
-    {file = "protobuf-3.17.1-cp39-cp39-manylinux2014_aarch64.whl", hash = "sha256:40bf764b63f06a816b1c079f7718184fdd8dbfd9dad3cd1a446382492ca00b3e"},
-    {file = "protobuf-3.17.1-cp39-cp39-manylinux_2_5_x86_64.manylinux1_x86_64.whl", hash = "sha256:a15898d88307dba0363767b30960396a2dec74b8ffe7bcb4e885312a569eda3f"},
-    {file = "protobuf-3.17.1-py2.py3-none-any.whl", hash = "sha256:36d306dda3c159a5fe0025ba0e9728aac00dd69523dd12ee3fb7b1717cd80e7d"},
-    {file = "protobuf-3.17.1.tar.gz", hash = "sha256:25bc4f1c23aced9b3a9e70eef7f03e63bcbd6cfbd881a91b5688412dce8992e1"},
+    {file = "protobuf-3.17.3-cp27-cp27m-macosx_10_9_x86_64.whl", hash = "sha256:ab6bb0e270c6c58e7ff4345b3a803cc59dbee19ddf77a4719c5b635f1d547aa8"},
+    {file = "protobuf-3.17.3-cp27-cp27mu-manylinux_2_5_x86_64.manylinux1_x86_64.whl", hash = "sha256:13ee7be3c2d9a5d2b42a1030976f760f28755fcf5863c55b1460fd205e6cd637"},
+    {file = "protobuf-3.17.3-cp35-cp35m-macosx_10_9_intel.whl", hash = "sha256:1556a1049ccec58c7855a78d27e5c6e70e95103b32de9142bae0576e9200a1b0"},
+    {file = "protobuf-3.17.3-cp35-cp35m-manylinux_2_5_x86_64.manylinux1_x86_64.whl", hash = "sha256:f0e59430ee953184a703a324b8ec52f571c6c4259d496a19d1cabcdc19dabc62"},
+    {file = "protobuf-3.17.3-cp35-cp35m-win32.whl", hash = "sha256:a981222367fb4210a10a929ad5983ae93bd5a050a0824fc35d6371c07b78caf6"},
+    {file = "protobuf-3.17.3-cp35-cp35m-win_amd64.whl", hash = "sha256:6d847c59963c03fd7a0cd7c488cadfa10cda4fff34d8bc8cba92935a91b7a037"},
+    {file = "protobuf-3.17.3-cp36-cp36m-macosx_10_9_x86_64.whl", hash = "sha256:145ce0af55c4259ca74993ddab3479c78af064002ec8227beb3d944405123c71"},
+    {file = "protobuf-3.17.3-cp36-cp36m-manylinux_2_5_x86_64.manylinux1_x86_64.whl", hash = "sha256:6ce4d8bf0321e7b2d4395e253f8002a1a5ffbcfd7bcc0a6ba46712c07d47d0b4"},
+    {file = "protobuf-3.17.3-cp36-cp36m-win32.whl", hash = "sha256:7a4c97961e9e5b03a56f9a6c82742ed55375c4a25f2692b625d4087d02ed31b9"},
+    {file = "protobuf-3.17.3-cp36-cp36m-win_amd64.whl", hash = "sha256:a22b3a0dbac6544dacbafd4c5f6a29e389a50e3b193e2c70dae6bbf7930f651d"},
+    {file = "protobuf-3.17.3-cp37-cp37m-macosx_10_9_x86_64.whl", hash = "sha256:ffea251f5cd3c0b9b43c7a7a912777e0bc86263436a87c2555242a348817221b"},
+    {file = "protobuf-3.17.3-cp37-cp37m-manylinux2014_aarch64.whl", hash = "sha256:9b7a5c1022e0fa0dbde7fd03682d07d14624ad870ae52054849d8960f04bc764"},
+    {file = "protobuf-3.17.3-cp37-cp37m-manylinux_2_5_x86_64.manylinux1_x86_64.whl", hash = "sha256:8727ee027157516e2c311f218ebf2260a18088ffb2d29473e82add217d196b1c"},
+    {file = "protobuf-3.17.3-cp37-cp37m-win32.whl", hash = "sha256:14c1c9377a7ffbeaccd4722ab0aa900091f52b516ad89c4b0c3bb0a4af903ba5"},
+    {file = "protobuf-3.17.3-cp37-cp37m-win_amd64.whl", hash = "sha256:c56c050a947186ba51de4f94ab441d7f04fcd44c56df6e922369cc2e1a92d683"},
+    {file = "protobuf-3.17.3-cp38-cp38-macosx_10_9_x86_64.whl", hash = "sha256:2ae692bb6d1992afb6b74348e7bb648a75bb0d3565a3f5eea5bec8f62bd06d87"},
+    {file = "protobuf-3.17.3-cp38-cp38-manylinux2014_aarch64.whl", hash = "sha256:99938f2a2d7ca6563c0ade0c5ca8982264c484fdecf418bd68e880a7ab5730b1"},
+    {file = "protobuf-3.17.3-cp38-cp38-manylinux_2_5_x86_64.manylinux1_x86_64.whl", hash = "sha256:6902a1e4b7a319ec611a7345ff81b6b004b36b0d2196ce7a748b3493da3d226d"},
+    {file = "protobuf-3.17.3-cp38-cp38-win32.whl", hash = "sha256:59e5cf6b737c3a376932fbfb869043415f7c16a0cf176ab30a5bbc419cd709c1"},
+    {file = "protobuf-3.17.3-cp38-cp38-win_amd64.whl", hash = "sha256:ebcb546f10069b56dc2e3da35e003a02076aaa377caf8530fe9789570984a8d2"},
+    {file = "protobuf-3.17.3-cp39-cp39-macosx_10_9_x86_64.whl", hash = "sha256:4ffbd23640bb7403574f7aff8368e2aeb2ec9a5c6306580be48ac59a6bac8bde"},
+    {file = "protobuf-3.17.3-cp39-cp39-manylinux2014_aarch64.whl", hash = "sha256:26010f693b675ff5a1d0e1bdb17689b8b716a18709113288fead438703d45539"},
+    {file = "protobuf-3.17.3-cp39-cp39-manylinux_2_5_x86_64.manylinux1_x86_64.whl", hash = "sha256:e76d9686e088fece2450dbc7ee905f9be904e427341d289acbe9ad00b78ebd47"},
+    {file = "protobuf-3.17.3-cp39-cp39-win32.whl", hash = "sha256:a38bac25f51c93e4be4092c88b2568b9f407c27217d3dd23c7a57fa522a17554"},
+    {file = "protobuf-3.17.3-cp39-cp39-win_amd64.whl", hash = "sha256:85d6303e4adade2827e43c2b54114d9a6ea547b671cb63fafd5011dc47d0e13d"},
+    {file = "protobuf-3.17.3-py2.py3-none-any.whl", hash = "sha256:2bfb815216a9cd9faec52b16fd2bfa68437a44b67c56bee59bc3926522ecb04e"},
+    {file = "protobuf-3.17.3.tar.gz", hash = "sha256:72804ea5eaa9c22a090d2803813e280fb273b62d5ae497aaf3553d141c4fdd7b"},
 ]
 py = [
     {file = "py-1.10.0-py2.py3-none-any.whl", hash = "sha256:3b80836aa6d1feeaa108e046da6423ab8f6ceda6468545ae8d02d9d58d18818a"},
@@ -1698,8 +1244,8 @@
     {file = "pytest_cov-2.7.1-py2.py3-none-any.whl", hash = "sha256:2b097cde81a302e1047331b48cadacf23577e431b61e9c6f49a1170bbe3d3da6"},
 ]
 python-dateutil = [
-    {file = "python-dateutil-2.8.1.tar.gz", hash = "sha256:73ebfe9dbf22e832286dafa60473e4cd239f8592f699aa5adaf10050e6e1823c"},
-    {file = "python_dateutil-2.8.1-py2.py3-none-any.whl", hash = "sha256:75bb3f31ea686f1197762692a9ee6a7550b59fc6ca3a1f4b5d7e32fb98e2da2a"},
+    {file = "python-dateutil-2.8.2.tar.gz", hash = "sha256:0123cacc1627ae19ddf3c27a5de5bd67ee4586fbdd6440d9748f8abb483d3e86"},
+    {file = "python_dateutil-2.8.2-py2.py3-none-any.whl", hash = "sha256:961d03dc3453ebbc59dbdea9e4e11c5651520a876d0f4db161e8674aae935da9"},
 ]
 python-editor = [
     {file = "python-editor-1.0.4.tar.gz", hash = "sha256:51fda6bcc5ddbbb7063b2af7509e43bd84bfc32a4ff71349ec7847713882327b"},
@@ -1707,12 +1253,6 @@
     {file = "python_editor-1.0.4-py2.7.egg", hash = "sha256:ea87e17f6ec459e780e4221f295411462e0d0810858e055fc514684350a2f522"},
     {file = "python_editor-1.0.4-py3-none-any.whl", hash = "sha256:1bf6e860a8ad52a14c3ee1252d5dc25b2030618ed80c022598f00176adc8367d"},
     {file = "python_editor-1.0.4-py3.5.egg", hash = "sha256:c3da2053dbab6b29c94e43c486ff67206eafbe7eb52dbec7390b5e2fb05aac77"},
-<<<<<<< HEAD
-]
-python-levenshtein = [
-    {file = "python-Levenshtein-0.12.2.tar.gz", hash = "sha256:dc2395fbd148a1ab31090dd113c366695934b9e85fe5a4b2a032745efd0346f6"},
-=======
->>>>>>> 0880bbdd
 ]
 pytz = [
     {file = "pytz-2020.5-py2.py3-none-any.whl", hash = "sha256:16962c5fb8db4a8f63a26646d8886e9d769b6c511543557bc84e9569fb9a9cb4"},
@@ -1739,38 +1279,26 @@
     {file = "PyYAML-5.4.1-cp27-cp27mu-manylinux1_x86_64.whl", hash = "sha256:bb4191dfc9306777bc594117aee052446b3fa88737cd13b7188d0e7aa8162185"},
     {file = "PyYAML-5.4.1-cp36-cp36m-macosx_10_9_x86_64.whl", hash = "sha256:6c78645d400265a062508ae399b60b8c167bf003db364ecb26dcab2bda048253"},
     {file = "PyYAML-5.4.1-cp36-cp36m-manylinux1_x86_64.whl", hash = "sha256:4e0583d24c881e14342eaf4ec5fbc97f934b999a6828693a99157fde912540cc"},
-<<<<<<< HEAD
     {file = "PyYAML-5.4.1-cp36-cp36m-manylinux2014_aarch64.whl", hash = "sha256:72a01f726a9c7851ca9bfad6fd09ca4e090a023c00945ea05ba1638c09dc3347"},
     {file = "PyYAML-5.4.1-cp36-cp36m-manylinux2014_s390x.whl", hash = "sha256:895f61ef02e8fed38159bb70f7e100e00f471eae2bc838cd0f4ebb21e28f8541"},
-=======
->>>>>>> 0880bbdd
     {file = "PyYAML-5.4.1-cp36-cp36m-win32.whl", hash = "sha256:3bd0e463264cf257d1ffd2e40223b197271046d09dadf73a0fe82b9c1fc385a5"},
     {file = "PyYAML-5.4.1-cp36-cp36m-win_amd64.whl", hash = "sha256:e4fac90784481d221a8e4b1162afa7c47ed953be40d31ab4629ae917510051df"},
     {file = "PyYAML-5.4.1-cp37-cp37m-macosx_10_9_x86_64.whl", hash = "sha256:5accb17103e43963b80e6f837831f38d314a0495500067cb25afab2e8d7a4018"},
     {file = "PyYAML-5.4.1-cp37-cp37m-manylinux1_x86_64.whl", hash = "sha256:e1d4970ea66be07ae37a3c2e48b5ec63f7ba6804bdddfdbd3cfd954d25a82e63"},
-<<<<<<< HEAD
     {file = "PyYAML-5.4.1-cp37-cp37m-manylinux2014_aarch64.whl", hash = "sha256:cb333c16912324fd5f769fff6bc5de372e9e7a202247b48870bc251ed40239aa"},
     {file = "PyYAML-5.4.1-cp37-cp37m-manylinux2014_s390x.whl", hash = "sha256:fe69978f3f768926cfa37b867e3843918e012cf83f680806599ddce33c2c68b0"},
-=======
->>>>>>> 0880bbdd
     {file = "PyYAML-5.4.1-cp37-cp37m-win32.whl", hash = "sha256:dd5de0646207f053eb0d6c74ae45ba98c3395a571a2891858e87df7c9b9bd51b"},
     {file = "PyYAML-5.4.1-cp37-cp37m-win_amd64.whl", hash = "sha256:08682f6b72c722394747bddaf0aa62277e02557c0fd1c42cb853016a38f8dedf"},
     {file = "PyYAML-5.4.1-cp38-cp38-macosx_10_9_x86_64.whl", hash = "sha256:d2d9808ea7b4af864f35ea216be506ecec180628aced0704e34aca0b040ffe46"},
     {file = "PyYAML-5.4.1-cp38-cp38-manylinux1_x86_64.whl", hash = "sha256:8c1be557ee92a20f184922c7b6424e8ab6691788e6d86137c5d93c1a6ec1b8fb"},
-<<<<<<< HEAD
     {file = "PyYAML-5.4.1-cp38-cp38-manylinux2014_aarch64.whl", hash = "sha256:fd7f6999a8070df521b6384004ef42833b9bd62cfee11a09bda1079b4b704247"},
     {file = "PyYAML-5.4.1-cp38-cp38-manylinux2014_s390x.whl", hash = "sha256:bfb51918d4ff3d77c1c856a9699f8492c612cde32fd3bcd344af9be34999bfdc"},
-=======
->>>>>>> 0880bbdd
     {file = "PyYAML-5.4.1-cp38-cp38-win32.whl", hash = "sha256:fa5ae20527d8e831e8230cbffd9f8fe952815b2b7dae6ffec25318803a7528fc"},
     {file = "PyYAML-5.4.1-cp38-cp38-win_amd64.whl", hash = "sha256:0f5f5786c0e09baddcd8b4b45f20a7b5d61a7e7e99846e3c799b05c7c53fa696"},
     {file = "PyYAML-5.4.1-cp39-cp39-macosx_10_9_x86_64.whl", hash = "sha256:294db365efa064d00b8d1ef65d8ea2c3426ac366c0c4368d930bf1c5fb497f77"},
     {file = "PyYAML-5.4.1-cp39-cp39-manylinux1_x86_64.whl", hash = "sha256:74c1485f7707cf707a7aef42ef6322b8f97921bd89be2ab6317fd782c2d53183"},
-<<<<<<< HEAD
     {file = "PyYAML-5.4.1-cp39-cp39-manylinux2014_aarch64.whl", hash = "sha256:d483ad4e639292c90170eb6f7783ad19490e7a8defb3e46f97dfe4bacae89122"},
     {file = "PyYAML-5.4.1-cp39-cp39-manylinux2014_s390x.whl", hash = "sha256:fdc842473cd33f45ff6bce46aea678a54e3d21f1b61a7750ce3c498eedfe25d6"},
-=======
->>>>>>> 0880bbdd
     {file = "PyYAML-5.4.1-cp39-cp39-win32.whl", hash = "sha256:49d4cdd9065b9b6e206d0595fee27a96b5dd22618e7520c33204a4a3239d5b10"},
     {file = "PyYAML-5.4.1-cp39-cp39-win_amd64.whl", hash = "sha256:c20cfa2d49991c8b4147af39859b167664f2ad4561704ee74c1de03318e898db"},
     {file = "PyYAML-5.4.1.tar.gz", hash = "sha256:607774cbba28732bfa802b54baa7484215f530991055bb562efbed5b2f20a45e"},
@@ -1784,8 +1312,8 @@
     {file = "readchar-2.0.1-py3-none-any.whl", hash = "sha256:3ac34aab28563bc895f73233d5c08b28f951ca190d5850b8d4bec973132a8dca"},
 ]
 requests = [
-    {file = "requests-2.25.1-py2.py3-none-any.whl", hash = "sha256:c210084e36a42ae6b9219e00e48287def368a26d03a048ddad7bfee44f75871e"},
-    {file = "requests-2.25.1.tar.gz", hash = "sha256:27973dd4a904a4f13b263a19c866c13b92a39ed1c964655f025f3f8d3d75b804"},
+    {file = "requests-2.26.0-py2.py3-none-any.whl", hash = "sha256:6c1246513ecd5ecd4528a0906f910e8f0f9c6b8ec72030dc9fd154dc1a6efd24"},
+    {file = "requests-2.26.0.tar.gz", hash = "sha256:b8aa58f8cf793ffd8782d3d8cb19e66ef36f7aba4353eec859e74678b01b07a7"},
 ]
 rfc3986 = [
     {file = "rfc3986-1.5.0-py2.py3-none-any.whl", hash = "sha256:a86d6e1f5b1dc238b218b012df0aa79409667bb209e58da56d0b94704e712a97"},
@@ -1796,8 +1324,8 @@
     {file = "rsa-4.7.2.tar.gz", hash = "sha256:9d689e6ca1b3038bc82bf8d23e944b6b6037bc02301a574935b2dd946e0353b9"},
 ]
 s3transfer = [
-    {file = "s3transfer-0.4.2-py2.py3-none-any.whl", hash = "sha256:9b3752887a2880690ce628bc263d6d13a3864083aeacff4890c1c9839a5eb0bc"},
-    {file = "s3transfer-0.4.2.tar.gz", hash = "sha256:cb022f4b16551edebbb31a377d3f09600dbada7363d8c5db7976e7f47732e1b2"},
+    {file = "s3transfer-0.5.0-py3-none-any.whl", hash = "sha256:9c1dc369814391a6bda20ebbf4b70a0f34630592c9aa520856bf384916af2803"},
+    {file = "s3transfer-0.5.0.tar.gz", hash = "sha256:50ed823e1dc5868ad40c8dc92072f757aa0e653a192845c94a3b676f4a62da4c"},
 ]
 six = [
     {file = "six-1.16.0-py2.py3-none-any.whl", hash = "sha256:8abb2f1d86890a2dfb989f9a77cfcfd3e47c2a354b01111771326f8aa26e0254"},
@@ -1834,13 +1362,8 @@
     {file = "uritemplate-3.0.1.tar.gz", hash = "sha256:5af8ad10cec94f215e3f48112de2022e1d5a37ed427fbd88652fa908f2ab7cae"},
 ]
 urllib3 = [
-<<<<<<< HEAD
-    {file = "urllib3-1.26.4-py2.py3-none-any.whl", hash = "sha256:2f4da4594db7e1e110a944bb1b551fdf4e6c136ad42e4234131391e21eb5b0df"},
-    {file = "urllib3-1.26.4.tar.gz", hash = "sha256:e7b021f7241115872f92f43c6508082facffbd1c048e3c6e2bb9c2a157e28937"},
-=======
-    {file = "urllib3-1.26.5-py2.py3-none-any.whl", hash = "sha256:753a0374df26658f99d826cfe40394a686d05985786d946fbe4165b5148f5a7c"},
-    {file = "urllib3-1.26.5.tar.gz", hash = "sha256:a7acd0977125325f516bda9735fa7142b909a8d01e8b2e4c8108d0984e6e0098"},
->>>>>>> 0880bbdd
+    {file = "urllib3-1.26.6-py2.py3-none-any.whl", hash = "sha256:39fb8672126159acb139a7718dd10806104dec1e2f0f6c88aab05d17df10c8d4"},
+    {file = "urllib3-1.26.6.tar.gz", hash = "sha256:f57b4c16c62fa2760b7e3d97c35b255512fb6b59a259730f36ba32ce9f8e342f"},
 ]
 waitress = [
     {file = "waitress-2.0.0-py3-none-any.whl", hash = "sha256:29af5a53e9fb4e158f525367678b50053808ca6c21ba585754c77d790008c746"},
@@ -1855,23 +1378,14 @@
     {file = "WebOb-1.8.7.tar.gz", hash = "sha256:b64ef5141be559cfade448f044fa45c2260351edcb6a8ef6b7e00c7dcef0c323"},
 ]
 websocket-client = [
-<<<<<<< HEAD
-    {file = "websocket-client-1.0.1.tar.gz", hash = "sha256:3e2bf58191d4619b161389a95bdce84ce9e0b24eb8107e7e590db682c2d0ca81"},
-    {file = "websocket_client-1.0.1-py2.py3-none-any.whl", hash = "sha256:abf306dc6351dcef07f4d40453037e51cc5d9da2ef60d0fc5d0fe3bcda255372"},
-=======
     {file = "websocket-client-1.1.0.tar.gz", hash = "sha256:b68e4959d704768fa20e35c9d508c8dc2bbc041fd8d267c0d7345cffe2824568"},
     {file = "websocket_client-1.1.0-py2.py3-none-any.whl", hash = "sha256:e5c333bfa9fa739538b652b6f8c8fc2559f1d364243c8a689d7c0e1d41c2e611"},
->>>>>>> 0880bbdd
 ]
 webtest = [
     {file = "WebTest-2.0.35-py2.py3-none-any.whl", hash = "sha256:44ddfe99b5eca4cf07675e7222c81dd624d22f9a26035d2b93dc8862dc1153c6"},
     {file = "WebTest-2.0.35.tar.gz", hash = "sha256:aac168b5b2b4f200af4e35867cf316712210e3d5db81c1cbdff38722647bb087"},
 ]
-wheel = [
-    {file = "wheel-0.36.2-py2.py3-none-any.whl", hash = "sha256:78b5b185f0e5763c26ca1e324373aadd49182ca90e825f7853f4b2509215dc0e"},
-    {file = "wheel-0.36.2.tar.gz", hash = "sha256:e11eefd162658ea59a60a0f6c7d493a7190ea4b9a85e335b33489d9f17e0245e"},
-]
 zipp = [
-    {file = "zipp-3.4.1-py3-none-any.whl", hash = "sha256:51cb66cc54621609dd593d1787f286ee42a5c0adbb4b29abea5a63edc3e03098"},
-    {file = "zipp-3.4.1.tar.gz", hash = "sha256:3607921face881ba3e026887d8150cca609d517579abe052ac81fc5aeffdbd76"},
+    {file = "zipp-3.5.0-py3-none-any.whl", hash = "sha256:957cfda87797e389580cb8b9e3870841ca991e2125350677b2ca83a0e99390a3"},
+    {file = "zipp-3.5.0.tar.gz", hash = "sha256:f5812b1e007e48cff63449a5e9f4e7ebea716b4111f9c4f9a645f91d579bf0c4"},
 ]