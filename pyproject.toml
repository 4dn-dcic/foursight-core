--- conflicted
+++ resolved
@@ -1,10 +1,6 @@
 [tool.poetry]
 name = "foursight"
-<<<<<<< HEAD
-version = "0.9.2"
-=======
-version = "0.10.1"
->>>>>>> d9729e98
+version = "0.10.2"
 description = "Serverless Chalice Application for Monitoring"
 authors = ["4DN Team <william_ronchetti@hms.harvard.edu>"]
 license = "MIT"
