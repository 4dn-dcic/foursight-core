--- conflicted
+++ resolved
@@ -1,10 +1,6 @@
 [tool.poetry]
 name = "foursight_core"
-<<<<<<< HEAD
-version = "0.6.0.1b5"
-=======
-version = "0.6.1"
->>>>>>> 69ce28d6
+version = "0.6.1.1b6"
 description = "Serverless Chalice Application for Monitoring"
 authors = ["4DN-DCIC Team <support@4dnucleome.org>"]
 license = "MIT"
