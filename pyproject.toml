[tool.poetry]
name = "foursight-core"
<<<<<<< HEAD
version = "2.1.0.2b17"
=======
version = "3.0.0"
>>>>>>> 77638841
description = "Serverless Chalice Application for Monitoring"
authors = ["4DN-DCIC Team <support@4dnucleome.org>"]
license = "MIT"
packages = [
  { include = "foursight_core" },
  { include = "checks", from = "foursight_core" },
  { include = "helpers", from = "foursight_core/checks" }
]

[tool.poetry.dependencies]
python = ">=3.7,<3.9"
dcicutils = "^6.0.0"
click = "^7.1.2"
cron-descriptor = "^1.2.31"
pyDes = "^2.0.1"
PyJWT = "2.5.0"
Jinja2 = "2.10.1"
MarkupSafe = "1.1.1"
google = "^3.0.0"
google-auth-oauthlib = "^0.7.0"
google-api-python-client = "^1.12.5"
geocoder = "1.38.1"
elasticsearch = "7.13.4"
elasticsearch-dsl = "^7.0.0"
gitpython = "^3.1.2"
pytz = "^2020.1"

[tool.poetry.dev-dependencies]
chalice = "^1.21.4"
flake8 = ">=3.9.2"
pytest = "5.1.2"
pytest-cov = "2.7.1"
flaky = "3.6.1"

[tool.poetry.scripts]
encrypt-accounts-file = "foursight_core.scripts.encrypt_accounts_file:main"
decrypt-accounts-file = "foursight_core.scripts.decrypt_accounts_file:main"

[build-system]
requires = ["poetry>=0.12"]
build-backend = "poetry.masonry.api"<|MERGE_RESOLUTION|>--- conflicted
+++ resolved
@@ -1,10 +1,6 @@
 [tool.poetry]
 name = "foursight-core"
-<<<<<<< HEAD
-version = "2.1.0.2b17"
-=======
-version = "3.0.0"
->>>>>>> 77638841
+version = "2.1.0.2b18"
 description = "Serverless Chalice Application for Monitoring"
 authors = ["4DN-DCIC Team <support@4dnucleome.org>"]
 license = "MIT"
