--- conflicted
+++ resolved
@@ -1,10 +1,6 @@
 [tool.poetry]
 name = "foursight_core"
-<<<<<<< HEAD
-version = "0.1.9.1b36"
-=======
-version = "0.2.0"
->>>>>>> 7912f91b
+version = "0.1.9.1b37"
 description = "Serverless Chalice Application for Monitoring"
 authors = ["4DN-DCIC Team <support@4dnucleome.org>"]
 license = "MIT"
