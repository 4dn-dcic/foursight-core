[tool.poetry]
name = "foursight-core"
<<<<<<< HEAD
version = "1.0.0.1b0"
=======
version = "2.0.0"
>>>>>>> 91216db2
description = "Serverless Chalice Application for Monitoring"
authors = ["4DN-DCIC Team <support@4dnucleome.org>"]
license = "MIT"
packages = [
  { include = "foursight_core" },
  { include = "checks", from = "foursight_core" },
  { include = "helpers", from = "foursight_core/checks" }
]

[tool.poetry.dependencies]
python = ">=3.7,<3.9"
dcicutils = "^4.0.2"
click = "^7.1.2"
PyJWT = "1.5.3"
Jinja2 = "2.10.1"
MarkupSafe = "1.1.1"
google-api-python-client = "^1.12.5"
geocoder = "1.38.1"
elasticsearch = "^6.8.1"
elasticsearch-dsl = "^6.4.0"
gitpython = "^3.1.2"
pytz = "^2020.1"

[tool.poetry.dev-dependencies]
chalice = "^1.21.4"
flake8 = ">=3.9.2"
pytest = "5.1.2"
pytest-cov = "2.7.1"
flaky = "3.6.1"

[build-system]
requires = ["poetry>=0.12"]
build-backend = "poetry.masonry.api"<|MERGE_RESOLUTION|>--- conflicted
+++ resolved
@@ -1,10 +1,6 @@
 [tool.poetry]
 name = "foursight-core"
-<<<<<<< HEAD
-version = "1.0.0.1b0"
-=======
-version = "2.0.0"
->>>>>>> 91216db2
+version = "2.0.0.1b0"
 description = "Serverless Chalice Application for Monitoring"
 authors = ["4DN-DCIC Team <support@4dnucleome.org>"]
 license = "MIT"
