[tool.poetry]
name = "foursight"
<<<<<<< HEAD
version = "0.10.6"
=======
version = "0.11.3"
>>>>>>> 564fec55
description = "Serverless Chalice Application for Monitoring"
authors = ["4DN Team <william_ronchetti@hms.harvard.edu>"]
license = "MIT"
packages = [
  { include = "chalicelib" }
]

[tool.poetry.dependencies]
python = ">=3.6,<3.7"
dcicutils = "^0.28.2"
click = "6.7"
PyJWT = "1.5.3"
Jinja2 = "2.10.1"
MarkupSafe = "1.0"
google-api-python-client = "1.7.4"
geocoder = "1.38.1"
fuzzywuzzy = "0.17.0"
elasticsearch = "5.5.3"
elasticsearch-dsl = "5.3.0"
python-Levenshtein = "0.12.0"
gitpython = "^3.1.2"

[tool.poetry.dev-dependencies]
chalice = "1.11.1"
pytest = "5.1.2"
pytest-cov = "2.7.1"
flaky = "3.6.1"

[build-system]
requires = ["poetry>=0.12"]
build-backend = "poetry.masonry.api"<|MERGE_RESOLUTION|>--- conflicted
+++ resolved
@@ -1,10 +1,6 @@
 [tool.poetry]
 name = "foursight"
-<<<<<<< HEAD
-version = "0.10.6"
-=======
-version = "0.11.3"
->>>>>>> 564fec55
+version = "0.11.4"
 description = "Serverless Chalice Application for Monitoring"
 authors = ["4DN Team <william_ronchetti@hms.harvard.edu>"]
 license = "MIT"
