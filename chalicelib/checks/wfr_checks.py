from datetime import datetime
from ..utils import (
    check_function,
    action_function,
)
from ..run_result import CheckResult, ActionResult
from dcicutils import ff_utils
from dcicutils import s3Utils
from .helpers import wfr_utils
from .helpers import wfrset_utils

lambda_limit = wfr_utils.lambda_limit


@check_function()
def md5run_status_extra_file(connection, **kwargs):
    """Searches for extra files that are uploaded to s3, but not went though md5 run.
    no action is associated, we don't have any case so far.
    Will be implemented if this check gets WARN"""
    check = CheckResult(connection, 'md5run_status_extra_file')
    my_auth = connection.ff_keys
    check.status = 'PASS'

    # check indexing queue
    env = connection.ff_env
    indexing_queue = ff_utils.stuff_in_queues(env, check_secondary=True)
    if indexing_queue:
        check.status = 'PASS'  # maybe use warn?
        check.brief_output = ['Waiting for indexing queue to clear']
        check.summary = 'Waiting for indexing queue to clear'
        check.full_output = {}
        return check

    # Build the query
    query = ('/search/?type=File&status!=uploading&status!=upload failed&status!=to be uploaded by workflow'
             '&extra_files.status!=uploaded&extra_files.href!=No value')
    # The search
    res = ff_utils.search_metadata(query, key=my_auth)
    if not res:
        check.summary = 'All Good!'
        return check
    else:
        check.status = 'WARN'
        check.brief_output = ['There are user submitted extra files without md5runs']
        check.full_output = {'extra_files_missing_md5': [i['accession'] for i in res]}
        return check


@check_function(file_type='File', lab_title=None, start_date=None)
def md5run_status(connection, **kwargs):
    """Searches for files that are uploaded to s3, but not went though md5 run.
    This check makes certain assumptions
    -all files that have a status<= uploaded, went through md5run
    -all files status uploading/upload failed, and no s3 file are pending, and skipped by this check.
    if you change status manually, it might fail to show up in this checkself.
    Keyword arguments:
    file_type -- limit search to a file type, i.e. FileFastq (default=File)
    start_date -- limit search to files generated since a date formatted YYYY-MM-DD
    run_time -- assume runs beyond run_time are dead (default=24 hours)
    """
    start = datetime.utcnow()
    check = CheckResult(connection, 'md5run_status')
    my_auth = connection.ff_keys
    check.action = "md5run_start"
    check.brief_output = []
    check.full_output = {}
    check.status = 'PASS'

    # check indexing queue
    env = connection.ff_env
    indexing_queue = ff_utils.stuff_in_queues(env, check_secondary=True)
    if indexing_queue:
        check.status = 'PASS'  # maybe use warn?
        check.brief_output = ['Waiting for indexing queue to clear']
        check.summary = 'Waiting for indexing queue to clear'
        check.full_output = {}
        return check

    # Build the query
    query = '/search/?status=uploading&status=upload failed'
    # add file type
    f_type = kwargs.get('file_type')
    query += '&type=' + f_type
    # add date
    s_date = kwargs.get('start_date')
    if s_date:
        query += '&date_created.from=' + s_date
    # add lab
    lab = kwargs.get('lab_title')
    if lab:
        query += '&lab.display_title=' + lab
    # The search
    res = ff_utils.search_metadata(query, key=my_auth)
    if not res:
        check.summary = 'All Good!'
        return check
    # if there are files, make sure they are not on s3
    no_s3_file = []
    running = []
    missing_md5 = []
    not_switched_status = []
    # multiple failed runs
    problems = []
    my_s3_util = s3Utils(env=connection.ff_env)
    raw_bucket = my_s3_util.raw_file_bucket
    out_bucket = my_s3_util.outfile_bucket
    for a_file in res:
        # lambda has a time limit (300sec), kill before it is reached so we get some results
        now = datetime.utcnow()
        if (now-start).seconds > lambda_limit:
            check.brief_output.append('did not complete checking all')
            break
        # find bucket
        if 'FileProcessed' in a_file['@type']:
                my_bucket = out_bucket
        elif 'FileVistrack' in a_file['@type']:
                my_bucket = out_bucket
        else:  # covers cases of FileFastq, FileReference, FileMicroscopy
                my_bucket = raw_bucket
        # check if file is in s3
        file_id = a_file['accession']
        head_info = my_s3_util.does_key_exist(a_file['upload_key'], my_bucket)
        if not head_info:
            no_s3_file.append(file_id)
            continue
        md5_report = wfr_utils.get_wfr_out(a_file, "md5", key=my_auth, md_qc=True)
        if md5_report['status'] == 'running':
            running.append(file_id)
        elif md5_report['status'].startswith("no complete run, too many"):
            problems.append(file_id)
        # Most probably the trigger did not work, and we run it manually
        elif md5_report['status'] != 'complete':
            missing_md5.append(file_id)
        # There is a successful run, but status is not switched, happens when a file is reuploaded.
        elif md5_report['status'] == 'complete':
            not_switched_status.append(file_id)
    if no_s3_file:
        check.summary = 'Some files are pending upload'
        msg = str(len(no_s3_file)) + '(uploading/upload failed) files waiting for upload'
        check.brief_output.append(msg)
        check.full_output['files_pending_upload'] = no_s3_file
    if running:
        check.summary = 'Some files are running md5run'
        msg = str(len(running)) + ' files are still running md5run.'
        check.brief_output.append(msg)
        check.full_output['files_running_md5'] = running
    if problems:
        check.summary = 'Some files have problems'
        msg = str(len(problems)) + ' file(s) have problems.'
        check.brief_output.append(msg)
        check.full_output['problems'] = problems
        check.status = 'WARN'
    if missing_md5:
        check.allow_action = True
        check.summary = 'Some files are missing md5 runs'
        msg = str(len(missing_md5)) + ' file(s) lack a successful md5 run'
        check.brief_output.append(msg)
        check.full_output['files_without_md5run'] = missing_md5
        check.status = 'WARN'
    if not_switched_status:
        check.allow_action = True
        check.summary += ' Some files are have wrong status with a successful run'
        msg = str(len(not_switched_status)) + ' file(s) are have wrong status with a successful run'
        check.brief_output.append(msg)
        check.full_output['files_with_run_and_wrong_status'] = not_switched_status
        check.status = 'WARN'
    if not check.brief_output:
        check.brief_output = ['All Good!', ]
    check.summary = check.summary.strip()
    return check


@action_function(start_missing=True, start_not_switched=True)
def md5run_start(connection, **kwargs):
    """Start md5 runs by sending compiled input_json to run_workflow endpoint"""
    start = datetime.utcnow()
    action = ActionResult(connection, 'md5run_start')
    action_logs = {'runs_started': [], "runs_failed": []}
    my_auth = connection.ff_keys
    md5run_check_result = action.get_associated_check_result(kwargs).get('full_output', {})
    action_logs['check_output'] = md5run_check_result
    targets = []
    if kwargs.get('start_missing'):
        targets.extend(md5run_check_result.get('files_without_md5run', []))
    if kwargs.get('start_not_switched'):
        targets.extend(md5run_check_result.get('files_with_run_and_wrong_status', []))
    action_logs['targets'] = targets
    for a_target in targets:
        now = datetime.utcnow()
        if (now-start).seconds > lambda_limit:
            action.description = 'Did not complete action due to time limitations'
            break
        a_file = ff_utils.get_metadata(a_target, key=my_auth)
        attributions = wfr_utils.get_attribution(a_file)
        inp_f = {'input_file': a_file['@id']}
        wfr_setup = wfrset_utils.step_settings('md5', 'no_organism', attributions)

        url = wfr_utils.run_missing_wfr(wfr_setup, inp_f, a_file['accession'], connection.ff_keys, connection.ff_env)
        # aws run url
        if url.startswith('http'):
            action_logs['runs_started'].append(url)
        else:
            action_logs['runs_failed'].append([a_target, url])
    action.output = action_logs
    action.status = 'DONE'
    return action


@check_function(lab_title=None, start_date=None)
def fastqc_status(connection, **kwargs):
    """Searches for fastq files that don't have fastqc
    Keyword arguments:
    lab_title -- limit search with a lab i.e. Bing+Ren, UCSD
    start_date -- limit search to files generated since a date formatted YYYY-MM-DD
    run_time -- assume runs beyond run_time are dead (default=24 hours)
    """
    start = datetime.utcnow()
    check = CheckResult(connection, 'fastqc_status')
    my_auth = connection.ff_keys
    check.action = "fastqc_start"
    check.brief_output = []
    check.full_output = {}
    check.status = 'PASS'

    # check indexing queue
    env = connection.ff_env
    indexing_queue = ff_utils.stuff_in_queues(env, check_secondary=True)
    if indexing_queue:
        check.status = 'PASS'  # maybe use warn?
        check.brief_output = ['Waiting for indexing queue to clear']
        check.summary = 'Waiting for indexing queue to clear'
        check.full_output = {}
        return check

    # Build the query (skip to be uploaded by workflow)
    query = ("/search/?type=FileFastq&quality_metric.uuid=No+value"
             "&status=pre-release&status=released&status=released%20to%20project&status=uploaded")
    # fastqc not properly reporting for long reads
    skip_instruments = ['PromethION', 'GridION', 'MinION', 'PacBio RS II']
    skip_add = "".join(['&instrument!=' + i for i in skip_instruments])
    query += skip_add

    # add date
    s_date = kwargs.get('start_date')
    if s_date:
        query += '&date_created.from=' + s_date
    # add lab
    lab = kwargs.get('lab_title')
    if lab:
        query += '&lab.display_title=' + lab
    # The search
    res = ff_utils.search_metadata(query, key=my_auth)
    if not res:
        check.summary = 'All Good!'
        return check
    check = wfr_utils.check_runs_without_output(res, check, 'fastqc-0-11-4-1', my_auth, start)
    return check


@action_function(start_missing_run=True, start_missing_meta=True)
def fastqc_start(connection, **kwargs):
    """Start fastqc runs by sending compiled input_json to run_workflow endpoint"""
    start = datetime.utcnow()
    action = ActionResult(connection, 'fastqc_start')
    action_logs = {'runs_started': [], 'runs_failed': []}
    my_auth = connection.ff_keys
    fastqc_check_result = action.get_associated_check_result(kwargs).get('full_output', {})
    targets = []
    if kwargs.get('start_missing_run'):
        targets.extend(fastqc_check_result.get('files_without_run', []))
    if kwargs.get('start_missing_meta'):
        targets.extend(fastqc_check_result.get('files_without_changes', []))
    for a_target in targets:
        now = datetime.utcnow()
        if (now-start).seconds > lambda_limit:
            action.description = 'Did not complete action due to time limitations'
            break
        a_file = ff_utils.get_metadata(a_target, key=my_auth)
        attributions = wfr_utils.get_attribution(a_file)
        inp_f = {'input_fastq': a_file['@id']}
        wfr_setup = wfrset_utils.step_settings('fastqc-0-11-4-1', 'no_organism', attributions)
        url = wfr_utils.run_missing_wfr(wfr_setup, inp_f, a_file['accession'], connection.ff_keys, connection.ff_env)
        # aws run url
        if url.startswith('http'):
            action_logs['runs_started'].append(url)
        else:
            action_logs['runs_failed'].append([a_target, url])
    action.output = action_logs
    action.status = 'DONE'
    return action


@check_function(lab_title=None, start_date=None)
def pairsqc_status(connection, **kwargs):
    """Searches for pairs files produced by 4dn pipelines that don't have pairsqc
    Keyword arguments:
    lab_title -- limit search with a lab i.e. Bing+Ren, UCSD
    start_date -- limit search to files generated since a date formatted YYYY-MM-DD
    run_time -- assume runs beyond run_time are dead (default=24 hours)
    """
    start = datetime.utcnow()
    check = CheckResult(connection, 'pairsqc_status')
    my_auth = connection.ff_keys
    check.action = "pairsqc_start"
    check.brief_output = []
    check.full_output = {}
    check.status = 'PASS'

    # check indexing queue
    env = connection.ff_env
    indexing_queue = ff_utils.stuff_in_queues(env, check_secondary=True)
    if indexing_queue:
        check.status = 'PASS'  # maybe use warn?
        check.brief_output = ['Waiting for indexing queue to clear']
        check.summary = 'Waiting for indexing queue to clear'
        check.full_output = {}
        return check

    # Build the query (skip to be uploaded by workflow)
    query = ("/search/?file_format.file_format=pairs&type=FileProcessed"
             "&status=pre-release&status=released&status=released+to+project&status=uploaded"
             "&quality_metric.uuid=No+value&limit=all&source_experiments!=No value")
    # add date
    s_date = kwargs.get('start_date')
    if s_date:
        query += '&date_created.from=' + s_date
    # add lab
    lab = kwargs.get('lab_title')
    if lab:
        query += '&lab.display_title=' + lab
    # The search
    res = ff_utils.search_metadata(query, key=my_auth)
    if not res:
        check.summary = 'All Good!'
        return check
    check = wfr_utils.check_runs_without_output(res, check, 'pairsqc-single', my_auth, start)
    return check


@action_function(start_missing_run=True, start_missing_meta=True)
def pairsqc_start(connection, **kwargs):
    """Start pairsqc runs by sending compiled input_json to run_workflow endpoint"""
    start = datetime.utcnow()
    action = ActionResult(connection, 'pairsqc_start')
    action_logs = {'runs_started': [], 'runs_failed': []}
    my_auth = connection.ff_keys
    pairsqc_check_result = action.get_associated_check_result(kwargs).get('full_output', {})
    targets = []
    if kwargs.get('start_missing_run'):
        targets.extend(pairsqc_check_result.get('files_without_run', []))
    if kwargs.get('start_missing_meta'):
        targets.extend(pairsqc_check_result.get('files_without_changes', []))
    for a_target in targets:
        now = datetime.utcnow()
        if (now-start).seconds > lambda_limit:
            action.description = 'Did not complete action due to time limitations'
            break
        a_file = ff_utils.get_metadata(a_target, key=my_auth)
        attributions = wfr_utils.get_attribution(a_file)
        exp_accs = a_file.get('source_experiments')
        # if not from tibanna, look for calc prop
        if not exp_accs:
            exp_sets = a_file.get('experiment_sets')
            if not exp_sets:
                action_logs['runs_failed'].append([a_target, 'can not find assc. experiment'])
                continue
            my_set = ff_utils.get_metadata(exp_sets[0]['uuid'], my_auth)
            exp_accs = [i['accession'] for i in my_set['experiments_in_set']]
        nz_num, chrsize, max_distance = wfr_utils.extract_nz_chr(exp_accs[0], my_auth)
        # if there are missing info, max distance should have been replaced by the report
        if not nz_num:
            action_logs['runs_failed'].append([a_target, max_distance])
            continue
        additional_setup = {'parameters': {"enzyme": nz_num, "sample_name": a_target}}
        # human does not need this parameter
        if max_distance:
            additional_setup['parameters']['max_distance'] = max_distance
        inp_f = {'input_pairs': a_file['@id'], 'chromsizes': chrsize}
        wfr_setup = wfrset_utils.step_settings('pairsqc-single',
                                               'no_organism',
                                               attributions,
                                               overwrite=additional_setup)
        url = wfr_utils.run_missing_wfr(wfr_setup, inp_f, a_file['accession'], connection.ff_keys, connection.ff_env)
        # aws run url
        if url.startswith('http'):
            action_logs['runs_started'].append(url)
        else:
            action_logs['runs_failed'].append([a_target, url])
    action.output = action_logs
    action.status = 'DONE'
    return action


@check_function(lab_title=None, start_date=None)
def bg2bw_status(connection, **kwargs):
    """Searches for pairs files produced by 4dn pipelines that don't have bg2bw
    Keyword arguments:
    lab_title -- limit search with a lab i.e. Bing+Ren, UCSD
    start_date -- limit search to files generated since a date formatted YYYY-MM-DD
    run_time -- assume runs beyond run_time are dead (default=24 hours)
    """
    start = datetime.utcnow()
    check = CheckResult(connection, 'bg2bw_status')
    my_auth = connection.ff_keys
    check.action = "bg2bw_start"
    check.brief_output = []
    check.full_output = {}
    check.status = 'PASS'

    # check indexing queue
    env = connection.ff_env
    indexing_queue = ff_utils.stuff_in_queues(env, check_secondary=True)
    if indexing_queue:
        check.status = 'PASS'  # maybe use warn?
        check.brief_output = ['Waiting for indexing queue to clear']
        check.summary = 'Waiting for indexing queue to clear'
        check.full_output = {}
        return check

    # Build the query (find bg files without bw files)
    query = ("/search/?type=FileProcessed&file_format.file_format=bg"
             "extra_files.file_format.display_title!=bw"
             "&status!=uploading&status!=to be uploaded by workflow")
    # add date
    s_date = kwargs.get('start_date')
    if s_date:
        query += '&date_created.from=' + s_date
    # add lab
    lab = kwargs.get('lab_title')
    if lab:
        query += '&lab.display_title=' + lab
    # The search
    res = ff_utils.search_metadata(query, key=my_auth)
    if not res:
        check.summary = 'All Good!'
        return check
    check = wfr_utils.check_runs_without_output(res, check, 'bedGraphToBigWig', my_auth, start)
    return check


@action_function(start_missing_run=True, start_missing_meta=True)
def bg2bw_start(connection, **kwargs):
    """Start bg2bw runs by sending compiled input_json to run_workflow endpoint"""
    start = datetime.utcnow()
    action = ActionResult(connection, 'bg2bw_start')
    action_logs = {'runs_started': [], 'runs_failed': []}
    my_auth = connection.ff_keys
    bg2bw_check_result = action.get_associated_check_result(kwargs).get('full_output', {})
    targets = []
    if kwargs.get('start_missing_run'):
        targets.extend(bg2bw_check_result.get('files_without_run', []))
    if kwargs.get('start_missing_meta'):
        targets.extend(bg2bw_check_result.get('files_without_changes', []))
    for a_target in targets:
        now = datetime.utcnow()
        if (now-start).seconds > lambda_limit:
            action.description = 'Did not complete action due to time limitations'
            break
        a_file = ff_utils.get_metadata(a_target, key=my_auth)
        attributions = wfr_utils.get_attribution(a_file)
        org = [k for k, v in wfr_utils.mapper.items() if v == a_file['genome_assembly']][0]
        chrsize = wfr_utils.chr_size[org]

        inp_f = {'bgfile': a_file['@id'], 'chromsize': chrsize}
        wfr_setup = wfrset_utils.step_settings('bedGraphToBigWig',
                                               'no_organism',
                                               attributions)
        url = wfr_utils.run_missing_wfr(wfr_setup, inp_f, a_file['accession'], connection.ff_keys, connection.ff_env)
        # aws run url
        if url.startswith('http'):
            action_logs['runs_started'].append(url)
        else:
            action_logs['runs_failed'].append([a_target, url])
    action.output = action_logs
    action.status = 'DONE'
    return action


@check_function(lab_title=None, start_date=None)
def bed2beddb_status(connection, **kwargs):
    """Searches for small bed files uploaded by user in certain types
    Keyword arguments:
    lab_title -- limit search with a lab i.e. Bing+Ren, UCSD
    start_date -- limit search to files generated since a date formatted YYYY-MM-DD
    run_time -- assume runs beyond run_time are dead (default=24 hours)
    """
    start = datetime.utcnow()
    check = CheckResult(connection, 'bed2beddb_status')
    my_auth = connection.ff_keys
    check.action = "bed2beddb_start"
    check.brief_output = []
    check.full_output = {}
    check.status = 'PASS'
    accepted_types = ['LADs', 'boundaries', 'domains']
    file_size_limit = 100000  # 100KB

    # check indexing queue
    env = connection.ff_env
    indexing_queue = ff_utils.stuff_in_queues(env, check_secondary=True)
    if indexing_queue:
        check.status = 'PASS'  # maybe use warn?
        check.brief_output = ['Waiting for indexing queue to clear']
        check.summary = 'Waiting for indexing queue to clear'
        check.full_output = {}
        return check

    # Build the query (find bg files without bw files)
    query = ("/search/?type=FileProcessed&file_format.file_format=bed"
             "extra_files.file_format.display_title!=beddb"
             "&status!=uploading&status!=to be uploaded by workflow")
    query += "".join(["&file_type=" + i for i in accepted_types])
    # add date
    s_date = kwargs.get('start_date')
    if s_date:
        query += '&date_created.from=' + s_date
    # add lab
    lab = kwargs.get('lab_title')
    if lab:
        query += '&lab.display_title=' + lab
    # The search
    res_all = ff_utils.search_metadata(query, key=my_auth)

    res = [i for i in res_all if i['file_size'] < file_size_limit]
    if not res:
        check.summary = 'All Good!'
        return check
    check = wfr_utils.check_runs_without_output(res, check, 'bedtobeddb', my_auth, start)
    if len(res_all) > len(res):
        check.summary = 'Files with large size skipped, check parameters might need to change'
        check.status = 'FAIL'
    return check


@action_function(start_missing_run=True, start_missing_meta=True)
def bed2beddb_start(connection, **kwargs):
    """Start bed2beddb runs by sending compiled input_json to run_workflow endpoint"""
    start = datetime.utcnow()
    action = ActionResult(connection, 'bed2beddb_start')
    action_logs = {'runs_started': [], 'runs_failed': []}
    my_auth = connection.ff_keys
    bed2beddb_check_result = action.get_associated_check_result(kwargs).get('full_output', {})
    targets = []
    if kwargs.get('start_missing_run'):
        targets.extend(bed2beddb_check_result.get('files_without_run', []))
    if kwargs.get('start_missing_meta'):
        targets.extend(bed2beddb_check_result.get('files_without_changes', []))

    for a_target in targets:
        now = datetime.utcnow()
        if (now-start).seconds > lambda_limit:
            action.description = 'Did not complete action due to time limitations'
            break
        a_file = ff_utils.get_metadata(a_target, key=my_auth)
        attributions = wfr_utils.get_attribution(a_file)
        inp_f = {'bedfile': a_file['@id']}
        wfr_setup = wfrset_utils.step_settings('bedtobeddb',
                                               'no_organism',
                                               attributions)
        url = wfr_utils.run_missing_wfr(wfr_setup, inp_f, a_file['accession'], connection.ff_keys, connection.ff_env)
        # aws run url
        if url.startswith('http'):
            action_logs['runs_started'].append(url)
        else:
            action_logs['runs_failed'].append([a_target, url])
    action.output = action_logs
    action.status = 'DONE'
    return action


@check_function(lab_title=None, start_date=None)
def in_situ_hic_status(connection, **kwargs):
    """
    Keyword arguments:
    lab_title -- limit search with a lab i.e. Bing+Ren, UCSD
    start_date -- limit search to files generated since a date formatted YYYY-MM-DD
    run_time -- assume runs beyond run_time are dead
    """
    start = datetime.utcnow()
    check = CheckResult(connection, 'in_situ_hic_status')
    my_auth = connection.ff_keys
    check.action = "in_situ_hic_start"
    check.description = "run missing steps and add processing results to processed files, match set status"
    check.brief_output = []
    check.summary = ""
    check.full_output = {'skipped': [], 'running_runs': [], 'needs_runs': [],
                         'completed_runs': [], 'problematic_runs': []}
    check.status = 'PASS'
    exp_type = 'in situ Hi-C'
    # completion tag
    tag = wfr_utils.accepted_versions[exp_type][-1]

    # check indexing queue
    env = connection.ff_env
    indexing_queue = ff_utils.stuff_in_queues(env, check_secondary=True)
    if indexing_queue:
        check.status = 'PASS'  # maybe use warn?
        check.brief_output = ['Waiting for indexing queue to clear']
        check.summary = 'Waiting for indexing queue to clear'
        check.full_output = {}
        return check

    # Build the query, add date and lab if available
    query = wfr_utils.build_exp_type_query(exp_type, kwargs)

    # The search
    res = ff_utils.search_metadata(query, key=my_auth)
    if not res:
        check.summary = 'All Good!'
        return check
    check = wfr_utils.check_hic(res, my_auth, tag, check, start, lambda_limit)
    return check


@action_function(start_runs=True, patch_completed=True)
def in_situ_hic_start(connection, **kwargs):
    """Start runs by sending compiled input_json to run_workflow endpoint"""
    start = datetime.utcnow()
    action = ActionResult(connection, 'in_situ_hic_start')
    my_auth = connection.ff_keys
    my_env = connection.ff_env
    hic_check_result = action.get_associated_check_result(kwargs).get('full_output', {})
    missing_runs = []
    patch_meta = []
    if kwargs.get('start_runs'):
        missing_runs = hic_check_result.get('needs_runs')
    if kwargs.get('patch_completed'):
        patch_meta = hic_check_result.get('completed_runs')
    action = wfr_utils.start_tasks(missing_runs, patch_meta, action, my_auth, my_env, start, move_to_pc=True)
    return action


@check_function(lab_title=None, start_date=None)
def dilution_hic_status(connection, **kwargs):
    """
    Keyword arguments:
    lab_title -- limit search with a lab i.e. Bing+Ren, UCSD
    start_date -- limit search to files generated since a date formatted YYYY-MM-DD
    run_time -- assume runs beyond run_time are dead
    """
    start = datetime.utcnow()
    check = CheckResult(connection, 'dilution_hic_status')
    my_auth = connection.ff_keys
    check.action = "dilution_hic_start"
    check.brief_output = []
    check.summary = ""
    check.description = "run missing steps and add processing results to processed files, match set status"
    check.full_output = {'skipped': [], 'running_runs': [], 'needs_runs': [],
                         'completed_runs': [], 'problematic_runs': []}
    check.status = 'PASS'
    exp_type = 'Dilution Hi-C'
    # completion tag
    tag = wfr_utils.accepted_versions[exp_type][-1]

    # check indexing queue
    env = connection.ff_env
    indexing_queue = ff_utils.stuff_in_queues(env, check_secondary=True)
    if indexing_queue:
        check.status = 'PASS'  # maybe use warn?
        check.brief_output = ['Waiting for indexing queue to clear']
        check.summary = 'Waiting for indexing queue to clear'
        check.full_output = {}
        return check

    # Build the query, add date and lab if available
    query = wfr_utils.build_exp_type_query(exp_type, kwargs)
    # The search
    res = ff_utils.search_metadata(query, key=my_auth)
    print(len(res))
    if not res:
        check.summary = 'All Good!'
        return check

    check = wfr_utils.check_hic(res, my_auth, tag, check, start, lambda_limit)
    return check


@action_function(start_runs=True, patch_completed=True)
def dilution_hic_start(connection, **kwargs):
    """Start runs by sending compiled input_json to run_workflow endpoint"""
    start = datetime.utcnow()
    action = ActionResult(connection, 'dilution_hic_start')
    my_auth = connection.ff_keys
    my_env = connection.ff_env
    hic_check_result = action.get_associated_check_result(kwargs).get('full_output', {})
    missing_runs = []
    patch_meta = []
    if kwargs.get('start_runs'):
        missing_runs = hic_check_result.get('needs_runs')
    if kwargs.get('patch_completed'):
        patch_meta = hic_check_result.get('completed_runs')

    action = wfr_utils.start_tasks(missing_runs, patch_meta, action, my_auth, my_env, start, move_to_pc=True)
    return action


@check_function(lab_title=None, start_date=None)
def tcc_status(connection, **kwargs):
    """
    Keyword arguments:
    lab_title -- limit search with a lab i.e. Bing+Ren, UCSD
    start_date -- limit search to files generated since a date formatted YYYY-MM-DD
    run_time -- assume runs beyond run_time are dead
    """
    start = datetime.utcnow()
    check = CheckResult(connection, 'tcc_status')
    my_auth = connection.ff_keys
    check.action = "tcc_start"
    check.description = "run missing steps and add processing results to processed files, match set status"
    check.brief_output = []
    check.summary = ""
    check.full_output = {'skipped': [], 'running_runs': [], 'needs_runs': [],
                         'completed_runs': [], 'problematic_runs': []}
    check.status = 'PASS'
    exp_type = 'TCC'
    # completion tag
    tag = wfr_utils.accepted_versions[exp_type][-1]

    # check indexing queue
    env = connection.ff_env
    indexing_queue = ff_utils.stuff_in_queues(env, check_secondary=True)
    if indexing_queue:
        check.status = 'PASS'  # maybe use warn?
        check.brief_output = ['Waiting for indexing queue to clear']
        check.summary = 'Waiting for indexing queue to clear'
        check.full_output = {}
        return check

    # Build the query, add date and lab if available
    query = wfr_utils.build_exp_type_query(exp_type, kwargs)

    # The search
    res = ff_utils.search_metadata(query, key=my_auth)
    if not res:
        check.summary = 'All Good!'
        return check
    check = wfr_utils.check_hic(res, my_auth, tag, check, start, lambda_limit, nore=False, nonorm=False)
    return check


@action_function(start_runs=True, patch_completed=True)
def tcc_start(connection, **kwargs):
    """Start runs by sending compiled input_json to run_workflow endpoint"""
    start = datetime.utcnow()
    action = ActionResult(connection, 'tcc_start')
    my_auth = connection.ff_keys
    my_env = connection.ff_env
    hic_check_result = action.get_associated_check_result(kwargs).get('full_output', {})
    missing_runs = []
    patch_meta = []
    if kwargs.get('start_runs'):
        missing_runs = hic_check_result.get('needs_runs')
    if kwargs.get('patch_completed'):
        patch_meta = hic_check_result.get('completed_runs')
    action = wfr_utils.start_tasks(missing_runs, patch_meta, action, my_auth, my_env, start, move_to_pc=True)
    return action


@check_function(lab_title=None, start_date=None)
def dnase_hic_status(connection, **kwargs):
    """
    Keyword arguments:
    lab_title -- limit search with a lab i.e. Bing+Ren, UCSD
    start_date -- limit search to files generated since a date formatted YYYY-MM-DD
    run_time -- assume runs beyond run_time are dead
    """
    start = datetime.utcnow()
    check = CheckResult(connection, 'dnase_hic_status')
    my_auth = connection.ff_keys
    check.action = "dnase_hic_start"
    check.description = "run missing steps and add processing results to processed files, match set status"
    check.brief_output = []
    check.summary = ""
    check.full_output = {'skipped': [], 'running_runs': [], 'needs_runs': [],
                         'completed_runs': [], 'problematic_runs': []}
    check.status = 'PASS'
    exp_type = 'DNase Hi-C'
    # completion tag
    tag = wfr_utils.accepted_versions[exp_type][-1]

    # check indexing queue
    env = connection.ff_env
    indexing_queue = ff_utils.stuff_in_queues(env, check_secondary=True)
    if indexing_queue:
        check.status = 'PASS'  # maybe use warn?
        check.brief_output = ['Waiting for indexing queue to clear']
        check.summary = 'Waiting for indexing queue to clear'
        check.full_output = {}
        return check

    # Build the query, add date and lab if available
    query = wfr_utils.build_exp_type_query(exp_type, kwargs)

    # The search
    res = ff_utils.search_metadata(query, key=my_auth)
    if not res:
        check.summary = 'All Good!'
        return check
    check = wfr_utils.check_hic(res, my_auth, tag, check, start, lambda_limit, nore=True, nonorm=False)
    return check


@action_function(start_runs=True, patch_completed=True)
def dnase_hic_start(connection, **kwargs):
    """Start runs by sending compiled input_json to run_workflow endpoint"""
    start = datetime.utcnow()
    action = ActionResult(connection, 'dnase_hic_start')
    my_auth = connection.ff_keys
    my_env = connection.ff_env
    hic_check_result = action.get_associated_check_result(kwargs).get('full_output', {})
    missing_runs = []
    patch_meta = []
    if kwargs.get('start_runs'):
        missing_runs = hic_check_result.get('needs_runs')
    if kwargs.get('patch_completed'):
        patch_meta = hic_check_result.get('completed_runs')
    action = wfr_utils.start_tasks(missing_runs, patch_meta, action, my_auth, my_env, start, move_to_pc=True)
    return action


@check_function(lab_title=None, start_date=None)
def capture_hic_status(connection, **kwargs):
    """
    Keyword arguments:
    lab_title -- limit search with a lab i.e. Bing+Ren, UCSD
    start_date -- limit search to files generated since a date formatted YYYY-MM-DD
    run_time -- assume runs beyond run_time are dead
    """
    start = datetime.utcnow()
    check = CheckResult(connection, 'capture_hic_status')
    my_auth = connection.ff_keys
    check.action = "capture_hic_start"
    check.description = "run missing steps and add processing results to processed files, match set status"
    check.brief_output = []
    check.summary = ""
    check.full_output = {'skipped': [], 'running_runs': [], 'needs_runs': [],
                         'completed_runs': [], 'problematic_runs': []}
    check.status = 'PASS'
    exp_type = 'Capture Hi-C'
    # completion tag
    tag = wfr_utils.accepted_versions[exp_type][-1]

    # check indexing queue
    env = connection.ff_env
    indexing_queue = ff_utils.stuff_in_queues(env, check_secondary=True)
    if indexing_queue:
        check.status = 'PASS'  # maybe use warn?
        check.brief_output = ['Waiting for indexing queue to clear']
        check.summary = 'Waiting for indexing queue to clear'
        check.full_output = {}
        return check

    # Build the query, add date and lab if available
    query = wfr_utils.build_exp_type_query(exp_type, kwargs)

    # The search
    res = ff_utils.search_metadata(query, key=my_auth)
    if not res:
        check.summary = 'All Good!'
        return check
    check = wfr_utils.check_hic(res, my_auth, tag, check, start, lambda_limit, nore=False, nonorm=True)
    return check


@action_function(start_runs=True, patch_completed=True)
def capture_hic_start(connection, **kwargs):
    """Start runs by sending compiled input_json to run_workflow endpoint"""
    start = datetime.utcnow()
    action = ActionResult(connection, 'capture_hic_start')
    my_auth = connection.ff_keys
    my_env = connection.ff_env
    hic_check_result = action.get_associated_check_result(kwargs).get('full_output', {})
    missing_runs = []
    patch_meta = []
    if kwargs.get('start_runs'):
        missing_runs = hic_check_result.get('needs_runs')
    if kwargs.get('patch_completed'):
        patch_meta = hic_check_result.get('completed_runs')
    action = wfr_utils.start_tasks(missing_runs, patch_meta, action, my_auth, my_env, start, move_to_pc=True)
    return action


@check_function(lab_title=None, start_date=None)
def micro_c_status(connection, **kwargs):
    """
    Keyword arguments:
    lab_title -- limit search with a lab i.e. Bing+Ren, UCSD
    start_date -- limit search to files generated since a date formatted YYYY-MM-DD
    run_time -- assume runs beyond run_time are dead
    """
    start = datetime.utcnow()
    check = CheckResult(connection, 'micro_c_status')
    my_auth = connection.ff_keys
    check.action = "micro_c_start"
    check.description = "run missing steps and add processing results to processed files, match set status"
    check.brief_output = []
    check.summary = ""
    check.full_output = {'skipped': [], 'running_runs': [], 'needs_runs': [],
                         'completed_runs': [], 'problematic_runs': []}
    check.status = 'PASS'
    exp_type = 'Micro-C'
    # completion tag
    tag = wfr_utils.accepted_versions[exp_type][-1]

    # check indexing queue
    env = connection.ff_env
    indexing_queue = ff_utils.stuff_in_queues(env, check_secondary=True)
    if indexing_queue:
        check.status = 'PASS'  # maybe use warn?
        check.brief_output = ['Waiting for indexing queue to clear']
        check.summary = 'Waiting for indexing queue to clear'
        check.full_output = {}
        return check

    # Build the query, add date and lab if available
    query = wfr_utils.build_exp_type_query(exp_type, kwargs)

    # The search
    res = ff_utils.search_metadata(query, key=my_auth)
    if not res:
        check.summary = 'All Good!'
        return check
    check = wfr_utils.check_hic(res, my_auth, tag, check, start, lambda_limit, nore=True, nonorm=False)
    return check


@action_function(start_runs=True, patch_completed=True)
def micro_c_start(connection, **kwargs):
    """Start runs by sending compiled input_json to run_workflow endpoint"""
    start = datetime.utcnow()
    action = ActionResult(connection, 'micro_c_start')
    my_auth = connection.ff_keys
    my_env = connection.ff_env
    hic_check_result = action.get_associated_check_result(kwargs).get('full_output', {})
    missing_runs = []
    patch_meta = []
    if kwargs.get('start_runs'):
        missing_runs = hic_check_result.get('needs_runs')
    if kwargs.get('patch_completed'):
        patch_meta = hic_check_result.get('completed_runs')
    action = wfr_utils.start_tasks(missing_runs, patch_meta, action, my_auth, my_env, start, move_to_pc=True)
    return action


@check_function(lab_title=None, start_date=None)
def chia_pet_status(connection, **kwargs):
    """
    Keyword arguments:
    lab_title -- limit search with a lab i.e. Bing+Ren, UCSD
    start_date -- limit search to files generated since a date formatted YYYY-MM-DD
    run_time -- assume runs beyond run_time are dead
    """
    start = datetime.utcnow()
    check = CheckResult(connection, 'chia_pet_status')
    my_auth = connection.ff_keys
    check.action = "chia_pet_start"
    check.description = "run missing steps and add processing results to processed files, match set status"
    check.brief_output = []
    check.summary = ""
    check.full_output = {'skipped': [], 'running_runs': [], 'needs_runs': [],
                         'completed_runs': [], 'problematic_runs': []}
    check.status = 'PASS'
    exp_type = 'ChIA-PET'
    # completion tag
    tag = wfr_utils.accepted_versions[exp_type][-1]

    # check indexing queue
    env = connection.ff_env
    indexing_queue = ff_utils.stuff_in_queues(env, check_secondary=True)
    if indexing_queue:
        check.status = 'PASS'  # maybe use warn?
        check.brief_output = ['Waiting for indexing queue to clear']
        check.summary = 'Waiting for indexing queue to clear'
        check.full_output = {}
        return check

    # Build the query, add date and lab if available
    query = wfr_utils.build_exp_type_query(exp_type, kwargs)

    # The search
    res = ff_utils.search_metadata(query, key=my_auth)
    if not res:
        check.summary = 'All Good!'
        return check
    check = wfr_utils.check_hic(res, my_auth, tag, check, start, lambda_limit, nore=True, nonorm=True)
    return check


@action_function(start_runs=True, patch_completed=True)
def chia_pet_start(connection, **kwargs):
    """Start runs by sending compiled input_json to run_workflow endpoint"""
    start = datetime.utcnow()
    action = ActionResult(connection, 'chia_pet_start')
    my_auth = connection.ff_keys
    my_env = connection.ff_env
    hic_check_result = action.get_associated_check_result(kwargs).get('full_output', {})
    missing_runs = []
    patch_meta = []
    if kwargs.get('start_runs'):
        missing_runs = hic_check_result.get('needs_runs')
    if kwargs.get('patch_completed'):
        patch_meta = hic_check_result.get('completed_runs')
    action = wfr_utils.start_tasks(missing_runs, patch_meta, action, my_auth, my_env, start, move_to_pc=False)
    return action


@check_function(lab_title=None, start_date=None)
def trac_loop_status(connection, **kwargs):
    """
    Keyword arguments:
    lab_title -- limit search with a lab i.e. Bing+Ren, UCSD
    start_date -- limit search to files generated since a date formatted YYYY-MM-DD
    run_time -- assume runs beyond run_time are dead
    """
    start = datetime.utcnow()
    check = CheckResult(connection, 'trac_loop_status')
    my_auth = connection.ff_keys
    check.action = "trac_loop_start"
    check.description = "run missing steps and add processing results to processed files, match set status"
    check.brief_output = []
    check.summary = ""
    check.full_output = {'skipped': [], 'running_runs': [], 'needs_runs': [],
                         'completed_runs': [], 'problematic_runs': []}
    check.status = 'PASS'
    exp_type = 'TrAC-loop'
    # completion tag
    tag = wfr_utils.accepted_versions[exp_type][-1]

    # check indexing queue
    env = connection.ff_env
    indexing_queue = ff_utils.stuff_in_queues(env, check_secondary=True)
    if indexing_queue:
        check.status = 'PASS'  # maybe use warn?
        check.brief_output = ['Waiting for indexing queue to clear']
        check.summary = 'Waiting for indexing queue to clear'
        check.full_output = {}
        return check

    # Build the query, add date and lab if available
    query = wfr_utils.build_exp_type_query(exp_type, kwargs)

    # The search
    res = ff_utils.search_metadata(query, key=my_auth)
    if not res:
        check.summary = 'All Good!'
        return check
    check = wfr_utils.check_hic(res, my_auth, tag, check, start, lambda_limit, nore=True, nonorm=True)
    return check


@action_function(start_runs=True, patch_completed=True)
def trac_loop_start(connection, **kwargs):
    """Start runs by sending compiled input_json to run_workflow endpoint"""
    start = datetime.utcnow()
    action = ActionResult(connection, 'trac_loop_start')
    my_auth = connection.ff_keys
    my_env = connection.ff_env
    hic_check_result = action.get_associated_check_result(kwargs).get('full_output', {})
    missing_runs = []
    patch_meta = []
    if kwargs.get('start_runs'):
        missing_runs = hic_check_result.get('needs_runs')
    if kwargs.get('patch_completed'):
        patch_meta = hic_check_result.get('completed_runs')
    action = wfr_utils.start_tasks(missing_runs, patch_meta, action, my_auth, my_env, start, move_to_pc=False)
    return action


@check_function(lab_title=None, start_date=None)
def plac_seq_status(connection, **kwargs):
    """
    Keyword arguments:
    lab_title -- limit search with a lab i.e. Bing+Ren, UCSD
    start_date -- limit search to files generated since a date formatted YYYY-MM-DD
    run_time -- assume runs beyond run_time are dead
    """
    start = datetime.utcnow()
    check = CheckResult(connection, 'plac_seq_status')
    my_auth = connection.ff_keys
    check.action = "plac_seq_start"
    check.description = "run missing steps and add processing results to processed files, match set status"
    check.brief_output = []
    check.summary = ""
    check.full_output = {'skipped': [], 'running_runs': [], 'needs_runs': [],
                         'completed_runs': [], 'problematic_runs': []}
    check.status = 'PASS'
    exp_type = 'PLAC-seq'
    # completion tag
    tag = wfr_utils.accepted_versions[exp_type][-1]

    # check indexing queue
    env = connection.ff_env
    indexing_queue = ff_utils.stuff_in_queues(env, check_secondary=True)
    if indexing_queue:
        check.status = 'PASS'  # maybe use warn?
        check.brief_output = ['Waiting for indexing queue to clear']
        check.summary = 'Waiting for indexing queue to clear'
        check.full_output = {}
        return check

    # Build the query, add date and lab if available
    query = wfr_utils.build_exp_type_query(exp_type, kwargs)

    # The search
    res = ff_utils.search_metadata(query, key=my_auth)
    if not res:
        check.summary = 'All Good!'
        return check
    check = wfr_utils.check_hic(res, my_auth, tag, check, start, lambda_limit, nore=False, nonorm=True)
    return check


@action_function(start_runs=True, patch_completed=True)
def plac_seq_start(connection, **kwargs):
    """Start runs by sending compiled input_json to run_workflow endpoint"""
    start = datetime.utcnow()
    action = ActionResult(connection, 'plac_seq_start')
    my_auth = connection.ff_keys
    my_env = connection.ff_env
    hic_check_result = action.get_associated_check_result(kwargs).get('full_output', {})
    missing_runs = []
    patch_meta = []
    if kwargs.get('start_runs'):
        missing_runs = hic_check_result.get('needs_runs')
    if kwargs.get('patch_completed'):
        patch_meta = hic_check_result.get('completed_runs')
    action = wfr_utils.start_tasks(missing_runs, patch_meta, action, my_auth, my_env, start, move_to_pc=False)
    return action


@check_function(lab_title=None, start_date=None)
def repli_2_stage_status(connection, **kwargs):
    """
    Keyword arguments:
    lab_title -- limit search with a lab i.e. Bing+Ren, UCSD
    start_date -- limit search to files generated since a date formatted YYYY-MM-DD
    run_time -- assume runs beyond run_time are dead
    """
    start = datetime.utcnow()
    check = CheckResult(connection, 'repli_2_stage_status')
    my_auth = connection.ff_keys
    check.action = "repli_2_stage_start"
    check.description = "run missing steps and add processing results to processed files, match set status"
    check.brief_output = []
    check.full_output = {'skipped': [], 'running_runs': [], 'needs_runs': [],
                         'completed_runs': [], 'problematic_runs': []}
    check.status = 'PASS'
    exp_type = '2-stage Repli-seq'
    tag = wfr_utils.accepted_versions[exp_type][-1]

    # check indexing queue
    env = connection.ff_env
    indexing_queue = ff_utils.stuff_in_queues(env, check_secondary=True)
    if indexing_queue:
        check.status = 'PASS'  # maybe use warn?
        check.brief_output = ['Waiting for indexing queue to clear']
        check.summary = 'Waiting for indexing queue to clear'
        check.full_output = {}
        return check

    # Build the query, add date and lab if available
    query = wfr_utils.build_exp_type_query(exp_type, kwargs)
    # The search
    res = ff_utils.search_metadata(query, key=my_auth)
    if not res:
        check.summary = 'All Good!'
        return check
    check = wfr_utils.check_repli(res, my_auth, tag, check, start, lambda_limit)
    return check


@action_function(start_runs=True, patch_completed=True)
def repli_2_stage_start(connection, **kwargs):
    """Start runs by sending compiled input_json to run_workflow endpoint"""
    start = datetime.utcnow()
    action = ActionResult(connection, 'repli_2_stage_start')
    my_auth = connection.ff_keys
    my_env = connection.ff_env
    check_result = action.get_associated_check_result(kwargs).get('full_output', {})
    missing_runs = []
    patch_meta = []
    if kwargs.get('start_runs'):
        missing_runs = check_result.get('needs_runs')
    if kwargs.get('patch_completed'):
        patch_meta = check_result.get('completed_runs')
    action = wfr_utils.start_tasks(missing_runs, patch_meta, action, my_auth, my_env, start,
                                   move_to_pc=True,  runtype='repliseq')
    return action


@check_function(lab_title=None, start_date=None)
def repli_multi_stage_status(connection, **kwargs):
    """
    Keyword arguments:
    lab_title -- limit search with a lab i.e. Bing+Ren, UCSD
    start_date -- limit search to files generated since a date formatted YYYY-MM-DD
    run_time -- assume runs beyond run_time are dead
    """
    start = datetime.utcnow()
    check = CheckResult(connection, 'repli_multi_stage_status')
    my_auth = connection.ff_keys
    check.action = "repli_multi_stage_start"
    check.description = "run missing steps and add processing results to processed files, match set status"
    check.brief_output = []
    check.full_output = {'skipped': [], 'running_runs': [], 'needs_runs': [],
                         'completed_runs': [], 'problematic_runs': []}
    check.status = 'PASS'
    exp_type = 'Multi-stage Repli-seq'
    tag = wfr_utils.accepted_versions[exp_type][-1]

    # check indexing queue
    env = connection.ff_env
    indexing_queue = ff_utils.stuff_in_queues(env, check_secondary=True)
    if indexing_queue:
        check.status = 'PASS'  # maybe use warn?
        check.brief_output = ['Waiting for indexing queue to clear']
        check.summary = 'Waiting for indexing queue to clear'
        check.full_output = {}
        return check

    # Build the query, add date and lab if available
    query = wfr_utils.build_exp_type_query(exp_type, kwargs)
    # The search
    res = ff_utils.search_metadata(query, key=my_auth)
    if not res:
        check.summary = 'All Good!'
        return check
    check = wfr_utils.check_repli(res, my_auth, tag, check, start, lambda_limit)
    return check


@action_function(start_runs=True, patch_completed=True)
def repli_multi_stage_start(connection, **kwargs):
    """Start runs by sending compiled input_json to run_workflow endpoint"""
    start = datetime.utcnow()
    action = ActionResult(connection, 'repli_multi_stage_start')
    my_auth = connection.ff_keys
    my_env = connection.ff_env
    check_result = action.get_associated_check_result(kwargs).get('full_output', {})
    missing_runs = []
    patch_meta = []
    if kwargs.get('start_runs'):
        missing_runs = check_result.get('needs_runs')
    if kwargs.get('patch_completed'):
        patch_meta = check_result.get('completed_runs')
    action = wfr_utils.start_tasks(missing_runs, patch_meta, action, my_auth, my_env, start,
                                   move_to_pc=True,  runtype='repliseq')
    return action


@check_function(lab_title=None, start_date=None)
def tsa_seq_status(connection, **kwargs):
    """
    Keyword arguments:
    lab_title -- limit search with a lab i.e. Bing+Ren, UCSD
    start_date -- limit search to files generated since a date formatted YYYY-MM-DD
    run_time -- assume runs beyond run_time are dead
    """
    start = datetime.utcnow()
    check = CheckResult(connection, 'tsa_seq_status')
    my_auth = connection.ff_keys
    check.action = "tsa_seq_start"
    check.description = "run missing steps and add processing results to processed files, match set status"
    check.brief_output = []
    check.full_output = {'skipped': [], 'running_runs': [], 'needs_runs': [],
                         'completed_runs': [], 'problematic_runs': []}
    check.status = 'PASS'
    exp_type = 'TSA-seq'
    tag = wfr_utils.accepted_versions[exp_type][-1]

    # check indexing queue
    env = connection.ff_env
    indexing_queue = ff_utils.stuff_in_queues(env, check_secondary=True)
    if indexing_queue:
        check.status = 'PASS'  # maybe use warn?
        check.brief_output = ['Waiting for indexing queue to clear']
        check.summary = 'Waiting for indexing queue to clear'
        check.full_output = {}
        return check

    # Build the query, add date and lab if available
    query = wfr_utils.build_exp_type_query(exp_type, kwargs)
    # The search
    res = ff_utils.search_metadata(query, key=my_auth)
    if not res:
        check.summary = 'All Good!'
        return check
    check = wfr_utils.check_repli(res, my_auth, tag, check, start, lambda_limit, winsize=25000)
    return check


@action_function(start_runs=True, patch_completed=True)
def tsa_seq_start(connection, **kwargs):
    """Start runs by sending compiled input_json to run_workflow endpoint"""
    start = datetime.utcnow()
    action = ActionResult(connection, 'tsa_seq_start')
    my_auth = connection.ff_keys
    my_env = connection.ff_env
    check_result = action.get_associated_check_result(kwargs).get('full_output', {})
    missing_runs = []
    patch_meta = []
    print(check_result)
    if kwargs.get('start_runs'):
        missing_runs = check_result.get('needs_runs')
    if kwargs.get('patch_completed'):
        patch_meta = check_result.get('completed_runs')
    action = wfr_utils.start_tasks(missing_runs, patch_meta, action, my_auth, my_env, start,
                                   move_to_pc=False,  runtype='repliseq')
    return action


@check_function(lab_title=None, start_date=None)
def nad_seq_status(connection, **kwargs):
    """
    Keyword arguments:
    lab_title -- limit search with a lab i.e. Bing+Ren, UCSD
    start_date -- limit search to files generated since a date formatted YYYY-MM-DD
    run_time -- assume runs beyond run_time are dead
    """
    start = datetime.utcnow()
    check = CheckResult(connection, 'nad_seq_status')
    my_auth = connection.ff_keys
    check.action = "nad_seq_start"
    check.description = "run missing steps and add processing results to processed files, match set status"
    check.brief_output = []
    check.full_output = {'skipped': [], 'running_runs': [], 'needs_runs': [],
                         'completed_runs': [], 'problematic_runs': []}
    check.status = 'PASS'
    exp_type = 'NAD-seq'
    tag = wfr_utils.accepted_versions[exp_type][-1]

    # check indexing queue
    env = connection.ff_env
    indexing_queue = ff_utils.stuff_in_queues(env, check_secondary=True)
    if indexing_queue:
        check.status = 'PASS'  # maybe use warn?
        check.brief_output = ['Waiting for indexing queue to clear']
        check.summary = 'Waiting for indexing queue to clear'
        check.full_output = {}
        return check

    # Build the query, add date and lab if available
    query = wfr_utils.build_exp_type_query(exp_type, kwargs)
    # The search
    res = ff_utils.search_metadata(query, key=my_auth)
    if not res:
        check.summary = 'All Good!'
        return check
    check = wfr_utils.check_repli(res, my_auth, tag, check, start, lambda_limit)
    return check


@action_function(start_runs=True, patch_completed=True)
def nad_seq_start(connection, **kwargs):
    """Start runs by sending compiled input_json to run_workflow endpoint"""
    start = datetime.utcnow()
    action = ActionResult(connection, 'nad_seq_start')
    my_auth = connection.ff_keys
    my_env = connection.ff_env
    check_result = action.get_associated_check_result(kwargs).get('full_output', {})
    missing_runs = []
    patch_meta = []
    if kwargs.get('start_runs'):
        missing_runs = check_result.get('needs_runs')
    if kwargs.get('patch_completed'):
        patch_meta = check_result.get('completed_runs')
    action = wfr_utils.start_tasks(missing_runs, patch_meta, action, my_auth, my_env, start,
                                   move_to_pc=False,  runtype='repliseq')
    return action


@check_function(lab_title=None, start_date=None)
def atac_seq_status(connection, **kwargs):
    """
    Keyword arguments:
    lab_title -- limit search with a lab i.e. Bing+Ren, UCSD
    start_date -- limit search to files generated since a date formatted YYYY-MM-DD
    run_time -- assume runs beyond run_time are dead
    """
    start = datetime.utcnow()
    check = CheckResult(connection, 'atac_seq_status')
    my_auth = connection.ff_keys
    check.action = "atac_seq_start"
    check.description = "run missing steps and add processing results to processed files, match set status"
    check.brief_output = ['All Good!']
    check.summary = "All Good!"
    check.full_output = {'skipped': [], 'running_runs': [], 'needs_runs': [],
                         'completed_runs': [], 'problematic_runs': []}
    check.status = 'PASS'
    exp_type = 'ATAC-seq'

    # check indexing queue
    env = connection.ff_env
    indexing_queue = ff_utils.stuff_in_queues(env, check_secondary=True)
    if indexing_queue:
        check.status = 'PASS'  # maybe use warn?
        check.brief_output = ['Waiting for indexing queue to clear']
        check.summary = 'Waiting for indexing queue to clear'
        check.full_output = {}
        return check

    return check


@action_function(start_runs=True, patch_completed=True)
def atac_seq_start(connection, **kwargs):
    """Start runs by sending compiled input_json to run_workflow endpoint"""
    start = datetime.utcnow()
    action = ActionResult(connection, 'atac_seq_start')
    my_auth = connection.ff_keys
    my_env = connection.ff_env
    check_result = action.get_associated_check_result(kwargs).get('full_output', {})
    missing_runs = []
    patch_meta = []
    if kwargs.get('start_runs'):
        missing_runs = check_result.get('needs_runs')
    if kwargs.get('patch_completed'):
        patch_meta = check_result.get('completed_runs')
    action = wfr_utils.start_tasks(missing_runs, patch_meta, action, my_auth, my_env, start, move_to_pc=False)
    return action


@check_function(lab_title=None, start_date=None)
def chip_seq_status(connection, **kwargs):
    """
    Keyword arguments:
    lab_title -- limit search with a lab i.e. Bing+Ren, UCSD
    start_date -- limit search to files generated since a date formatted YYYY-MM-DD
    run_time -- assume runs beyond run_time are dead
    """
    start = datetime.utcnow()
    check = CheckResult(connection, 'chip_seq_status')
    my_auth = connection.ff_keys
    check.action = "chip_seq_start"
    check.description = "run missing steps and add processing results to processed files, match set status"
    check.brief_output = ['All Good!']
    check.summary = "All Good!"
    check.full_output = {'skipped': [], 'running_runs': [], 'needs_runs': [],
                         'completed_runs': [], 'problematic_runs': []}
    check.status = 'PASS'
    exp_type = 'ChIP-seq'
    return check


@action_function(start_runs=True, patch_completed=True)
def chip_seq_start(connection, **kwargs):
    """Start runs by sending compiled input_json to run_workflow endpoint"""
    start = datetime.utcnow()
    action = ActionResult(connection, 'chip_seq_start')
    my_auth = connection.ff_keys
    my_env = connection.ff_env
    check_result = action.get_associated_check_result(kwargs).get('full_output', {})
    missing_runs = []
    patch_meta = []
    if kwargs.get('start_runs'):
        missing_runs = check_result.get('needs_runs')
    if kwargs.get('patch_completed'):
        patch_meta = check_result.get('completed_runs')
    action = wfr_utils.start_tasks(missing_runs, patch_meta, action, my_auth, my_env, start, move_to_pc=False)
    return action


@check_function(lab_title=None, start_date=None)
def margi_status(connection, **kwargs):
    """
    Keyword arguments:
    lab_title -- limit search with a lab i.e. Bing+Ren, UCSD
    start_date -- limit search to files generated since a date formatted YYYY-MM-DD
    run_time -- assume runs beyond run_time are dead
    """
    start = datetime.utcnow()
    check = CheckResult(connection, 'margi_status')
    my_auth = connection.ff_keys
    check.action = "margi_start"
    check.brief_output = []
    check.summary = ""
    check.description = "run missing steps and add processing results to processed files, match set status"
    check.full_output = {'skipped': [], 'running_runs': [], 'needs_runs': [],
                         'completed_runs': [], 'problematic_runs': []}
    check.status = 'PASS'
    exp_type = 'MARGI'
    # completion tag
    tag = wfr_utils.accepted_versions[exp_type][-1]

    # check indexing queue
    env = connection.ff_env
    indexing_queue = ff_utils.stuff_in_queues(env, check_secondary=True)
    if indexing_queue:
        check.status = 'PASS'  # maybe use warn?
        check.brief_output = ['Waiting for indexing queue to clear']
        check.summary = 'Waiting for indexing queue to clear'
        check.full_output = {}
        return check

    # Build the query, add date and lab if available
    query = wfr_utils.build_exp_type_query(exp_type, kwargs)
    # The search
    res = ff_utils.search_metadata(query, key=my_auth)
    print(len(res))
    if not res:
        check.summary = 'All Good!'
        return check

    check = wfr_utils.check_margi(res, my_auth, tag, check, start, lambda_limit)
    return check


@action_function(start_runs=True, patch_completed=True)
def margi_start(connection, **kwargs):
    """Start runs by sending compiled input_json to run_workflow endpoint"""
    start = datetime.utcnow()
    action = ActionResult(connection, 'margi_start')
    my_auth = connection.ff_keys
    my_env = connection.ff_env
    margi_check_result = action.get_associated_check_result(kwargs).get('full_output', {})
    missing_runs = []
    patch_meta = []
    if kwargs.get('start_runs'):
        missing_runs = margi_check_result.get('needs_runs')
    if kwargs.get('patch_completed'):
        patch_meta = margi_check_result.get('completed_runs')

    action = wfr_utils.start_tasks(missing_runs, patch_meta, action, my_auth, my_env, start, move_to_pc=True, runtype='margi')
    return action


@check_function(lab_title=None, start_date=None)
def bed2multivec_status(connection, **kwargs):
    """Searches for bed files states types that don't have bed2multivec
    Keyword arguments:
    lab_title -- limit search with a lab i.e. Bing+Ren, UCSD
    start_date -- limit search to files generated since a date formatted YYYY-MM-DD
    run_time -- assume runs beyond run_time are dead (default=24 hours)
    """
    start = datetime.utcnow()
    check = CheckResult(connection, 'bed2multivec_status')
    my_auth = connection.ff_keys
    check.action = "bed2multivec_start"
    check.brief_output = []
    check.full_output = {}
    check.status = 'PASS'

    # check indexing queue
    env = connection.ff_env
    indexing_queue = ff_utils.stuff_in_queues(env, check_secondary=True)
    if indexing_queue:
        check.status = 'WARN'  # maybe use warn?
        check.brief_output = ['Waiting for indexing queue to clear']
        check.summary = 'Waiting for indexing queue to clear'
        check.full_output = {}
        return check

    # Build the query (find bed files without bed.multires.mv5 files)
    query = ("search/?file_format.file_format=bed&file_type=states&type=FileProcessed&extra_files.file_format.display_title!=bed.multires.mv5")
    # add date
    s_date = kwargs.get('start_date')
    if s_date:
        query += '&date_created.from=' + s_date
    # add lab
    lab = kwargs.get('lab_title')
    if lab:
        query += '&lab.display_title=' + lab
    # The search
    res = ff_utils.search_metadata(query, key=my_auth)

    if not res:
        check.summary = 'All Good!'
        return check
    # create 2 lists, one healthy one problematic_run
    prb_res = []
    healthy_res = []

    for a_res in res:
        response, reason = wfr_utils.isthere_states_tag(a_res)
        if response:
            if a_res.get('higlass_defaults'):
                healthy_res.append(a_res)  # only run in files with tags and higlass_defaults
            else:
                prb_res.append((a_res, 'missing higlass_defaults'))

        else:
            prb_res.append((a_res, reason))

    if not healthy_res and not prb_res:
        check.summary = 'All Good!'
        return check

    if not healthy_res and prb_res:
        check.full_output['prob_files'] = [{'missing tag': [i[0]['accession'] for i in prb_res if i[1] == 'missing_tag'],
                                            'unregistered tag': [[i[0]['accession'], i[0]['tags']] for i in prb_res if i[1] == 'unregistered_tag'],
                                            'missing higlass_defaults': [i[0]['accession'] for i in prb_res if i[1] == 'missing higlass_defaults']}]

        check.status = 'WARN'
        return check

    check = wfr_utils.check_runs_without_output(healthy_res, check, 'bedtomultivec', my_auth, start)
    if prb_res:
        check.full_output['prob_files'] = [{'missing tag': [i[0]['accession'] for i in prb_res if i[1] == 'missing_tag'],
                                            'invalid tag': [i[0]['accession'] for i in prb_res if i[1] == 'invalid_tag']}]
        check.status = 'WARN'
    return check


@action_function(start_missing_run=True, start_missing_meta=True)
def bed2multivec_start(connection, **kwargs):
    """Start bed2multivec runs by sending compiled input_json to run_workflow endpoint"""
    start = datetime.utcnow()
    action = ActionResult(connection, 'bed2multivec_start')
    action_logs = {'runs_started': [], 'runs_failed': []}
    my_auth = connection.ff_keys
    bed2multivec_check_result = action.get_associated_check_result(kwargs).get('full_output', {})
    targets = []
    if kwargs.get('start_missing_run'):
        targets.extend(bed2multivec_check_result.get('files_without_run', []))
    if kwargs.get('start_missing_meta'):
        targets.extend(bed2multivec_check_result.get('files_without_changes', []))
    for a_target in targets:
        now = datetime.utcnow()
        if (now-start).seconds > lambda_limit:
            action.description = 'Did not complete action due to time limitations'
            break
        a_file = ff_utils.get_metadata(a_target, key=my_auth)
        attributions = wfr_utils.get_attribution(a_file)
        org = [k for k, v in wfr_utils.mapper.items() if v == a_file['genome_assembly']][0]
        states_tag = [i for i in a_file['tags'] if 'states' in i][0]

        chrsize = wfr_utils.chr_size[org]
        rows_info = wfr_utils.states_file_type[states_tag]['color_mapper']
        num_rows = wfr_utils.states_file_type[states_tag]['num_states']
        # Add function to calculate resolution automatically
        parameters = {'parameters': {'num_rows': num_rows, 'resolution': 6250}}

        inp_f = {'bedfile': a_file['@id'], 'chromsizes_file': chrsize, 'rows_info': rows_info}
        wfr_setup = wfrset_utils.step_settings('bedtomultivec',
                                               'no_organism',
                                               attributions, parameters)
        url = wfr_utils.run_missing_wfr(wfr_setup, inp_f, a_file['accession'], connection.ff_keys, connection.ff_env)
        # aws run url
        if url.startswith('http'):
            action_logs['runs_started'].append(url)
        else:
            action_logs['runs_failed'].append([a_target, url])
    action.output = action_logs
    action.status = 'DONE'
    return action


<<<<<<< HEAD
@check_function(lab_title=None, start_date=None)
def rna_strandedness_status(connection, **kwargs):
    """Searches for fastq files of experiment seq type that don't have beta_actin_count fields
    Keyword arguments:
    lab_title -- limit search with a lab i.e. Bing+Ren, UCSD
    start_date -- limit search to files generated since a date formatted YYYY-MM-DD
    run_time -- assume runs beyond run_time are dead (default=24 hours)
    """
    start = datetime.utcnow()
    check = CheckResult(connection, 'rna_strandedness_status')
    my_auth = connection.ff_keys
    check.action = "rna_strandness_start"
    check.brief_output = []
    check.full_output = {}
    check.status = 'PASS'

    # check indexing queue
    env = connection.ff_env
    indexing_queue = ff_utils.stuff_in_queues(env, check_secondary=True)
    # if indexing_queue:
    #     check.status = 'WARN'  # maybe use warn?
    #     check.brief_output = ['Waiting for indexing queue to clear']
    #     check.summary = 'Waiting for indexing queue to clear'
    #     check.full_output = {}
    #     return check

    # Build the query (RNA-seq experiments)
    query = '/search/?experiment_type.display_title=RNA-seq&type=ExperimentSeq'
    # The search
    res = ff_utils.search_metadata(query, key=my_auth)
    targets = []
    for re in res:
        for a_re_file in re['files']:
            if a_re_file['file_format']['display_title'] == 'fastq':
                file_meta = ff_utils.get_metadata(a_re_file['accession'], key=my_auth)
                file_meta_keys = file_meta.keys()
                if 'beta_actin_sense_count' not in file_meta_keys and 'beta_actin_antisense_count' not in file_meta_keys:
                    targets.append(file_meta)
    if not targets:
        check.summary = "All good!"
        return check

    running = []
    missing_run = []

    for a_file in targets:
        strandedness_report = wfr_utils.get_wfr_out(a_file, "rna-strandedness", key=my_auth, versions='v2', md_qc=True)
        if strandedness_report['status'] == 'running':
            running.append(a_file['accession'])
        elif strandedness_report['status'] != 'complete':
            missing_run.append(a_file['accession'])

    if running:
        check.summary = 'Some files are running rna_strandedness run'
        msg = str(len(running)) + ' files are still running rna_strandedness run.'
        check.brief_output.append(msg)
        check.full_output['files_running_rna_strandedness_run'] = running

    if missing_run:
        check.summary = 'Some files are missing rna_strandedness run'
        msg = str(len(missing_run)) + ' file(s) lack a successful rna_strandedness run'
        check.brief_output.append(msg)
        check.full_output['files_without_rna_strandedness_run'] = missing_run
        check.status = 'WARN'

    return check


@action_function(start_missing=True)
def rna_strandedness_start(connection, **kwargs):
    """Start rna_strandness runs by sending compiled input_json to run_workflow endpoint"""
    start = datetime.utcnow()
    action = ActionResult(connection, 'rna_strandedness_start')
    action_logs = {'runs_started': [], 'runs_failed': []}
    my_auth = connection.ff_keys
    rna_strandedness_check_result = action.get_associated_check_result(kwargs).get('full_output', {})
    targets = []
    action_logs['kwargs'] = kwargs
    if kwargs.get('start_missing'):
        targets.extend(rna_strandedness_check_result.get('files_without_rna_strandedness_run', []))

    action_logs['targets'] = targets
    for a_target in targets:
        now = datetime.utcnow()
        if (now-start).seconds > lambda_limit:
            action.description = 'Did not complete action due to time limitations'
            break
        a_file = ff_utils.get_metadata(a_target, key=my_auth)
        attributions = wfr_utils.get_attribution(a_file)
        org = a_file['experiments'][0]['biosample']['biosource'][0]['individual']['organism']['name']
        kmer_file = wfr_utils.re_kmer[org]
        # Add function to calculate resolution automatically
        inp_f = {'fastq': a_file['@id'], 'ACTB_reference': kmer_file}
        wfr_setup = wfrset_utils.step_settings('rna-strandedness',
                                               'no_organism',
                                               attributions)
        url = wfr_utils.run_missing_wfr(wfr_setup, inp_f, a_file['accession'], connection.ff_keys, connection.ff_env)
        # aws run url
        if url.startswith('http'):
            action_logs['runs_started'].append(url)
        else:
            action_logs['runs_failed'].append([a_target, url])
    action.output = action_logs
    action.status = 'DONE'
=======
@check_function(lab_title=None, start_date=None, query='')
def rna_seq_status(connection, **kwargs):
    """
    Keyword arguments:
    lab_title -- limit search with a lab i.e. Bing+Ren, UCSD
    start_date -- limit search to files generated since a date formatted YYYY-MM-DD
    run_time -- assume runs beyond run_time are dead
    """
    start = datetime.utcnow()
    check = CheckResult(connection, 'rna_seq_status')
    my_auth = connection.ff_keys
    check.action = "rna_seq_start"
    check.description = "run missing steps and add processing results to processed files, match set status"
    check.brief_output = []
    check.summary = "All Good!"
    check.full_output = {'skipped': [], 'running_runs': [], 'needs_runs': [],
                         'completed_runs': [], 'problematic_runs': []}
    check.status = 'PASS'

    exp_type = 'RNA-seq'
    # completion tag
    tag = wfr_utils.accepted_versions[exp_type][-1]

    # check indexing queue
    env = connection.ff_env
    indexing_queue = ff_utils.stuff_in_queues(env, check_secondary=True)
    if indexing_queue:
        check.status = 'PASS'  # maybe use warn?
        check.brief_output = ['Waiting for indexing queue to clear']
        check.summary = 'Waiting for indexing queue to clear'
        check.full_output = {}
        return check

    # Build the query, add date and lab if available
    user_query = kwargs.get('query')
    if user_query:
        query = user_query
    else:
        query = wfr_utils.build_exp_type_query(exp_type, kwargs)
    print(query)
    # The search
    res = ff_utils.search_metadata(query, key=my_auth)
    if not res:
        check.summary = 'All Good!'
        return check
    check = wfr_utils.check_rna(res, my_auth, tag, check, start, lambda_limit)
    return check


@action_function(start_runs=True, patch_completed=True)
def rna_seq_start(connection, **kwargs):
    """Start runs by sending compiled input_json to run_workflow endpoint"""
    start = datetime.utcnow()
    action = ActionResult(connection, 'rna_seq_start')
    my_auth = connection.ff_keys
    my_env = connection.ff_env
    check_result = action.get_associated_check_result(kwargs).get('full_output', {})
    missing_runs = []
    patch_meta = []
    if kwargs.get('start_runs'):
        missing_runs = check_result.get('needs_runs')
    if kwargs.get('patch_completed'):
        patch_meta = check_result.get('completed_runs')
    action = wfr_utils.start_tasks(missing_runs, patch_meta, action, my_auth, my_env, start, move_to_pc=False, runtype='rnaseq')
>>>>>>> 8c064a9e
    return action<|MERGE_RESOLUTION|>--- conflicted
+++ resolved
@@ -1644,7 +1644,6 @@
     return action
 
 
-<<<<<<< HEAD
 @check_function(lab_title=None, start_date=None)
 def rna_strandedness_status(connection, **kwargs):
     """Searches for fastq files of experiment seq type that don't have beta_actin_count fields
@@ -1664,12 +1663,12 @@
     # check indexing queue
     env = connection.ff_env
     indexing_queue = ff_utils.stuff_in_queues(env, check_secondary=True)
-    # if indexing_queue:
-    #     check.status = 'WARN'  # maybe use warn?
-    #     check.brief_output = ['Waiting for indexing queue to clear']
-    #     check.summary = 'Waiting for indexing queue to clear'
-    #     check.full_output = {}
-    #     return check
+    if indexing_queue:
+        check.status = 'WARN'  # maybe use warn?
+        check.brief_output = ['Waiting for indexing queue to clear']
+        check.summary = 'Waiting for indexing queue to clear'
+        check.full_output = {}
+        return check
 
     # Build the query (RNA-seq experiments)
     query = '/search/?experiment_type.display_title=RNA-seq&type=ExperimentSeq'
@@ -1749,7 +1748,9 @@
             action_logs['runs_failed'].append([a_target, url])
     action.output = action_logs
     action.status = 'DONE'
-=======
+    return action
+
+
 @check_function(lab_title=None, start_date=None, query='')
 def rna_seq_status(connection, **kwargs):
     """
@@ -1814,5 +1815,4 @@
     if kwargs.get('patch_completed'):
         patch_meta = check_result.get('completed_runs')
     action = wfr_utils.start_tasks(missing_runs, patch_meta, action, my_auth, my_env, start, move_to_pc=False, runtype='rnaseq')
->>>>>>> 8c064a9e
     return action