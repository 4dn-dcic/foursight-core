from __future__ import print_function, unicode_literals
from ..utils import (
    check_function,
    init_check_res,
    action_function,
    init_action_res
)
from dcicutils import ff_utils


def compare_badges(obj_ids, item_type, badge, ffenv):
    '''
    Compares items that should have a given badge to items that do have the given badge.
    Used for badges that utilize a single message choice.
    Input (first argument) should be a list of item @ids.
    '''
    search_url = 'search/?type={}&badges.badge.@id=/badges/{}/'.format(item_type, badge)
    has_badge = ff_utils.search_metadata(search_url + '&frame=object', ff_env=ffenv)
    needs_badge = []
    badge_ok = []
    remove_badge = {}
    for item in has_badge:
        if item['@id'] in obj_ids:
            # handle differences in badge messages
            badge_ok.append(item['@id'])
        else:
            keep = [badge_dict for badge_dict in item['badges'] if badge not in badge_dict['badge']]
            remove_badge[item['@id']] = keep
    for other_item in obj_ids:
        if other_item not in badge_ok:
            needs_badge.append(other_item)
    return needs_badge, remove_badge, badge_ok


def compare_badges_and_messages(obj_id_dict, item_type, badge, ffenv):
    '''
    Compares items that should have a given badge to items that do have the given badge.
    Also compares badge messages to see if the message is the right one or needs to be updated.
    Input (first argument) should be a dictionary of item's @id and the badge message it should have.
    '''
    search_url = 'search/?type={}&badges.badge.@id=/badges/{}/'.format(item_type, badge)
    has_badge = ff_utils.search_metadata(search_url + '&frame=object', ff_env=ffenv)
    needs_badge = {}
    badge_edit = {}
    badge_ok = []
    remove_badge = {}
    for item in has_badge:
        if item['@id'] in obj_id_dict.keys():
            # handle differences in badge messages
            for a_badge in item['badges']:
                if a_badge['badge'].endswith(badge + '/'):
                    if a_badge['message'] == obj_id_dict[item['@id']]:
                        badge_ok.append(item['@id'])
                    else:
                        a_badge['message'] = obj_id_dict[item['@id']]
                        badge_edit[item['@id']] = item['badges']
        else:
            this_badge = [a_badge for a_badge in item['badges'] if badge in a_badge['badge']][0]
            item['badges'].remove(this_badge)
            remove_badge[item['@id']] = item['badges']
    for key, val in obj_id_dict.items():
        if key not in badge_ok + list(badge_edit.keys()):
            needs_badge[key] = val
    return needs_badge, remove_badge, badge_edit, badge_ok


def patch_badges(full_output, badge_name, output_keys, ffenv, single_message=''):
    '''
    General function for patching badges.
    For badges with single message choice:
    - single_message kwarg should be assigned a string to be used for the badge message;
    - full_output[output_keys[0]] should be a list of item @ids;
    - no badges are edited, they are only added or removed.
    For badges with multiple message options:
    - single_message kwarg should not be used, but left as empty string.
    - full_output[output_keys[0]] should be a list of item @ids and message to patch into badge.
    - badges can also be edited to change the message.
    '''
    patches = {'add_badge_success': [], 'add_badge_failure': [],
               'remove_badge_success': [], 'remove_badge_failure': []}
    badge_id = '/badges/' + badge_name + '/'
    if isinstance(full_output[output_keys[0]], list):
        add_list = full_output[output_keys[0]]
    elif isinstance(full_output[output_keys[0]], dict):
        patches['edit_badge_success'] = []
        patches['edit_badge_failure'] = []
        add_list = full_output[output_keys[0]].keys()
    for add_key in add_list:
        add_result = ff_utils.get_metadata(add_key + '?frame=object', ff_env=ffenv)
        badges = add_result['badges'] if add_result.get('badges') else []
        badges.append({'badge': badge_id, 'message': single_message if single_message else full_output[output_keys[0]][add_key]})
        if [b['badge'] for b in badges].count(badge_id) > 1:
            # print an error message?
            patches['add_badge_failure'].append('{} already has badge'.format(add_key))
            continue
        try:
            response = ff_utils.patch_metadata({"badges": badges}, add_key[1:], ff_env=ffenv)
            if response['status'] == 'success':
                patches['add_badge_success'].append(add_key)
            else:
                patches['add_badge_failure'].append(add_key)
        except Exception:
            patches['add_badge_failure'].append(add_key)
    for remove_key, remove_val in full_output[output_keys[1]].items():
        # delete field if no badges?
        try:
            if remove_val:
                response = ff_utils.patch_metadata({"badges": remove_val}, remove_key, ff_env=ffenv)
            else:
                response = ff_utils.patch_metadata({}, remove_key + '?delete_fields=badges', ff_env=ffenv)
            if response['status'] == 'success':
                patches['remove_badge_success'].append(remove_key)
            else:
                patches['remove_badge_failure'].append(remove_key)
        except Exception:
            patches['remove_badge_failure'].append(remove_key)
    if len(output_keys) > 2:
        for edit_key, edit_val in full_output[output_keys[2]].items():
            try:
                response = ff_utils.patch_metadata({"badges": edit_val}, edit_key, ff_env=ffenv)
                if response['status'] == 'success':
                    patches['edit_badge_success'].append(edit_key)
                else:
                    patches['edit_badge_failure'].append(edit_key)
            except Exception:
                patches['edit_badge_failure'].append(edit_key)
    return patches


@check_function()
def biosource_cell_line_value(connection, **kwargs):
    '''
    checks cell line biosources to make sure they have an associated ontology term
    '''
    check = init_check_res(connection, 'biosource_cell_line_value')

    cell_line_types = ["primary cell", "primary cell line", "immortalized cell line",
                       "in vitro differentiated cells", "induced pluripotent stem cell line",
                       "stem cell", "stem cell derived cell line"]
    biosources = ff_utils.search_metadata('search/?type=Biosource&frame=object',
                                          ff_env=connection.ff_env, page_limit=200)
    missing = []
    for biosource in biosources:
        # check if the biosource type is a cell/cell line
        if biosource.get('biosource_type') and biosource.get('biosource_type') in cell_line_types:
            # append if cell_line field is missing
            if not biosource.get('cell_line'):
                missing.append({'uuid': biosource['uuid'],
                                '@id': biosource['@id'],
                                'biosource_type': biosource.get('biosource_type'),
                                'description': biosource.get('description'),
                                'error': 'Missing cell_line metadata'})
    check.full_output = missing
    check.brief_output = [item['uuid'] for item in missing]
    if missing:
        check.status = 'WARN'
        check.summary = 'Cell line biosources found missing cell_line metadata'
    else:
        check.status = 'PASS'
        check.summary = 'No cell line biosources are missing cell_line metadata'
    return check


@check_function()
def external_expsets_without_pub(connection, **kwargs):
    '''
    checks external experiment sets to see if they are attributed to a publication
    '''
    check = init_check_res(connection, 'external_expsets_without_pub')

    ext = ff_utils.search_metadata('search/?award.project=External&type=ExperimentSet&frame=object',
                                   ff_env=connection.ff_env, page_limit=50)
    no_pub = []
    for expset in ext:
        if not expset.get('publications_of_set') and not expset.get('produced_in_pub'):
            no_pub.append({'uuid': expset['uuid'],
                           '@id': expset['@id'],
                           'description': expset.get('description'),
                           'lab': expset.get('lab'),
                           'error': 'Missing attribution to a publication'})
    if no_pub:
        check.status = 'WARN'
        check.summary = 'External experiment sets found without associated publication. Searched %s' % len(ext)
        check.description = '{} external experiment sets are missing attribution to a publication.'.format(len(no_pub))
    else:
        check.status = 'PASS'
        check.summary = 'No external experiment sets are missing publication. Searched %s' % len(ext)
        check.description = '0 external experiment sets are missing attribution to a publication.'
    check.full_output = no_pub
    check.brief_output = [item['uuid'] for item in no_pub]
    return check


@check_function()
def expset_opfsets_unique_titles(connection, **kwargs):
    '''
    checks experiment sets with other_processed_files to see if each collection
    of other_processed_files has a unique title within that experiment set
    '''
    check = init_check_res(connection, 'expset_opfsets_unique_titles')

    opf_expsets = ff_utils.search_metadata('search/?type=ExperimentSet&other_processed_files.files.uuid%21=No+value&frame=object',
                                           ff_env=connection.ff_env, page_limit=50)
    errors = []
    for expset in opf_expsets:
        e = []
        fileset_names = [fileset.get('title') for fileset in expset['other_processed_files']]
        if None in fileset_names or '' in fileset_names:
            e.append('Missing title')
        if len(list(set(fileset_names))) != len(fileset_names):
            e.append('Duplicate title')
        if e:
            info = {'uuid': expset['uuid'],
                    '@id': expset['@id'],
                    'errors': []}
            if 'Missing title' in e:
                info['errors'] += ['ExperimentSet {} has an other_processed_files collection with a missing title.'.format(expset['accession'])]
            if 'Duplicate title' in e:
                info['errors'] += ['ExperimentSet {} has 2+ other_processed_files collections with duplicated titles.'.format(expset['accession'])]
            errors.append(info)

    if errors:
        check.status = 'WARN'
        check.summary = 'Experiment Sets found with duplicate/missing titles in other_processed_files'
        check.description = '{} Experiment Sets have other_processed_files collections with missing or duplicate titles.'.format(len(errors))
    else:
        check.status = 'PASS'
        check.summary = 'No issues found with other_processed_files of experiment sets'
        check.description = '0 Experiment Sets have other_processed_files collections with missing or duplicate titles.'
    check.full_output = errors
    check.brief_output = {'missing title': [item['uuid'] for item in errors if 'missing' in ''.join(item['errors'])],
                          'duplicate title': [item['uuid'] for item in errors if 'duplicated' in ''.join(item['errors'])]}
    return check


@check_function()
def expset_opf_unique_files_in_experiments(connection, **kwargs):
    '''
    checks experiment sets with other_processed_files and looks for other_processed_files collections
    in child experiments to make sure that (1) the collections have titles and (2) that if the titles
    are shared with the parent experiment set, that the filenames contained within are unique
    '''
    check = init_check_res(connection, 'expset_opf_unique_files_in_experiments')

    opf_expsets = ff_utils.search_metadata('search/?type=ExperimentSet&other_processed_files.files.uuid%21=No+value',
                                           ff_env=connection.ff_env, page_limit=25)
    errors = []
    for expset in opf_expsets:
        expset_titles = {fileset.get('title'): fileset.get('files') for fileset in expset['other_processed_files'] if fileset.get('title')}
        if not expset.get('experiments_in_set'):
            continue
        for expt in (exp for exp in expset.get('experiments_in_set') if exp.get('other_processed_files')):
            e = []
            for opf_set in expt['other_processed_files']:
                # look for missing names
                if not opf_set.get('title'):
                    e.append('Experiment {} in Experiment Set {} has an other_processed_files set '
                             'missing a title.'.format(expt['accession'], expset['accession']))
                # look for duplicate names
                elif opf_set.get('title') in expset_titles.keys() and opf_set.get('files'):
                    for opf_file in opf_set['files']:
                        # if duplicate names, look for duplicate file names
                        if opf_file in expset_titles[opf_set['title']]:
                            e.append('Experiment {} other_processed_files collection with title `{}` has file {} which '
                                     'is also present in parent ExperimentSet {} other_processed_files collection of the '
                                     'same name.'.format(expt['accession'], opf_set['title'], opf_file['accession'], expset['accession']))
            if e:
                errors.append({'uuid': expt['uuid'],
                               '@id': expt['@id'],
                               'error_details': e})
    if errors:
        check.status = 'WARN'
        check.summary = '{} experiments found with issues in other_processed_files'.format(len(errors))
        check.description = ('{} Experiments found that are either missing titles for sets of other_processed_files,'
                             ' or have non-uniquefilenames in other_processed_files'.format(len(errors)))
    else:
        check.status = 'PASS'
        check.summary = 'No issues found with other_processed_files of experiments'
        check.description = ('0 Experiments found to be missing titles for sets of other_processed_files,'
                             ' or have non-unique filenames in other_processed_files')
    check.full_output = errors
    check.brief_output = {'missing title': [item['uuid'] for item in errors if 'missing' in ''.join(item['error_details'])],
                          'duplicate title': [item['uuid'] for item in errors if 'also present in parent' in ''.join(item['error_details'])]}
    return check


@check_function()
<<<<<<< HEAD
def workflow_properties(connection, **kwargs):
    check = init_check_res(connection, 'workflow_properties')

    workflows = ff_utils.search_metadata('search/?type=Workflow&category!=provenance&frame=object', ff_env=connection.ff_env)
    bad = {'Duplicate Input Names in Workflow Step': [],
           'Duplicate Output Names in Workflow Step': [],
           'Duplicate Input Source Names in Workflow Step': [],
           'Duplicate Output Target Names in Workflow Step': [],
           'Missing meta.file_format property in Workflow Step Input': []}
    by_wf = {}
    for wf in workflows:
        print(wf['@id'])
        issues = []
        for step in wf.get('steps'):
            # no duplicates in input names
            step_inputs = step.get('inputs')
            for step_input in step_inputs:
                if (step_input['meta'].get('type') in ['data file', 'reference file'] and not
                    step_input['meta'].get('file_format')):
                    issues.append('Missing meta.file_format property in Workflow Step {} Input {}'
                                  ''.format(step.get('name'), step_input.get('name')))
            input_names = [step_input.get('name') for step_input in step_inputs]
            if len(list(set(input_names))) != len(input_names):
                issues.append('Duplicate Input Names in Workflow Step {}'.format(step.get('name')))
            # no duplicates in input source names
            sources = [(source.get('name'), source.get('step', "GLOBAL")) for
                       step_input in step_inputs for source in step_input.get('source')]
            if len(sources) != len(list(set(sources))):
                issues.append('Duplicate Input Source Names in Workflow Step {}'.format(step.get('name')))
            # no duplicates in output names
            step_outputs = step.get('outputs')
            # for step_output in step_outputs:
            #     if (step_output['meta'].get('type') in ['data file', 'reference file'] and not
            #         step_output['meta'].get('file_format')):
            #         issues.append('Missing meta.file_format property in Workflow Step `{}` Output `{}`'
            #                       ''.format(step.get('name'), step_output.get('name')))
            output_names = [step_output.get('name') for step_output in step_outputs]
            if len(list(set(output_names))) != len(output_names):
                issues.append('Duplicate Output Names in Workflow Step {}'.format(step.get('name')))
            # no duplicates in output target names
            targets = [(target.get('name'), target.get('step', 'GLOBAL')) for step_output in
                       step_outputs for target in step_output.get('target')]
            if len(targets) != len(list(set(targets))):
                issues.append('Duplicate Output Target Names in Workflow Step {}'.format(step.get('name')))
        if not issues:
            continue
        errors = ' '.join(issues)
        if 'Duplicate Input Names' in errors:
            bad['Duplicate Input Names in Workflow Step'].append(wf['@id'])
        if 'Duplicate Output Names' in errors:
            bad['Duplicate Output Names in Workflow Step'].append(wf['@id'])
        if 'Duplicate Input Source Names' in errors:
            bad['Duplicate Input Source Names in Workflow Step'].append(wf['@id'])
        if 'Duplicate Output Target Names' in errors:
            bad['Duplicate Output Target Names in Workflow Step'].append(wf['@id'])
        if 'meta.file_format' in errors:
            bad['Missing meta.file_format property in Workflow Step Input'].append(wf['@id'])
        by_wf[wf['@id']] = issues

    if by_wf:
        check.status = 'WARN'
        check.summary = 'Workflows found with issues in `steps`'
        check.description = ('{} workflows found with duplicate item names or missing fields'
                             ' in `steps`'.format(len(by_wf.keys())))
    else:
        check.status = 'PASS'
        check.summary = 'No workflows with issues in `steps` field'
        check.description = ('No workflows found with duplicate item names or missing fields'
                             ' in steps property')
    check.brief_output = bad
    check.full_output = by_wf
=======
def repsets_have_bio_reps(connection, **kwargs):
    check = init_check_res(connection, 'repsets_have_bio_reps')

    results = ff_utils.search_metadata('search/?type=ExperimentSetReplicate&frame=object',
                                       ff_env=connection.ff_env, page_limit=50)

    audits = {'single_experiment': [], 'single_biorep': [], 'biorep_nums': [], 'techrep_nums': []}
    by_exp = {}
    for result in results:
        rep_dict = {}
        exp_audits = []
        if result.get('replicate_exps'):
            rep_dict = {}
            for exp in result['replicate_exps']:
                if exp['bio_rep_no'] in rep_dict.keys():
                    rep_dict[exp['bio_rep_no']].append(exp['tec_rep_no'])
                else:
                    rep_dict[exp['bio_rep_no']] = [exp['tec_rep_no']]
        if rep_dict:
        # check if only 1 experiment present in set
            if len(result['replicate_exps']) == 1:
                audits['single_experiment'].append('{} contains only 1 experiment'.format(result['@id']))
                exp_audits.append('Replicate set contains only a single experiment')
            # check for technical replicates only
            elif len(rep_dict.keys()) == 1:
                audits['single_biorep'].append('{} contains only a single biological replicate'.format(result['@id']))
                exp_audits.append('Replicate set contains only a single biological replicate')
            # check if bio rep numbers not in sequence
            elif sorted(list(rep_dict.keys())) != list(range(min(rep_dict.keys()), max(rep_dict.keys()) + 1)):
                audits['biorep_nums'].append('Biological replicate numbers of {} are not in sequence:'
                                             ' {}'.format(result['@id'], str(sorted(list(rep_dict.keys())))))
                exp_audits.append('Biological replicate numbers are not in sequence')
        # check if tech rep numbers not in sequence
            else:
                for key, val in rep_dict.items():
                    if sorted(val) != list(range(min(val), max(val) + 1)):
                        audits['techrep_nums'].append('Technical replicates of Bio Rep {} in {} are not in '
                                                      'sequence {}'.format(key, result['@id'], str(sorted(val))))
                        exp_audits.append('Technical replicate numbers of biological replicate {}'
                                          ' are not in sequence'.format(key))
        if exp_audits:
            by_exp[result['@id']] = '; '.join(exp_audits)

    to_add, to_remove, to_edit, ok = compare_badges_and_messages(by_exp, 'ExperimentSetReplicate',
                                                                 'replicatenumbers', connection.ff_env)
    check.action = 'patch_badges_for_replicate_numbers'
    if by_exp:
        check.status = 'WARN'
        check.summary = 'Replicate experiment sets found with replicate number issues'
        check.description = '{} replicate experiment sets found with replicate number issues'.format(len(by_exp.keys()))
    else:
        check.status = 'PASS'
        check.summary = 'No replicate experiment sets found with replicate number issues'
        check.description = '0 replicate experiment sets found with replicate number issues'
    check.full_output = {'New replicate sets with replicate number issues': to_add,
                         'Old replicate sets with replicate number issues': ok,
                         'Replicate sets that no longer have replicate number issues': to_remove,
                         'Replicate sets with a replicate_numbers badge that needs editing': to_edit}
    check.brief_output = audits
    if to_add or to_remove or to_edit:
        check.allow_action = True
    return check


@action_function()
def patch_badges_for_replicate_numbers(connection, **kwargs):
    action = init_action_res(connection, 'patch_badges_for_replicate_numbers')

    rep_check = init_check_res(connection, 'repsets_have_bio_reps')
    rep_check_result = rep_check.get_result_by_uuid(kwargs['called_by'])

    rep_keys = ['New replicate sets with replicate number issues',
                'Replicate sets that no longer have replicate number issues',
                'Replicate sets with a replicate_numbers badge that needs editing']

    action.output = patch_badges(rep_check_result['full_output'], 'replicatenumbers', rep_keys, connection.ff_env)
    if [action.output[key] for key in list(action.output.keys()) if 'failure' in key and action.output[key]]:
        action.status = 'FAIL'
        action.description = 'Some items failed to patch. See below for details.'
    else:
        action.status = 'DONE'
        action.description = 'Patching badges successful for replicate numbers'
    return action


@check_function()
def tier1_metadata_present(connection, **kwargs):
    check = init_check_res(connection, 'tier1_metadata_present')

    results = ff_utils.search_metadata('search/?biosource.cell_line_tier=Tier+1&type=Biosample',
                                       ff_env=connection.ff_env)
    missing = {}
    msg_dict = {'culture_start_date': 'Tier 1 Biosample missing Culture Start Date',
                # item will fail validation if missing a start date - remove this part of check?
                'culture_duration': 'Tier 1 Biosample missing Culture Duration',
                'morphology_image': 'Tier 1 Biosample missing Morphology Image'}
    for result in results:
        if len(result.get('biosource')) != 1:
            continue
        elif not result.get('cell_culture_details'):
            missing[result['@id']] = 'Tier 1 Biosample missing Cell Culture Details'
        else:
            messages = [val for key, val in msg_dict.items() if not result['cell_culture_details'].get(key)]
            if messages:
                missing[result['@id']] = '; '.join(messages)

    to_add, to_remove, to_edit, ok = compare_badges_and_messages(missing, 'Biosample',
                                                                 'tier1metadatamissing',
                                                                 connection.ff_env)
    check.action = 'patch_badges_for_tier1_metadata'
    if missing:
        check.status = 'WARN'
        check.summary = 'Tier 1 biosamples found missing required metadata'
        check.description = '{} tier 1 biosamples found missing required metadata'.format(len(missing.keys()))
    else:
        check.status = 'PASS'
        check.summary = 'All Tier 1 biosamples have required metadata'
        check.description = '0 tier 1 biosamples found missing required metadata'
    check.full_output = {'New tier1 biosamples missing required metadata': to_add,
                         'Old tier1 biosamples missing required metadata': ok,
                         'Tier1 biosamples no longer missing required metadata': to_remove,
                         'Biosamples with a tier1_metadata_missing badge that needs editing': to_edit}
    check.brief_output = list(missing.keys())
    if to_add or to_remove or to_edit:
        check.allow_action = True
    return check


@action_function()
def patch_badges_for_tier1_metadata(connection, **kwargs):
    action = init_action_res(connection, 'patch_badges_for_tier1_metadata')

    tier1_check = init_check_res(connection, 'tier1_metadata_present')
    tier1_check_result = tier1_check.get_result_by_uuid(kwargs['called_by'])

    tier1keys = ['New tier1 biosamples missing required metadata',
                 'Tier1 biosamples no longer missing required metadata',
                 'Biosamples with a tier1_metadata_missing badge that needs editing']

    action.output = patch_badges(tier1_check_result['full_output'], 'tier1metadatamissing', tier1keys, connection.ff_env)
    if [action.output[key] for key in list(action.output.keys()) if 'failure' in key and action.output[key]]:
        action.status = 'FAIL'
        action.description = 'Some items failed to patch. See below for details.'
    else:
        action.status = 'DONE'
        action.description = 'Patching badges successful for missing tier1 metadata.'
    return action


@check_function()
def exp_has_raw_files(connection, **kwargs):
    check = init_check_res(connection, 'exp_has_raw_files')
    # search all experiments except microscopy experiments for missing files field
    no_files = ff_utils.search_metadata('search/?type=Experiment&%40type%21=ExperimentMic&files.uuid=No+value',
                                        ff_env=connection.ff_env)
    # also check sequencing experiments whose files items are all uploading/archived/deleted
    bad_status = ff_utils.search_metadata('search/?status=uploading&status=archived&status=deleted&status=upload+failed'
                                          '&type=FileFastq&experiments.uuid%21=No+value',
                                          ff_env=connection.ff_env)
    bad_status_ids = [item['@id'] for item in bad_status]
    exps = list(set([exp['@id'] for fastq in bad_status for exp in
                     fastq.get('experiments') if fastq.get('experiments')]))
    missing_files = [e['@id'] for e in no_files]
    for expt in exps:
        result = ff_utils.get_metadata(expt, ff_env=connection.ff_env)
        if result.get('status') == 'archived':
            continue
        raw_files = False
        if result.get('files'):
            for fastq in result.get('files'):
                if fastq['@id'] not in bad_status_ids:
                    raw_files = True
                    break
        if not raw_files:
            missing_files.append(expt)

    to_add, to_remove, ok = compare_badges(missing_files, 'Experiment', 'norawfiles', connection.ff_env)

    if missing_files:
        check.status = 'WARN'
        check.summary = 'Experiments missing raw files found'
        check.description = '{} sequencing experiments are missing raw files'.format(len(missing_files))
    else:
        check.status = 'PASS'
        check.summary = 'No experiments missing raw files'
        check.description = '0 sequencing experiments are missing raw files'
    check.action = 'patch_badges_for_raw_files'
    check.full_output = {'Experiments newly missing raw files': to_add,
                         'Old experiments missing raw files': ok,
                         'Experiments no longer missing raw files': to_remove}
    check.brief_output = missing_files
    if to_add or to_remove:
        check.allow_action = True
    return check


@action_function()
def patch_badges_for_raw_files(connection, **kwargs):
    action = init_action_res(connection, 'patch_badges_for_raw_files')

    raw_check = init_check_res(connection, 'exp_has_raw_files')
    raw_check_result = raw_check.get_result_by_uuid(kwargs['called_by'])

    raw_keys = ['Experiments newly missing raw files', 'Experiments no longer missing raw files']

    action.output = patch_badges(raw_check_result['full_output'], 'norawfiles', raw_keys,
                                 connection.ff_env, single_message='Raw files missing')
    if [action.output[key] for key in list(action.output.keys()) if 'failure' in key and action.output[key]]:
        action.status = 'FAIL'
        action.description = 'Some items failed to patch. See below for details.'
    else:
        action.status = 'DONE'
        action.description = 'Patching badges successful for experiments missing raw files.'
    return action


@check_function()
def paired_end_info_consistent(connection, **kwargs):
    # check that fastqs with a paired_end number have a paired_with related_file, and vice versa
    check = init_check_res(connection, 'paired_end_info_consistent')

    search1 = 'search/?type=FileFastq&related_files.relationship_type=paired+with&paired_end=No+value'
    search2 = 'search/?type=FileFastq&related_files.relationship_type!=paired+with&paired_end%21=No+value'

    results1 = ff_utils.search_metadata(search1 + '&frame=object', ff_env=connection.ff_env)
    results2 = ff_utils.search_metadata(search2 + '&frame=object', ff_env=connection.ff_env)

    results = {'paired with file missing paired_end number':
               [result1['@id'] for result1 in results1],
               'file with paired_end number missing "paired with" related_file':
               [result2['@id'] for result2 in results2]}
    results_rev = {item: key for key, val in results.items() for item in val}

    to_add, to_remove, to_edit, ok = compare_badges_and_messages(results_rev, 'FileFastq',
                                                                 'pairedendsconsistent',
                                                                 connection.ff_env)

    if [val for val in results.values() if val]:
        check.status = 'WARN'
        check.summary = 'Inconsistencies found in FileFastq paired end info'
        check.description = ('{} files found with a "paired with" related_file but missing a paired_end number; '
                             '{} files found with a paired_end number but missing related_file info'
                             ''.format(len(results['paired with file missing paired_end number']),
                                       len(results['file with paired_end number missing "paired with" related_file'])))
    else:
        check.status = 'PASS'
        check.summary = 'No inconsistencies in FileFastq paired end info'
        check.description = 'All paired end fastq files have both paired end number and "paired with" related_file'
    check.full_output = {'New fastq files with inconsistent paired end info': to_add,
                         'Old fastq files with inconsistent paired end info': ok,
                         'Fastq files with paired end info now consistent': to_remove,
                         'Fastq files with paired end badge that needs editing': to_edit}
    check.brief_output = results
    check.action = 'patch_badges_for_paired_end_consistency'
    if to_add or to_remove or to_edit:
        check.allow_action = True
    return check


@action_function()
def patch_badges_for_paired_end_consistency(connection, **kwargs):
    action = init_action_res(connection, 'patch_badges_for_paired_end_consistency')

    pe_check = init_check_res(connection, 'paired_end_info_consistent')
    pe_check_result = pe_check.get_result_by_uuid(kwargs['called_by'])

    pe_keys = ['New fastq files with inconsistent paired end info',
               'Fastq files with paired end info now consistent',
               'Fastq files with paired end badge that needs editing']

    action.output = patch_badges(pe_check_result['full_output'], 'pairedendsconsistent', pe_keys, connection.ff_env)
    if [action.output[key] for key in list(action.output.keys()) if 'failure' in key and action.output[key]]:
        action.status = 'FAIL'
        action.description = 'Some items failed to patch. See below for details.'
    else:
        action.status = 'DONE'
        action.description = 'Patching successful for paired end fastq files.'
    return action


@check_function()
def page_children_routes(connection, **kwargs):
    check = init_check_res(connection, 'page_children_routes')

    page_search = 'search/?type=Page&format=json&children.name%21=No+value'
    results = ff_utils.search_metadata(page_search, ff_env=connection.ff_env)
    problem_routes = {}
    for result in results:
        bad_children = [child['name'] for child in result['children'] if
                        child['name'] != result['name'] + '/' + child['name'].split('/')[-1]]
        if bad_children:
            problem_routes[result['name']] = bad_children

    if problem_routes:
        check.status = 'WARN'
        check.summary = 'Pages with bad routes found'
        check.description = ('{} child pages whose route is not a direct sub-route of parent'
                             ''.format(sum([len(val) for val in problem_routes.values()])))
    else:
        check.status = 'PASS'
        check.summary = 'No pages with bad routes'
        check.description = 'All routes of child pages are a direct sub-route of parent page'
    check.full_output = problem_routes
>>>>>>> f1aacbbb
    return check<|MERGE_RESOLUTION|>--- conflicted
+++ resolved
@@ -285,7 +285,6 @@
 
 
 @check_function()
-<<<<<<< HEAD
 def workflow_properties(connection, **kwargs):
     check = init_check_res(connection, 'workflow_properties')
 
@@ -357,7 +356,9 @@
                              ' in steps property')
     check.brief_output = bad
     check.full_output = by_wf
-=======
+
+
+@check_function()
 def repsets_have_bio_reps(connection, **kwargs):
     check = init_check_res(connection, 'repsets_have_bio_reps')
 
@@ -661,5 +662,4 @@
         check.summary = 'No pages with bad routes'
         check.description = 'All routes of child pages are a direct sub-route of parent page'
     check.full_output = problem_routes
->>>>>>> f1aacbbb
     return check