from datetime import datetime
from ..utils import (
    check_function,
    action_function,
)
from ..run_result import CheckResult, ActionResult
from dcicutils import ff_utils, s3Utils
from .helpers import cgap_utils, wfrset_cgap_utils
lambda_limit = cgap_utils.lambda_limit


@check_function(file_type='File', start_date=None)
def md5runCGAP_status(connection, **kwargs):
    """Searches for files that are uploaded to s3, but not went though md5 run.
    This check makes certain assumptions
    -all files that have a status<= uploaded, went through md5runCGAP
    -all files status uploading/upload failed, and no s3 file are pending,
    and skipped by this check.
    if you change status manually, it might fail to show up in this checkself.
    Keyword arguments:
    file_type -- limit search to a file type, i.e. FileFastq (default=File)
    start_date -- limit search to files generated since date  YYYY-MM-DD
    run_time -- assume runs beyond run_time are dead (default=24 hours)
    """
    start = datetime.utcnow()
    check = CheckResult(connection, 'md5runCGAP_status')
    my_auth = connection.ff_keys
    check.action = "md5runCGAP_start"
    check.brief_output = []
    check.full_output = {}
    check.status = 'PASS'

    # check indexing queue
    env = connection.ff_env
    indexing_queue = ff_utils.stuff_in_queues(env, check_secondary=True)
    if indexing_queue:
        check.status = 'PASS'  # maybe use warn?
        check.brief_output = ['Waiting for indexing queue to clear']
        check.summary = 'Waiting for indexing queue to clear'
        check.full_output = {}
        return check

    # Build the query
    query = '/search/?status=uploading&status=upload failed'
    # add file type
    f_type = kwargs.get('file_type')
    query += '&type=' + f_type
    # add date
    s_date = kwargs.get('start_date')
    if s_date:
        query += '&date_created.from=' + s_date
    # The search
    res = ff_utils.search_metadata(query, key=my_auth)
    if not res:
        check.summary = 'All Good!'
        return check
    # if there are files, make sure they are not on s3
    no_s3_file = []
    running = []
    missing_md5 = []
    not_switched_status = []
    # multiple failed runs
    problems = []
    my_s3_util = s3Utils(env=connection.ff_env)
    raw_bucket = my_s3_util.raw_file_bucket
    out_bucket = my_s3_util.outfile_bucket
    for a_file in res:
        # lambda has a time limit (300sec), kill before it is reached so we get some results
        now = datetime.utcnow()
        if (now-start).seconds > lambda_limit:
            check.brief_output.append('did not complete checking all')
            break
        # find bucket
        if 'FileProcessed' in a_file['@type']:
                my_bucket = out_bucket
        # elif 'FileVistrack' in a_file['@type']:
        #         my_bucket = out_bucket
        else:  # covers cases of FileFastq, FileReference, FileMicroscopy
                my_bucket = raw_bucket
        # check if file is in s3
        file_id = a_file['accession']
        head_info = my_s3_util.does_key_exist(a_file['upload_key'], my_bucket)
        if not head_info:
            no_s3_file.append(file_id)
            continue
        md5_report = cgap_utils.get_wfr_out(a_file, "md5", key=my_auth, md_qc=True)
        if md5_report['status'] == 'running':
            running.append(file_id)
        elif md5_report['status'].startswith("no complete run, too many"):
            problems.append(file_id)
        # Most probably the trigger did not work, and we run it manually
        elif md5_report['status'] != 'complete':
            missing_md5.append(file_id)
        # There is a successful run, but status is not switched, happens when a file is reuploaded.
        elif md5_report['status'] == 'complete':
            not_switched_status.append(file_id)
    if no_s3_file:
        check.summary = 'Some files are pending upload'
        msg = str(len(no_s3_file)) + '(uploading/upload failed) files waiting for upload'
        check.brief_output.append(msg)
        check.full_output['files_pending_upload'] = no_s3_file
    if running:
        check.summary = 'Some files are running md5runCGAP'
        msg = str(len(running)) + ' files are still running md5runCGAP.'
        check.brief_output.append(msg)
        check.full_output['files_running_md5'] = running
    if problems:
        check.summary = 'Some files have problems'
        msg = str(len(problems)) + ' file(s) have problems.'
        check.brief_output.append(msg)
        check.full_output['problems'] = problems
        check.status = 'WARN'
    if missing_md5:
        check.allow_action = True
        check.summary = 'Some files are missing md5 runs'
        msg = str(len(missing_md5)) + ' file(s) lack a successful md5 run'
        check.brief_output.append(msg)
        check.full_output['files_without_md5run'] = missing_md5
        check.status = 'WARN'
    if not_switched_status:
        check.allow_action = True
        check.summary += ' Some files are have wrong status with a successful run'
        msg = str(len(not_switched_status)) + ' file(s) are have wrong status with a successful run'
        check.brief_output.append(msg)
        check.full_output['files_with_run_and_wrong_status'] = not_switched_status
        check.status = 'WARN'
    if not check.brief_output:
        check.brief_output = ['All Good!', ]
    check.summary = check.summary.strip()
    return check


@action_function(start_missing=True, start_not_switched=True)
def md5runCGAP_start(connection, **kwargs):
    """Start md5 runs by sending compiled input_json to run_workflow endpoint"""
    start = datetime.utcnow()
    action = ActionResult(connection, 'md5runCGAP_start')
    action_logs = {'runs_started': [], "runs_failed": []}
    my_auth = connection.ff_keys
    md5runCGAP_check_result = action.get_associated_check_result(kwargs).get('full_output', {})
    action_logs['check_output'] = md5runCGAP_check_result
    targets = []
    if kwargs.get('start_missing'):
        targets.extend(md5runCGAP_check_result.get('files_without_md5run', []))
    if kwargs.get('start_not_switched'):
        targets.extend(md5runCGAP_check_result.get('files_with_run_and_wrong_status', []))
    action_logs['targets'] = targets
    for a_target in targets:
        now = datetime.utcnow()
        if (now-start).seconds > lambda_limit:
            action.description = 'Did not complete action due to time limitations'
            break
        a_file = ff_utils.get_metadata(a_target, key=my_auth)
        attributions = cgap_utils.get_attribution(a_file)
        inp_f = {'input_file': a_file['@id']}
        wfr_setup = wfrset_cgap_utils.step_settings('md5', 'no_organism', attributions)

        url = cgap_utils.run_missing_wfr(wfr_setup, inp_f, a_file['accession'], connection.ff_keys, connection.ff_env)
        # aws run url
        if url.startswith('http'):
            action_logs['runs_started'].append(url)
        else:
            action_logs['runs_failed'].append([a_target, url])
    action.output = action_logs
    action.status = 'DONE'
    return action


@check_function(start_date=None)
def fastqcCGAP_status(connection, **kwargs):
    """Searches for fastq files that don't have fastqcCGAP
    Keyword arguments:
    start_date -- limit search to files generated since a date formatted YYYY-MM-DD
    run_time -- assume runs beyond run_time are dead (default=24 hours)
    """
    start = datetime.utcnow()
    check = CheckResult(connection, 'fastqcCGAP_status')
    my_auth = connection.ff_keys
    check.action = "fastqcCGAP_start"
    check.brief_output = []
    check.full_output = {}
    check.status = 'PASS'

    # check indexing queue
    env = connection.ff_env
    indexing_queue = ff_utils.stuff_in_queues(env, check_secondary=True)
    if indexing_queue:
        check.status = 'PASS'  # maybe use warn?
        check.brief_output = ['Waiting for indexing queue to clear']
        check.summary = 'Waiting for indexing queue to clear'
        check.full_output = {}
        return check

    # Build the query (skip to be uploaded by workflow)
    query = ("/search/?type=FileFastq&quality_metric.uuid=No+value"
             "&status=pre-release&status=released&status=released%20to%20project&status=uploaded")
    # fastqcCGAP not properly reporting for long reads
    skip_instruments = ['PromethION', 'GridION', 'MinION', 'PacBio RS II']
    skip_add = "".join(['&instrument!=' + i for i in skip_instruments])
    query += skip_add

    # add date
    s_date = kwargs.get('start_date')
    if s_date:
        query += '&date_created.from=' + s_date
    # The search
    results = ff_utils.search_metadata(query, key=my_auth)
    res = []
    # check if the qc_metric is in the file
    for a_file in results:
        results = ff_utils.get_metadata(a_file, key=my_auth)
        qc_metric = cgap_utils.is_there_my_qc_metric(results, 'QualityMetricFastqc', my_auth)
        if not qc_metric:
            res.append(results)

    if not res:
        check.summary = 'All Good!'
        return check
    check = cgap_utils.check_runs_without_output(res, check, 'fastqc-0-11-4-1', my_auth, start)
    return check


@action_function(start_missing_run=True, start_missing_meta=True)
def fastqcCGAP_start(connection, **kwargs):
    """Start fastqcCGAP runs by sending compiled input_json to run_workflow endpoint"""
    start = datetime.utcnow()
    action = ActionResult(connection, 'fastqcCGAP_start')
    action_logs = {'runs_started': [], 'runs_failed': []}
    my_auth = connection.ff_keys
    fastqcCGAP_check_result = action.get_associated_check_result(kwargs).get('full_output', {})
    targets = []
    if kwargs.get('start_missing_run'):
        targets.extend(fastqcCGAP_check_result.get('files_without_run', []))
    if kwargs.get('start_missing_meta'):
        targets.extend(fastqcCGAP_check_result.get('files_without_changes', []))
    for a_target in targets:
        now = datetime.utcnow()
        if (now-start).seconds > lambda_limit:
            action.description = 'Did not complete action due to time limitations'
            break
        a_file = ff_utils.get_metadata(a_target, key=my_auth)
        attributions = cgap_utils.get_attribution(a_file)
        inp_f = {'input_fastq': a_file['@id']}
        wfr_setup = wfrset_cgap_utils.step_settings('fastqc-0-11-4-1', 'no_organism', attributions)
        url = cgap_utils.run_missing_wfr(wfr_setup, inp_f, a_file['accession'], connection.ff_keys, connection.ff_env)
        # aws run url
        if url.startswith('http'):
            action_logs['runs_started'].append(url)
        else:
            action_logs['runs_failed'].append([a_target, url])
    action.output = action_logs
    action.status = 'DONE'
    return action


@check_function(start_date=None)
def cgap_status(connection, **kwargs):
    """
    Keyword arguments:
    start_date -- limit search to files generated since a date formatted YYYY-MM-DD
    run_time -- assume runs beyond run_time are dead
    """
    start = datetime.utcnow()
    check = CheckResult(connection, 'cgap_status')
    my_auth = connection.ff_keys
    check.action = "cgap_start"
    check.description = "run missing steps and add processing results to processed files, match set status"
    check.brief_output = []
    check.summary = ""
    check.full_output = {'skipped': [], 'running_runs': [], 'needs_runs': [],
                         'completed_runs': [], 'problematic_runs': []}
    check.status = 'PASS'

    # check indexing queue
    env = connection.ff_env
    indexing_queue = ff_utils.stuff_in_queues(env, check_secondary=True)
    if indexing_queue:
        check.status = 'PASS'  # maybe use warn?
        check.brief_output = ['Waiting for indexing queue to clear']
        check.summary = 'Waiting for indexing queue to clear'
        check.full_output = {}
        return check
    q = '/search/?type=Sample&processed_files.display_title=No+value&files.display_title%21=No+value'
    all_samples = ff_utils.search_metadata(q, my_auth)
    print(len(all_samples))

    step1_name = 'workflow_bwa-mem_no_unzip-check'
    step2_name = 'workflow_add-readgroups-check'
    step3_name = 'workflow_merge-bam-check'
    step4_name = 'workflow_picard-MarkDuplicates-check'
    step5_name = 'workflow_sort-bam-check'
    step6_name = 'workflow_gatk-BaseRecalibrator'
    step7_name = 'workflow_gatk-ApplyBQSR-check'
    # step8_name = 'workflow_index-sorted-bam'

    for a_sample in all_samples:
        print('===================')
        print(a_sample['accession'])
        all_items, all_uuids = ff_utils.expand_es_metadata([a_sample['uuid']], my_auth,
                                                           store_frame='embedded',
                                                           add_pc_wfr=True,
                                                           ignore_field=['experiment_relation',
                                                                         'biosample_relation',
                                                                         'references',
                                                                         'reference_pubs'])
        now = datetime.utcnow()
        print(a_sample['accession'], (now-start).seconds, len(all_uuids))
        if (now-start).seconds > lambda_limit:
            break
        all_wfrs = all_items.get('workflow_run_awsem', []) + all_items.get('workflow_run_sbg', [])
        all_files = [i for typ in all_items for i in all_items[typ] if typ.startswith('file_')]
        sample_raw_files, refs = cgap_utils.find_fastq_info(a_sample, all_items['file_fastq'])
        missing_run = []
        running = []
        problematic_run = []
        s3_input_bams = []
        stop_level_2 = False
        for pair in sample_raw_files:
            # RUN STEP 1
            s1_input_files = {'fastq_R1': pair[0], 'fastq_R2': pair[1], 'reference': refs['bwa_ref']}
            s1_tag = a_sample['accession'] + '_' + pair[0].split('/')[2] + '_' + pair[1].split('/')[2]
            running, problematic_run, missing_run, step1_status, step1_output = cgap_utils.stepper(all_files, all_wfrs, running, problematic_run, missing_run,
                                                                                                   'step1', s1_tag, pair,
                                                                                                   s1_input_files,  step1_name, 'raw_bam', {}, 'human')

            # RUN STEP 2
            if step1_status != 'complete':
                step2_status = ''
                stop_level_2 = True
            else:
                s2_input_files = {'input_bam': step1_output}
                s2_tag = a_sample['accession'] + '_' + step1_output.split('/')[2]
                add_par = {"parameters": {"sample_name": a_sample['aliases'][0].split(':')[1]}}
                running, problematic_run, missing_run, step2_status, step2_output = cgap_utils.stepper(all_files, all_wfrs, running, problematic_run, missing_run,
                                                                                                       'step2', s2_tag, step1_output,
                                                                                                       s2_input_files,  step2_name, 'bam_w_readgroups', add_par, 'human')
            if step2_status != 'complete':
                stop_level_2 = True
            else:
                s3_input_bams.append(step2_output)

        # RUN STEP 3
        if stop_level_2:
            step3_status = ""
        else:
            # if there is a single bam, skip step 4
            if len(s3_input_bams) == 1:
                step3_status = 'complete'
                step3_output = s3_input_bams[0]
            else:
                s3_input_files = {'input_bams': s3_input_bams}
                running, problematic_run, missing_run, step3_status, step3_output = cgap_utils.stepper(all_files, all_wfrs, running, problematic_run, missing_run,
                                                                                                       'step3', a_sample['accession'], s3_input_bams,
                                                                                                       s3_input_files,  step3_name, 'merged_bam', {}, 'human')

        # RUN STEP 4
        if step3_status != 'complete':
            step4_status = ""
        else:
            s4_input_files = {'input_bam': step3_output}
            running, problematic_run, missing_run, step4_status, step4_output = cgap_utils.stepper(all_files, all_wfrs, running, problematic_run, missing_run,
                                                                                                   'step4', a_sample['accession'], step3_output,
                                                                                                   s4_input_files,  step4_name, 'dupmarked_bam', {}, 'human')

        # RUN STEP 5
        if step4_status != 'complete':
            step5_status = ""
        else:
            s5_input_files = {'input_bam': step4_output}
            running, problematic_run, missing_run, step5_status, step5_output = cgap_utils.stepper(all_files, all_wfrs, running, problematic_run, missing_run,
                                                                                                   'step5', a_sample['accession'], step4_output,
                                                                                                   s5_input_files,  step5_name, 'sorted_bam', {}, 'human')

        # RUN STEP 6
        if step5_status != 'complete':
            step6_status = ""
        else:
            s6_input_files = {'input_bam': step5_output, 'known-sites-snp': 'GAPFI4LJRN98',
                              'known-sites-indels': 'GAPFIAX2PPYB', 'reference': 'GAPFIXRDPDK5'}
            running, problematic_run, missing_run, step6_status, step6_output = cgap_utils.stepper(all_files, all_wfrs, running, problematic_run, missing_run,
                                                                                                   'step6', a_sample['accession'], step5_output,
                                                                                                   s6_input_files,  step6_name, 'recalibration_report', {}, 'human')

        # RUN STEP 7
        if step6_status != 'complete':
            step7_status = ""
        else:
            s7_input_files = {'input_bam': step5_output, 'reference': 'GAPFIXRDPDK5', 'recalibration_report': step6_output}
            running, problematic_run, missing_run, step7_status, step7_output = cgap_utils.stepper(all_files, all_wfrs, running, problematic_run, missing_run,
                                                                                                   'step7', a_sample['accession'], step6_output,
                                                                                                   s7_input_files,  step7_name, 'recalibrated_bam', {}, 'human')

        # # RUN STEP 8
        # if step7_status != 'complete':
        #     step8_status = ""
        # else:
        #     s8_input_files = {'bam': step7_output}
        #     running, problematic_run, missing_run, step8_status, step8_output = cgap_utils.stepper(all_files, all_wfrs, running, problematic_run, missing_run,
        #                                                                                            'step8', a_sample['accession'], step7_output,
        #                                                                                            s8_input_files,  step8_name, '', {}, 'human', no_output=True)

        final_status = a_sample['accession']
        completed = []
        if step7_status == 'complete':
            final_status += ' completed'
            completed = [a_sample['accession'], {'processed_files': [step7_output]}]
            print('COMPLETED', step7_output)
        else:
            if missing_run:
                final_status += ' |Missing: ' + " ".join([i[0] for i in missing_run])
            if running:
                final_status += ' |Running: ' + " ".join([i[0] for i in running])

        # add dictionaries to main ones
        set_acc = a_sample['accession']
        check.brief_output.append(final_status)
        if running:
            check.full_output['running_runs'].append({set_acc: running})
        if missing_run:
            check.full_output['needs_runs'].append({set_acc: missing_run})
        if problematic_run:
            check.full_output['problematic_runs'].append({set_acc: problematic_run})
        # if made it till the end
        if completed:
            assert not running
            assert not problematic_run
            assert not missing_run
            check.full_output['completed_runs'].append(completed)

    # complete check values
    check.summary = ""
    if check.full_output['running_runs']:
        check.summary = str(len(check.full_output['running_runs'])) + ' running|'
    if check.full_output['skipped']:
        check.summary += str(len(check.full_output['skipped'])) + ' skipped|'
        check.status = 'WARN'
    if check.full_output['needs_runs']:
        check.summary += str(len(check.full_output['needs_runs'])) + ' missing|'
        check.status = 'WARN'
        check.allow_action = True
    if check.full_output['completed_runs']:
        check.summary += str(len(check.full_output['completed_runs'])) + ' completed|'
        check.status = 'WARN'
        check.allow_action = True
    if check.full_output['problematic_runs']:
        check.summary += str(len(check.full_output['problematic_runs'])) + ' problem|'
        check.status = 'WARN'
    return check


@action_function(start_runs=True, patch_completed=True)
def cgap_start(connection, **kwargs):
    """Start runs by sending compiled input_json to run_workflow endpoint"""
    start = datetime.utcnow()
    action = ActionResult(connection, 'cgap_start')
    my_auth = connection.ff_keys
    my_env = connection.ff_env
    cgap_check_result = action.get_associated_check_result(kwargs).get('full_output', {})
    missing_runs = []
    patch_meta = []
    if kwargs.get('start_runs'):
        missing_runs = cgap_check_result.get('needs_runs')
    if kwargs.get('patch_completed'):
        patch_meta = cgap_check_result.get('completed_runs')
    action = cgap_utils.start_tasks(missing_runs, patch_meta, action, my_auth, my_env, start)
    return action


<<<<<<< HEAD
@check_function()
def bamqcCGAP_status(connection, **kwargs):
    """Searches for bam files that don't have bamqcCGAP
    Keyword arguments:
    start_date -- limit search to files generated since a date formatted YYYY-MM-DD
    run_time -- assume runs beyond run_time are dead (default=24 hours)
    """
    start = datetime.utcnow()
    check = init_check_res(connection, 'bamqcCGAP_status')
    my_auth = connection.ff_keys
    check.action = "bamqcCGAP_start"
    check.brief_output = []
    check.full_output = {}
=======
@check_function(start_date=None)
def cgapS2_status(connection, **kwargs):
    """
    Keyword arguments:
    start_date -- limit search to files generated since a date formatted YYYY-MM-DD
    run_time -- assume runs beyond run_time are dead
    """
    start = datetime.utcnow()
    check = CheckResult(connection, 'cgapS2_status')
    my_auth = connection.ff_keys
    check.action = "cgapS2_start"
    check.description = "run missing steps and add processing results to processed files, match set status"
    check.brief_output = []
    check.summary = ""
    check.full_output = {'skipped': [], 'running_runs': [], 'needs_runs': [],
                         'completed_runs': [], 'problematic_runs': []}
>>>>>>> 897b405a
    check.status = 'PASS'

    # check indexing queue
    env = connection.ff_env
    indexing_queue = ff_utils.stuff_in_queues(env, check_secondary=True)
<<<<<<< HEAD
    # if indexing_queue:
    #     check.status = 'PASS'  # maybe use warn?
    #     check.brief_output = ['Waiting for indexing queue to clear']
    #     check.summary = 'Waiting for indexing queue to clear'
    #     check.full_output = {}
    #     return check

    # Build the query (skip to be uploaded by workflow)
    query = ("/search/?type=Sample&status%21=deleted&processed_files.uuid%21=No+value")
    results = ff_utils.search_metadata(query, key=my_auth)
    # List of bam files
    bam_list = []
    for a_sample in results:
        for a_file in a_sample['processed_files']:
            bam_uuid = a_file['uuid']
            bam_list.append(bam_uuid)

    res = []
    # check if the qc_metric is in the file
    for a_file in bam_list:
        results = ff_utils.get_metadata(a_file, key=my_auth)
        qc_metric = cgap_utils.is_there_my_qc_metric(results, 'QualityMetricWgsBamqc', my_auth)
        if not qc_metric:
            res.append(results)

    if not res:
        check.summary = 'All Good!'
        return check

    check = cgap_utils.check_runs_without_output(res, check, 'workflow_qcboard-bam', my_auth, start)
    return check


@action_function(start_missing_run=True, start_missing_meta=True)
def bamqcCGAP_start(connection, **kwargs):
    """Start bamqcCGAP runs by sending compiled input_json to run_workflow endpoint"""
    start = datetime.utcnow()
    action = init_action_res(connection, 'bamqcCGAP_start')
    action_logs = {'runs_started': [], 'runs_failed': []}
    my_auth = connection.ff_keys
    bamqcCGAP_check_result = action.get_associated_check_result(kwargs).get('full_output', {})
    targets = []
    if kwargs.get('start_missing_run'):
        targets.extend(bamqcCGAP_check_result.get('files_without_run', []))
    if kwargs.get('start_missing_meta'):
        targets.extend(bamqcCGAP_check_result.get('files_without_changes', []))
    for a_target in targets:
        now = datetime.utcnow()
        if (now-start).seconds > lambda_limit:
            action.description = 'Did not complete action due to time limitations'
            break
        a_file = ff_utils.get_metadata(a_target, key=my_auth)
        attributions = cgap_utils.get_attribution(a_file)
        inp_f = {'input_files': a_file['@id']}
        wfr_setup = wfrset_cgap_utils.step_settings('workflow_qcboard-bam', 'no_organism', attributions)
        url = cgap_utils.run_missing_wfr(wfr_setup, inp_f, a_file['accession'], connection.ff_keys, connection.ff_env)
        # aws run url
        if url.startswith('http'):
            action_logs['runs_started'].append(url)
        else:
            action_logs['runs_failed'].append([a_target, url])
    action.output = action_logs
    action.status = 'DONE'
=======
    if indexing_queue:
        check.status = 'PASS'  # maybe use warn?
        check.brief_output = ['Waiting for indexing queue to clear']
        check.summary = 'Waiting for indexing queue to clear'
        check.full_output = {}
        return check
    q = '/search/?type=Sample&processed_files.display_title!=No+value'
    res = ff_utils.search_metadata(q, my_auth)
    # get the ones with only one file in processed file,
    all_samps = [i for i in res if len(i.get('processed_files', [])) == 1]
    # check if anything left after filtering
    if not all_samps:
        return check
    # list step names
    step1_name = 'workflow_gatk-HaplotypeCaller'
    step2_name = 'workflow_gatk-GenotypeGVCFs-check'
    # iterate over samples
    print(len(all_samps))
    for a_sample in all_samps:
        input_bam = a_sample['processed_files'][0]
        input_bam_id = input_bam['@id']
        input_bam_acc = input_bam['display_title'].split('.')[0]
        if not input_bam['display_title'].endswith('.bam'):
            check.full_output['problematic_runs'].append({a_sample['accession']: 'processed file is not bam'})
            continue
        print('===================')
        print(a_sample['accession'])
        all_items, all_uuids = ff_utils.expand_es_metadata([a_sample['uuid']], my_auth,
                                                           store_frame='embedded',
                                                           add_pc_wfr=True,
                                                           ignore_field=['experiment_relation',
                                                                         'biosample_relation',
                                                                         'references',
                                                                         'reference_pubs'])
        now = datetime.utcnow()
        print(a_sample['accession'], (now-start).seconds, len(all_uuids))
        if (now-start).seconds > lambda_limit:
            break
        all_wfrs = all_items.get('workflow_run_awsem', []) + all_items.get('workflow_run_sbg', [])
        all_files = [i for typ in all_items for i in all_items[typ] if typ.startswith('file_')]
        missing_run = []
        running = []
        problematic_run = []

        # RUN STEP 1
        s1_input_files = {'input_bam': input_bam_id,
                          'regions': '1c07a3aa-e2a3-498c-b838-15991c4a2f28',
                          'reference': '1936f246-22e1-45dc-bb5c-9cfd55537fe7'}
        s1_tag = a_sample['accession'] + '_S2run1_' + input_bam_acc
        running, problematic_run, missing_run, step1_status, step1_output = cgap_utils.stepper(all_files, all_wfrs, running, problematic_run, missing_run,
                                                                                               'step1', s1_tag, input_bam_id,
                                                                                               s1_input_files,  step1_name, 'gvcf', {}, 'human')
        if step1_status != 'complete':
            step2_status = ""
        else:
            # run step2
            s2_input_files = {'input_gvcf': step1_output,
                              "reference": "1936f246-22e1-45dc-bb5c-9cfd55537fe7",
                              "known-sites-snp": "8ed35691-0af4-467a-adbc-81eb088549f0"}
            s2_tag = a_sample['accession'] + '_S2run2' + step1_output.split('/')[2]
            running, problematic_run, missing_run, step2_status, step2_output = cgap_utils.stepper(all_files, all_wfrs, running, problematic_run, missing_run,
                                                                                                   'step2', s2_tag, step1_output,
                                                                                                   s2_input_files,  step2_name, 'vcf', {}, 'human')

        final_status = a_sample['accession']
        completed = []
        if step2_status == 'complete':
            final_status += ' completed'
            existing_pf = [i['@id'] for i in a_sample['processed_files']]
            completed = [a_sample['accession'], {'processed_files': existing_pf + [step2_output]}]
            print('COMPLETED', step2_output)
        else:
            if missing_run:
                final_status += ' |Missing: ' + " ".join([i[0] for i in missing_run])
            if running:
                final_status += ' |Running: ' + " ".join([i[0] for i in running])

        # add dictionaries to main ones
        set_acc = a_sample['accession']
        check.brief_output.append(final_status)
        if running:
            check.full_output['running_runs'].append({set_acc: running})
        if missing_run:
            check.full_output['needs_runs'].append({set_acc: missing_run})
        if problematic_run:
            check.full_output['problematic_runs'].append({set_acc: problematic_run})
        # if made it till the end
        if completed:
            assert not running
            assert not problematic_run
            assert not missing_run
            check.full_output['completed_runs'].append(completed)

    # complete check values
    check.summary = ""
    if check.full_output['running_runs']:
        check.summary = str(len(check.full_output['running_runs'])) + ' running|'
    if check.full_output['skipped']:
        check.summary += str(len(check.full_output['skipped'])) + ' skipped|'
        check.status = 'WARN'
    if check.full_output['needs_runs']:
        check.summary += str(len(check.full_output['needs_runs'])) + ' missing|'
        check.status = 'WARN'
        check.allow_action = True
    if check.full_output['completed_runs']:
        check.summary += str(len(check.full_output['completed_runs'])) + ' completed|'
        check.status = 'WARN'
        check.allow_action = True
    if check.full_output['problematic_runs']:
        check.summary += str(len(check.full_output['problematic_runs'])) + ' problem|'
        check.status = 'WARN'
    return check


@action_function(start_runs=True, patch_completed=True)
def cgapS2_start(connection, **kwargs):
    """Start runs by sending compiled input_json to run_workflow endpoint"""
    start = datetime.utcnow()
    action = ActionResult(connection, 'cgapS2_start')
    my_auth = connection.ff_keys
    my_env = connection.ff_env
    cgapS2_check_result = action.get_associated_check_result(kwargs).get('full_output', {})
    missing_runs = []
    patch_meta = []
    if kwargs.get('start_runs'):
        missing_runs = cgapS2_check_result.get('needs_runs')
    if kwargs.get('patch_completed'):
        patch_meta = cgapS2_check_result.get('completed_runs')
    action = cgap_utils.start_tasks(missing_runs, patch_meta, action, my_auth, my_env, start)
>>>>>>> 897b405a
    return action<|MERGE_RESOLUTION|>--- conflicted
+++ resolved
@@ -466,21 +466,6 @@
     return action
 
 
-<<<<<<< HEAD
-@check_function()
-def bamqcCGAP_status(connection, **kwargs):
-    """Searches for bam files that don't have bamqcCGAP
-    Keyword arguments:
-    start_date -- limit search to files generated since a date formatted YYYY-MM-DD
-    run_time -- assume runs beyond run_time are dead (default=24 hours)
-    """
-    start = datetime.utcnow()
-    check = init_check_res(connection, 'bamqcCGAP_status')
-    my_auth = connection.ff_keys
-    check.action = "bamqcCGAP_start"
-    check.brief_output = []
-    check.full_output = {}
-=======
 @check_function(start_date=None)
 def cgapS2_status(connection, **kwargs):
     """
@@ -497,77 +482,12 @@
     check.summary = ""
     check.full_output = {'skipped': [], 'running_runs': [], 'needs_runs': [],
                          'completed_runs': [], 'problematic_runs': []}
->>>>>>> 897b405a
     check.status = 'PASS'
 
     # check indexing queue
     env = connection.ff_env
     indexing_queue = ff_utils.stuff_in_queues(env, check_secondary=True)
-<<<<<<< HEAD
-    # if indexing_queue:
-    #     check.status = 'PASS'  # maybe use warn?
-    #     check.brief_output = ['Waiting for indexing queue to clear']
-    #     check.summary = 'Waiting for indexing queue to clear'
-    #     check.full_output = {}
-    #     return check
-
-    # Build the query (skip to be uploaded by workflow)
-    query = ("/search/?type=Sample&status%21=deleted&processed_files.uuid%21=No+value")
-    results = ff_utils.search_metadata(query, key=my_auth)
-    # List of bam files
-    bam_list = []
-    for a_sample in results:
-        for a_file in a_sample['processed_files']:
-            bam_uuid = a_file['uuid']
-            bam_list.append(bam_uuid)
-
-    res = []
-    # check if the qc_metric is in the file
-    for a_file in bam_list:
-        results = ff_utils.get_metadata(a_file, key=my_auth)
-        qc_metric = cgap_utils.is_there_my_qc_metric(results, 'QualityMetricWgsBamqc', my_auth)
-        if not qc_metric:
-            res.append(results)
-
-    if not res:
-        check.summary = 'All Good!'
-        return check
-
-    check = cgap_utils.check_runs_without_output(res, check, 'workflow_qcboard-bam', my_auth, start)
-    return check
-
-
-@action_function(start_missing_run=True, start_missing_meta=True)
-def bamqcCGAP_start(connection, **kwargs):
-    """Start bamqcCGAP runs by sending compiled input_json to run_workflow endpoint"""
-    start = datetime.utcnow()
-    action = init_action_res(connection, 'bamqcCGAP_start')
-    action_logs = {'runs_started': [], 'runs_failed': []}
-    my_auth = connection.ff_keys
-    bamqcCGAP_check_result = action.get_associated_check_result(kwargs).get('full_output', {})
-    targets = []
-    if kwargs.get('start_missing_run'):
-        targets.extend(bamqcCGAP_check_result.get('files_without_run', []))
-    if kwargs.get('start_missing_meta'):
-        targets.extend(bamqcCGAP_check_result.get('files_without_changes', []))
-    for a_target in targets:
-        now = datetime.utcnow()
-        if (now-start).seconds > lambda_limit:
-            action.description = 'Did not complete action due to time limitations'
-            break
-        a_file = ff_utils.get_metadata(a_target, key=my_auth)
-        attributions = cgap_utils.get_attribution(a_file)
-        inp_f = {'input_files': a_file['@id']}
-        wfr_setup = wfrset_cgap_utils.step_settings('workflow_qcboard-bam', 'no_organism', attributions)
-        url = cgap_utils.run_missing_wfr(wfr_setup, inp_f, a_file['accession'], connection.ff_keys, connection.ff_env)
-        # aws run url
-        if url.startswith('http'):
-            action_logs['runs_started'].append(url)
-        else:
-            action_logs['runs_failed'].append([a_target, url])
-    action.output = action_logs
-    action.status = 'DONE'
-=======
+
     if indexing_queue:
         check.status = 'PASS'  # maybe use warn?
         check.brief_output = ['Waiting for indexing queue to clear']
@@ -697,5 +617,88 @@
     if kwargs.get('patch_completed'):
         patch_meta = cgapS2_check_result.get('completed_runs')
     action = cgap_utils.start_tasks(missing_runs, patch_meta, action, my_auth, my_env, start)
->>>>>>> 897b405a
+    return action
+
+
+@check_function()
+def bamqcCGAP_status(connection, **kwargs):
+    """Searches for bam files that don't have bamqcCGAP
+    Keyword arguments:
+    start_date -- limit search to files generated since a date formatted YYYY-MM-DD
+    run_time -- assume runs beyond run_time are dead (default=24 hours)
+    """
+    start = datetime.utcnow()
+    check = init_check_res(connection, 'bamqcCGAP_status')
+    my_auth = connection.ff_keys
+    check.action = "bamqcCGAP_start"
+    check.brief_output = []
+    check.full_output = {}
+    check.status = 'PASS'
+
+    # check indexing queue
+    env = connection.ff_env
+    indexing_queue = ff_utils.stuff_in_queues(env, check_secondary=True)
+    if indexing_queue:
+        check.status = 'PASS'  # maybe use warn?
+        check.brief_output = ['Waiting for indexing queue to clear']
+        check.summary = 'Waiting for indexing queue to clear'
+        check.full_output = {}
+        return check
+
+    # Build the query (skip to be uploaded by workflow)
+    query = ("/search/?type=Sample&status%21=deleted&processed_files.uuid%21=No+value")
+    results = ff_utils.search_metadata(query, key=my_auth)
+    # List of bam files
+    bam_list = []
+    for a_sample in results:
+        for a_file in a_sample['processed_files']:
+            bam_uuid = a_file['uuid']
+            bam_list.append(bam_uuid)
+
+    res = []
+    # check if the qc_metric is in the file
+    for a_file in bam_list:
+        results = ff_utils.get_metadata(a_file, key=my_auth)
+        qc_metric = cgap_utils.is_there_my_qc_metric(results, 'QualityMetricWgsBamqc', my_auth)
+        if not qc_metric:
+            res.append(results)
+
+    if not res:
+        check.summary = 'All Good!'
+        return check
+
+    check = cgap_utils.check_runs_without_output(res, check, 'workflow_qcboard-bam', my_auth, start)
+    return check
+
+
+@action_function(start_missing_run=True, start_missing_meta=True)
+def bamqcCGAP_start(connection, **kwargs):
+    """Start bamqcCGAP runs by sending compiled input_json to run_workflow endpoint"""
+    start = datetime.utcnow()
+    action = init_action_res(connection, 'bamqcCGAP_start')
+    action_logs = {'runs_started': [], 'runs_failed': []}
+    my_auth = connection.ff_keys
+    bamqcCGAP_check_result = action.get_associated_check_result(kwargs).get('full_output', {})
+    targets = []
+    if kwargs.get('start_missing_run'):
+        targets.extend(bamqcCGAP_check_result.get('files_without_run', []))
+    if kwargs.get('start_missing_meta'):
+        targets.extend(bamqcCGAP_check_result.get('files_without_changes', []))
+    for a_target in targets:
+        now = datetime.utcnow()
+        if (now-start).seconds > lambda_limit:
+            action.description = 'Did not complete action due to time limitations'
+            break
+        a_file = ff_utils.get_metadata(a_target, key=my_auth)
+        attributions = cgap_utils.get_attribution(a_file)
+        inp_f = {'input_files': a_file['@id']}
+        wfr_setup = wfrset_cgap_utils.step_settings('workflow_qcboard-bam', 'no_organism', attributions)
+        url = cgap_utils.run_missing_wfr(wfr_setup, inp_f, a_file['accession'], connection.ff_keys, connection.ff_env)
+        # aws run url
+        if url.startswith('http'):
+            action_logs['runs_started'].append(url)
+        else:
+            action_logs['runs_failed'].append([a_target, url])
+    action.output = action_logs
+    action.status = 'DONE'
     return action