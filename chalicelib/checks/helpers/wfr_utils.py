import json
from dcicutils import ff_utils, s3Utils
from datetime import datetime
from operator import itemgetter
from . import wfrset_utils

lambda_limit = wfrset_utils.lambda_limit

# check at the end
# check extract_file_info has 4 arguments

# wfr_name, accepted versions, expected run time # wfr_name, accepted versions,
workflow_details = {
    "md5": {
        "run_time": 12,
        "accepted_versions": ["0.0.4", "0.2.6"]
    },
    "fastqc-0-11-4-1": {
        "run_time": 50,
        "accepted_versions": ["0.2.0"]
    },
    "bwa-mem": {
        "run_time": 50,
        "accepted_versions": ["0.2.6"]
    },
    "pairsqc-single": {
        "run_time": 100,
        "accepted_versions": ["0.2.5", "0.2.6"]
    },
    "hi-c-processing-bam": {
        "run_time": 200,
        "accepted_versions": ["0.2.6"]
    },
    "hi-c-processing-pairs": {
        "run_time": 200,
        "accepted_versions": ["0.2.6", "0.2.7"]
    },
    "hi-c-processing-pairs-nore": {
        "run_time": 200,
        "accepted_versions": ["0.2.6"]
    },
    "hi-c-processing-pairs-nonorm": {
        "run_time": 200,
        "accepted_versions": ["0.2.6"]
    },
    "hi-c-processing-pairs-nore-nonorm": {
        "run_time": 200,
        "accepted_versions": ["0.2.6"]
    },
    "repliseq-parta": {
        "run_time": 200,
        "accepted_versions": ["v13.1", "v14", "v16"]
    },
    "bedGraphToBigWig": {
        "run_time": 24,
        "accepted_versions": ["v4"]
    },
    "bedtomultivec": {
        "run_time": 24,
        "accepted_versions": ["v4"]
    },
    "bedtobeddb": {
        "run_time": 24,
        "accepted_versions": ["v2"]
    },
    "encode-chipseq-aln-chip": {
        "run_time": 200,
        "accepted_versions": ["1.1.1"]
    },
    "encode-chipseq-aln-ctl": {
        "run_time": 200,
        "accepted_versions": ["1.1.1"]
    },
    "encode-chipseq-postaln": {
        "run_time": 200,
        "accepted_versions": ["1.1.1"]
    },
    "encode-atacseq-aln": {
        "run_time": 200,
        "accepted_versions": ["1.1.1"]
    },
    "encode-atacseq-postaln": {
        "run_time": 200,
        "accepted_versions": ["1.1.1"]
    },
    "mergebed": {
        "run_time": 200,
        "accepted_versions": ["v1"]
    },
    'imargi-processing-fastq': {
        "run_time": 50,
        "accepted_versions": ["1.1.1_dcic_4"]
    },
    'imargi-processing-bam': {
        "run_time": 50,
        "accepted_versions": ["1.1.1_dcic_4"]
    },
    'imargi-processing-pairs': {
        "run_time": 200,
        "accepted_versions": ["1.1"]
    },
    'encode-rnaseq-stranded': {
        "run_time": 200,
        "accepted_versions": ["1.1"]
    },
    'encode-rnaseq-unstranded': {
        "run_time": 200,
        "accepted_versions": ["1.1"]
    }
}

# accepted versions for completed pipelines
accepted_versions = {
    # OFFICIAL
    'in situ Hi-C':  ["HiC_Pipeline_0.2.6", "HiC_Pipeline_0.2.7"],
    # OFFICIAL
    'Dilution Hi-C': ["HiC_Pipeline_0.2.6", "HiC_Pipeline_0.2.7"],
    # OFFICIAL
    'TCC':           ["HiC_Pipeline_0.2.6", "HiC_Pipeline_0.2.7"],
    # OFFICIAL  # NO-RE
    'DNase Hi-C':    ["HiC_Pipeline_0.2.6", "HiC_Pipeline_0.2.7"],
    # OFFICIAL  # NO-NORM
    'Capture Hi-C':  ["HiC_Pipeline_0.2.6", "HiC_Pipeline_0.2.7"],
    # OFFICIAL  # NO-RE
    'Micro-C':       ["HiC_Pipeline_0.2.6", "HiC_Pipeline_0.2.7"],
    # Preliminary - Released to network  # NO-RE NO-NORM
    'ChIA-PET':      ["HiC_Pipeline_0.2.6", "HiC_Pipeline_0.2.7"],
    # Preliminary - Released to network  # NO-RE NO-NORM
    'TrAC-loop':     ["HiC_Pipeline_0.2.6", "HiC_Pipeline_0.2.7"],
    # Preliminary - Released to network  # NO-NORM
    'PLAC-seq':      ["HiC_Pipeline_0.2.6", "HiC_Pipeline_0.2.7"],
    # bwa mem # handled manually for now
    'MARGI':         ['MARGI_Pipeline_1.1.1_dcic_4'],
    # Preliminary - Released to network
    'TSA-seq':       ['RepliSeq_Pipeline_v13.1_step1',
                      'RepliSeq_Pipeline_v14_step1',
                      'RepliSeq_Pipeline_v16_step1'],
    # OFFICIAL - 1 STEP
    '2-stage Repli-seq': ['RepliSeq_Pipeline_v13.1_step1',
                          'RepliSeq_Pipeline_v14_step1',
                          'RepliSeq_Pipeline_v16_step1'],
    # OFFICIAL - 1 STEP
    'Multi-stage Repli-seq': ['RepliSeq_Pipeline_v13.1_step1',
                              'RepliSeq_Pipeline_v14_step1',
                              'RepliSeq_Pipeline_v16_step1'],
    # Preliminary - Released to network
    'NAD-seq':       ['RepliSeq_Pipeline_v13.1_step1', 'RepliSeq_Pipeline_v14_step1', 'RepliSeq_Pipeline_v16_step1'],
    # OFFICIAL
    'ATAC-seq':      ['ENCODE_ATAC_Pipeline_1.1.1'],
    # OFFICIAL
    'ChIP-seq':      ['ENCODE_ChIP_Pipeline_1.1.1'],
    # Testing for now from ENCONDE
    'RNA-seq': ['ENCODE_RNAseq_Pipeline_1.1'],
    'single cell Repli-seq': [''],
    'cryomilling TCC': [''],
    'single cell Hi-C': [''],
    'sci-Hi-C': [''],
    'MC-3C': [''],
    'MC-Hi-C': [''],
    'Hi-ChIP': [''],
    'DamID-seq': [''],
    'DNA SPRITE': [''],
    'RNA-DNA SPRITE': [''],
    'GAM': [''],
    'CUT&RUN': [''],
    'TRIP': [''],
    }

# Reference Files
bwa_index = {"human": "4DNFIZQZ39L9",
             "mouse": "4DNFI823LSI8",
             "fruit-fly": '4DNFIO5MGY32',
             "chicken": "4DNFIVGRYVQF"}

chr_size = {"human": "4DNFI823LSII",
            "mouse": "4DNFI3UBJ3HZ",
            "fruit-fly": '4DNFIBEEN92C',
            "chicken": "4DNFIQFZW4DX"}

# star index for rna Seq
rna_star_index = {"human": "4DNFI3FCGSW2",
                  "mouse": "4DNFINJIU765"}

# star index for rna Seq
rna_rsem_index = {"human": "4DNFIB4HV398",
                  "mouse": "4DNFI2GFI8KN"}

# chromosome sizes for rna Seq
rna_chr_size = {"human": "4DNFIZJB62D1",
                "mouse": "4DNFIBP173GC"}

# id to gene type for rna Seq
rna_t2g = {"human": "4DNFIHBJI984",
           "mouse": "4DNFINBJ25DT"}

re_nz = {"human": {'MboI': '/files-reference/4DNFI823L812/',
                   'DpnII': '/files-reference/4DNFIBNAPW3O/',
                   'HindIII': '/files-reference/4DNFI823MBKE/',
                   'NcoI': '/files-reference/4DNFI3HVU2OD/',
                   'MspI': '/files-reference/4DNFI2JHR3OI/',
                   'NcoI_MspI_BspHI': '/files-reference/4DNFI6HA6EH9/'
                   },
         "mouse": {'MboI': '/files-reference/4DNFIONK4G14/',
                   'DpnII': '/files-reference/4DNFI3HVC1SE/',
                   "HindIII": '/files-reference/4DNFI6V32T9J/'
                   },
         "fruit-fly": {'MboI': '/files-reference/4DNFIS1ZVUWO/'
                       },
         "chicken": {"HindIII": '/files-reference/4DNFITPCJFWJ/'
                     }
         }


# re bed files for MARGI pipeline
re_fragment = {"human": {'AluI': '/files-reference/4DNFIL1I5TSP/'}}


# max_distance for species (used for pairsqc)
max_size = {"human": None,
            "mouse": 8.2,
            "fruit-fly": 7.5,
            "chicken": 8.2}

# Restriction enzyme recognition site length`
re_nz_sizes = {"HindIII": "6",
               "DpnII": "4",
               "MboI": "4",
               "NcoI": "6",
               "MspI": "4",
               "BspHI": "6",
               "NcoI_MspI_BspHI": "4"  # this is an NZ mix, no of cut sites should be similar to 4 cutter mspI
               }

mapper = {'human': 'GRCh38',
          'mouse': 'GRCm38',
          'fruit-fly': 'dm6',
          'chicken': 'galGal5'}

# color map states bed file
states_file_type = {'SPIN_states_v1': {'color_mapper': '/files-reference/4DNFI27WSLAG/', 'num_states': 9}}


# check for a specific tag in a states file
def isthere_states_tag(a_file):
    if a_file.get('tags'):
        for tag in a_file['tags']:
            if tag not in states_file_type:
                return (False, 'unregistered_tag')
            else:
                return (True, '')
    else:
        return (False, 'missing_tag')


def extract_nz_chr(acc, auth):
    """Get RE nz recognition site length and chrsize file accession
    used for pairsqc."""
    exp_resp = ff_utils.get_metadata(acc, key=auth)
    exp_type = exp_resp['experiment_type']['display_title']

    # get enzyme
    nz_num = ""
    nz = exp_resp.get('digestion_enzyme')
    if nz:
        nz_num = re_nz_sizes.get(nz['display_title'])
    if nz_num:
        pass
    # Use 6 for Chiapet and all without nz (Soo & Burak)
    elif exp_type in ['ChIA-PET', 'Micro-C', 'DNase Hi-C', 'TrAC-loop']:
        nz_num = '6'
    else:
        return (None, None, 'No enzyme or accepted exp type')
    # get organism
    biosample = exp_resp['biosample']
    organisms = list(set([bs['individual']['organism']['name'] for bs in biosample['biosource']]))
    chrsize = ''
    if len(organisms) == 1:
        chrsize = chr_size.get(organisms[0])
    else:
        # multiple organism biosample
        return (None, None, 'Biosample contains multiple organism')
    # if organism is not available return empty
    if not chrsize:
        msg = organisms[0] + ' does not have chrsize file'
        return (None, None, msg)
    # organism should be in max size dict
    assert organisms[0] in max_size
    max_distance = max_size.get(organisms[0])
    # return result if both exist
    return nz_num, chrsize, max_distance


def get_wfr_out(emb_file, wfr_name, key=None, all_wfrs=None, versions=None, md_qc=False, run=None):
    """For a given file, fetches the status of last wfr (of wfr_name type)
    If there is a successful run, it will return the output files as a dictionary of
    argument_name:file_id, else, will return the status. Some runs, like qc and md5,
    does not have any file_format output, so they will simply return 'complete'
    args:
     emb_file: embedded frame file info
     wfr_name: base name without version
     key: authorization
     all_wfrs : all releated wfrs in embedded frame
     versions: acceptable versions for wfr
     md_qc: if no output file is excepted, set to True
     run: if run is still running beyond this hour limit, assume problem
    """
    # tag as problematic if problematic runs are this many
    # if there are n failed runs, don't proceed
    error_at_failed_runs = 2
    # you should provide key or all_wfrs
    assert key or all_wfrs
    if wfr_name not in workflow_details:
        assert wfr_name in workflow_details
    # get default accepted versions if not provided
    if not versions:
        versions = workflow_details[wfr_name]['accepted_versions']
    # get default run out time
    if not run:
        run = workflow_details[wfr_name]['run_time']
    workflows = emb_file.get('workflow_run_inputs')
    wfr = {}
    run_status = 'did not run'
    if not workflows:
        return {'status': "no workflow on file"}
    my_workflows = [i for i in workflows if i['display_title'].startswith(wfr_name)]
    if not my_workflows:
        return {'status': "no workflow on file"}

    for a_wfr in my_workflows:
        wfr_type, time_info = a_wfr['display_title'].split(' run ')
        wfr_type_base, wfr_version = wfr_type.strip().split(' ')
        # user submitted ones use run on insteand of run
        time_info = time_info.strip('on').strip()
        try:
            wfr_time = datetime.strptime(time_info, '%Y-%m-%d %H:%M:%S.%f')
        except ValueError:
            wfr_time = datetime.strptime(time_info, '%Y-%m-%d %H:%M:%S')
        a_wfr['run_hours'] = (datetime.utcnow() - wfr_time).total_seconds() / 3600
        a_wfr['run_type'] = wfr_type_base.strip()
        a_wfr['run_version'] = wfr_version.strip()
    my_workflows = [i for i in my_workflows if i['run_version'] in versions]
    if not my_workflows:
        return {'status': "no workflow in file with accepted version"}
    my_workflows = sorted(my_workflows, key=lambda k: k['run_hours'])
    same_type_wfrs = [i for i in my_workflows if i['run_type'] == wfr_name]
    last_wfr = same_type_wfrs[0]
    # get metadata for the last wfr
    if all_wfrs:
        wfr = [i for i in all_wfrs if i['uuid'] == last_wfr['uuid']][0]
    else:
        wfr = ff_utils.get_metadata(last_wfr['uuid'], key)
    run_duration = last_wfr['run_hours']
    run_status = wfr['run_status']

    if run_status == 'complete':
        outputs = wfr.get('output_files')
        # some runs, like qc, don't have a real file output
        if md_qc:
            return {'status': 'complete'}
        # if expected output files, return a dictionary of argname:file_id
        else:
            out_files = {}
            for output in outputs:
                if output.get('format'):
                    # get the arg name
                    arg_name = output['workflow_argument_name']
                    try:
                        out_files[arg_name] = output['value']['@id']
                    except KeyError:
                        out_files[arg_name] = None
            if out_files:
                out_files['status'] = 'complete'
                return out_files
            else:
                return {'status': "no file found"}
    # if status is error
    elif run_status == 'error':
        # are there too many failed runs
        if len(same_type_wfrs) >= error_at_failed_runs:
            return {'status': "no complete run, too many errors"}

        return {'status': "no complete run, errrored"}
    # if other statuses, started running
    elif run_duration < run:
        return {'status': "running"}
    # this should be the timeout case
    else:
        if len(same_type_wfrs) >= error_at_failed_runs:
            return {'status': "no complete run, too many time-outs"}
        else:
            return {'status': "no completed run, time-out"}


def get_attribution(file_json):
    """give file response in embedded frame and extract attribution info"""
    attributions = {
        'lab': file_json['lab']['@id'],
        'award': file_json['award']['@id']
    }
    cont_labs = []
    if file_json.get('contributing_labs'):
        cont_labs = [i['@id'] for i in file_json['contributing_labs']]
    appendFDN = True
    if attributions['lab'] == '/labs/4dn-dcic-lab/':
        appendFDN = False
    if cont_labs:
        if appendFDN:
            cont_labs.append('/labs/4dn-dcic-lab/')
            cont_labs = list(set(cont_labs))
        attributions['contributing_labs'] = cont_labs
    else:
        if appendFDN:
            cont_labs = ['/labs/4dn-dcic-lab/']
            attributions['contributing_labs'] = cont_labs
        else:
            pass
    return attributions


def extract_file_info(obj_id, arg_name, auth, env, rename=[]):
    """Takes file id, and creates info dict for tibanna"""
    my_s3_util = s3Utils(env=env)
    raw_bucket = my_s3_util.raw_file_bucket
    out_bucket = my_s3_util.outfile_bucket
    """Creates the formatted dictionary for files.
    """
    # start a dictionary
    template = {"workflow_argument_name": arg_name}
    if rename:
        change_from = rename[0]
        change_to = rename[1]

    # if it is list of items, change the structure
    if isinstance(obj_id, list):
        # if it is list of list, change the structure, for RNAseq
        if isinstance(obj_id[0], list):
            # will only work with single item in first list (was implemented for RNA seq)
            assert len(obj_id) == 1
            print('HIT IT')
            object_key = []
            uuid = []
            buckets = []
            for obj in obj_id[0]:
                metadata = ff_utils.get_metadata(obj, key=auth)
                object_key.append(metadata['display_title'])
                uuid.append(metadata['uuid'])
                # get the bucket
                if 'FileProcessed' in metadata['@type']:
                    my_bucket = out_bucket
                else:  # covers cases of FileFastq, FileReference, FileMicroscopy
                    my_bucket = raw_bucket
                buckets.append(my_bucket)
            # check bucket consistency
            assert len(list(set(buckets))) == 1
            template['object_key'] = [object_key]
            template['uuid'] = [uuid]
            template['bucket_name'] = buckets[0]
            if rename:
                template['rename'] = [i.replace(change_from, change_to) for i in template['object_key'][0]]
        # if it is just a list
        else:
            object_key = []
            uuid = []
            buckets = []
            for obj in obj_id:
                metadata = ff_utils.get_metadata(obj, key=auth)
                object_key.append(metadata['display_title'])
                uuid.append(metadata['uuid'])
                # get the bucket
                if 'FileProcessed' in metadata['@type']:
                    my_bucket = out_bucket
                else:  # covers cases of FileFastq, FileReference, FileMicroscopy
                    my_bucket = raw_bucket
                buckets.append(my_bucket)
            # check bucket consistency
            assert len(list(set(buckets))) == 1
            template['object_key'] = object_key
            template['uuid'] = uuid
            template['bucket_name'] = buckets[0]
            if rename:
                template['rename'] = [i.replace(change_from, change_to) for i in template['object_key']]

    # if obj_id is a string
    else:
        metadata = ff_utils.get_metadata(obj_id, key=auth)
        template['object_key'] = metadata['display_title']
        template['uuid'] = metadata['uuid']
        # get the bucket
        if 'FileProcessed' in metadata['@type']:
            my_bucket = out_bucket
        else:  # covers cases of FileFastq, FileReference, FileMicroscopy
            my_bucket = raw_bucket
        template['bucket_name'] = my_bucket
        if rename:
            template['rename'] = template['object_key'].replace(change_from, change_to)
    return template


def run_missing_wfr(input_json, input_files, run_name, auth, env, mount=False):
    all_inputs = []
    for arg, files in input_files.items():
        inp = extract_file_info(files, arg, auth, env)
        all_inputs.append(inp)
    # tweak to get bg2bw working
    all_inputs = sorted(all_inputs, key=itemgetter('workflow_argument_name'))
    my_s3_util = s3Utils(env=env)
    out_bucket = my_s3_util.outfile_bucket
    """Creates the trigger json that is used by foufront endpoint.
    """
    input_json['input_files'] = all_inputs
    input_json['output_bucket'] = out_bucket
    input_json["_tibanna"] = {
        "env": env,
        "run_type": input_json['app_name'],
        "run_id": run_name}
    input_json['step_function_name'] = 'tibanna_pony'
    input_json['public_postrun_json'] = True
    if mount:
        for a_file in input_json['input_files']:
            a_file['mount'] = True
    try:
        e = ff_utils.post_metadata(input_json, 'WorkflowRun/run', key=auth)
        url = json.loads(e['input'])['_tibanna']['url']
        return url
    except Exception as e:
        return str(e)


def build_exp_type_query(exp_type, kwargs):
    assert exp_type in accepted_versions
    statuses = ['pre-release', 'released', 'released to project']
    versions = accepted_versions[exp_type]
    # Build the query
    pre_query = "/search/?experimentset_type=replicate&type=ExperimentSetReplicate"
    pre_query += "&experiments_in_set.experiment_type={}".format(exp_type)
    pre_query += "".join(["&status=" + i for i in statuses])
    # for some cases we don't have a defined complete processing tag
    if versions:
        pre_query += "".join(["&completed_processes!=" + i for i in versions])
    # add date
    s_date = kwargs.get('start_date')
    if s_date:
        pre_query += '&date_created.from=' + s_date
    # add lab
    lab = kwargs.get('lab_title')
    if lab:
        pre_query += '&lab.display_title=' + lab
    return pre_query


def find_fastq_info(my_rep_set, fastq_files, type=None):
    """Find fastq files from experiment set
    expects my_rep_set to be set response in frame object (search result)
    will check if files are paired or not, and if paired will give list of lists for each exp
    if not paired, with just give list of files per experiment.

    result is 2 dictionaries
    - file dict  { exp1 : [file1, file2, file3, file4]}  # unpaired
      file dict  { exp1 : [ [file1, file2], [file3, file4]]} # paired
    - refs keys  {pairing, organism, enzyme, bwa_ref, chrsize_ref, enz_ref, f_size, lab}
    """
    file_dict = {}
    refs = {}
    # check pairing for the first file, and assume all same
    paired = ""
    rep_resp = my_rep_set['experiments_in_set']
    enzymes = []
    organisms = []
    total_f_size = 0
    for exp in rep_resp:
        exp_resp = exp
        file_dict[exp['accession']] = []
        if not organisms:
            biosample = exp['biosample']
            organisms = list(set([bs['individual']['organism']['name'] for bs in biosample['biosource']]))
            assert len(organisms) == 1
        exp_files = exp['files']
        enzyme = exp.get('digestion_enzyme')
        if enzyme:
            enzymes.append(enzyme['display_title'])
        for fastq_file in exp_files:
            file_resp = [i for i in fastq_files if i['uuid'] == fastq_file['uuid']][0]
            if file_resp.get('file_size'):
                total_f_size += file_resp['file_size']
            # skip pair no 2
            if file_resp.get('paired_end') == '2':
                continue
            # check that file has a pair
            f1 = file_resp['@id']
            f2 = ""
            # assign pairing info by the first file
            if not paired:
                try:
                    relations = file_resp['related_files']
                    paired_files = [relation['file']['@id'] for relation in relations
                                    if relation['relationship_type'] == 'paired with']
                    assert len(paired_files) == 1
                    paired = "Yes"
                except:
                    paired = "No"

            if paired == 'No':
                file_dict[exp_resp['accession']].append(f1)
            elif paired == 'Yes':
                relations = file_resp['related_files']
                paired_files = [relation['file']['@id'] for relation in relations
                                if relation['relationship_type'] == 'paired with']
                assert len(paired_files) == 1
                f2 = paired_files[0]
                file_dict[exp_resp['accession']].append((f1, f2))
    # get the organism
    if len(list(set(organisms))) == 1:
        organism = organisms[0]
    else:
        organism = None

    # get the enzyme
    if len(list(set(enzymes))) == 1:
        enz = enzymes[0]
    else:
        enz = ''

    bwa = bwa_index.get(organism)
    chrsize = chr_size.get(organism)

    # if margi, enzyme files are predifined in a separate dict
    if type == 'MARGI':
        if re_fragment.get(organism):
            enz_file = re_fragment[organism].get(enz)
        else:
            enz_file = None
    else:
        # get the enzyme file for organism and enzyme type
        if re_nz.get(organism):
            enz_file = re_nz[organism].get(enz)
        else:
            enz_file = None

    f_size = int(total_f_size / (1024 * 1024 * 1024))
    refs = {'pairing': paired,
            'organism': organism,
            'enzyme': enz,
            'bwa_ref': bwa,
            'chrsize_ref': chrsize,
            'enz_ref': enz_file,
            'f_size': str(f_size)+'GB'}
    return file_dict, refs


def check_runs_without_output(res, check, run_name, my_auth, start):
    """Common processing for checks that are running on files and not producing output files
    like qcs ones producing extra files"""
    # no successful run
    missing_run = []
    # successful run but no expected metadata change (qc or extra file)
    missing_meta_changes = []
    # still running
    running = []
    # multiple failed runs
    problems = []

    for a_file in res:
        # lambda has a time limit (300sec), kill before it is reached so we get some results
        now = datetime.utcnow()
        if (now-start).seconds > lambda_limit:
            check.brief_output.append('did not complete checking all')
            break
        file_id = a_file['accession']
        report = get_wfr_out(a_file, run_name,  key=my_auth, md_qc=True)
        if report['status'] == 'running':
            running.append(file_id)
        elif report['status'].startswith("no complete run, too many"):
            problems.append(file_id)
        elif report['status'] != 'complete':
            missing_run.append(file_id)
        # There is a successful run, but no extra_file
        elif report['status'] == 'complete':
            missing_meta_changes.append(file_id)
    if running:
        check.summary = 'Some files are running'
        check.brief_output.append(str(len(running)) + ' files are still running.')
        check.full_output['running'] = running
    if problems:
        check.summary = 'Some files have problems'
        check.brief_output.append(str(len(problems)) + ' files have multiple failed runs')
        check.full_output['problems'] = problems
        check.status = 'WARN'
    if missing_run:
        check.allow_action = True
        check.summary = 'Some files are missing runs'
        check.brief_output.append(str(len(missing_run)) + ' files lack a successful run')
        check.full_output['files_without_run'] = missing_run
        check.status = 'WARN'
    if missing_meta_changes:
        check.allow_action = True
        check.summary = 'Some files are missing runs'
        check.brief_output.append(str(len(missing_meta_changes)) + ' files have successful run but no qc/extra file')
        check.full_output['files_without_changes'] = missing_meta_changes
        check.status = 'WARN'
    check.summary = check.summary.strip()
    if not check.brief_output:
        check.brief_output = ['All Good!']
    return check


def check_hic(res, my_auth, tag, check, start, lambda_limit, nore=False, nonorm=False):
    """Check run status for each set in res, and report missing runs and completed process"""
    for a_set in res:
        # get all related items
        all_items, all_uuids = ff_utils.expand_es_metadata([a_set['uuid']], my_auth,
                                                           store_frame='embedded',
                                                           add_pc_wfr=True,
                                                           ignore_field=['experiment_relation',
                                                                         'biosample_relation',
                                                                         'references',
                                                                         'reference_pubs'])
        all_wfrs = all_items.get('workflow_run_awsem', []) + all_items.get('workflow_run_sbg', [])
        now = datetime.utcnow()
        print(a_set['accession'], (now-start).seconds)
        if (now-start).seconds > lambda_limit:
            break
        # missing run
        missing_run = []
        # still running
        running = []
        # problematic cases
        problematic_run = []
        # if all runs are complete, add the patch info for processed files and tag
        complete = {'patch_opf': [],
                    'add_tag': []}
        set_summary = ""
        set_acc = a_set['accession']
        part3 = 'ready'
        # references dict content
        # pairing, organism, enzyme, bwa_ref, chrsize_ref, enz_ref, f_size
        exp_files, refs = find_fastq_info(a_set, all_items['file_fastq'])
        set_summary = " - ".join([set_acc, refs['organism'], refs['enzyme'], refs['f_size']])
        # if no files were found
        if all(not value for value in exp_files.values()):
            set_summary += "| skipped - no usable file"
            check.brief_output.append(set_summary)
            check.full_output['skipped'].append({set_acc: 'skipped - no usable file'})
            continue
        # skip if missing reference
        if not refs['bwa_ref'] or not refs['chrsize_ref']:
            set_summary += "| skipped - no chrsize/bwa"
            check.brief_output.append(set_summary)
            check.full_output['skipped'].append({set_acc: 'skipped - no chrsize/bwa'})
            continue
        if not refs['enz_ref'] and not nore:
            set_summary += "| skipped - no enz"
            check.brief_output.append(set_summary)
            check.full_output['skipped'].append({set_acc: 'skipped - no enz'})
            continue
        set_pairs = []
        # cycle through the experiments, skip the ones without usable files
        for exp in exp_files.keys():
            if not exp_files.get(exp):
                continue
            # Check Part 1 and See if all are okay
            exp_bams = []
            part2 = 'ready'
            for pair in exp_files[exp]:
                pair_resp = [i for i in all_items['file_fastq'] if i['@id'] == pair[0]][0]
                step1_result = get_wfr_out(pair_resp, 'bwa-mem', all_wfrs=all_wfrs)
                # if successful
                if step1_result['status'] == 'complete':
                    exp_bams.append(step1_result['out_bam'])
                # if still running
                elif step1_result['status'] == 'running':
                    part2 = 'not ready'
                    running.append(['step1', exp, pair])
                # if run is not successful
                elif step1_result['status'].startswith("no complete run, too many"):
                    part2 = 'not ready'
                    problematic_run.append(['step1', exp, pair])
                else:
                    part2 = 'not ready'
                    # add part 1
                    inp_f = {'fastq1': pair[0], 'fastq2': pair[1], 'bwa_index': refs['bwa_ref']}
                    name_tag = pair[0].split('/')[2]+'_'+pair[1].split('/')[2]
                    missing_run.append(['step1', ['bwa-mem', refs['organism'], {}], inp_f, name_tag])
            # stop progress to part2 and 3
            if part2 is not 'ready':
                part3 = 'not ready'
                # skip part 2 checks
                continue
            # make sure all input bams went through same last step2
            all_step2s = []
            for bam in exp_bams:
                bam_resp = [i for i in all_items['file_processed'] if i['@id'] == bam][0]
                step2_result = get_wfr_out(bam_resp, 'hi-c-processing-bam', all_wfrs=all_wfrs)
                all_step2s.append((step2_result['status'], step2_result.get('annotated_bam')))
            # all bams should have same wfr
            assert len(list(set(all_step2s))) == 1
            # check if part 2 run already
            if step2_result['status'] == 'complete':
                # accumulate pairs files for step3
                set_pairs.append(step2_result['filtered_pairs'])
                # add files for experiment opf
                patch_data = [step2_result['annotated_bam'], step2_result['filtered_pairs']]
                complete['patch_opf'].append([exp, patch_data])
                continue
            # if still running
            elif step2_result['status'] == 'running':
                part3 = 'not ready'
                running.append(['step2', exp])
                continue
            # problematic runs with repeated fails
            elif step2_result['status'].startswith("no complete run, too many"):
                part3 = 'not ready'
                problematic_run.append(['step2', exp])
                continue
            # if run is not successful
            else:
                part3 = 'not ready'
                # Add part2
                inp_f = {'input_bams': exp_bams, 'chromsize': refs['chrsize_ref']}
                missing_run.append(['step2', ['hi-c-processing-bam', refs['organism'], {}], inp_f, exp])
        if part3 is not 'ready':
            if running:
                set_summary += "| running step 1/2"
            elif missing_run:
                set_summary += "| missing step 1/2"
            elif problematic_run:
                set_summary += "| problem in step 1/2"

        if part3 is 'ready':
            # if we made it to this step, there should be files in set_pairs
            assert set_pairs
            # make sure all input bams went through same last step3
            all_step3s = []
            for a_pair in set_pairs:
                a_pair_resp = [i for i in all_items['file_processed'] if i['@id'] == a_pair][0]
                step3_result = get_wfr_out(a_pair_resp, 'hi-c-processing-pairs', all_wfrs=all_wfrs)
                all_step3s.append((step3_result['status'], step3_result.get('mcool')))
            # make sure existing step3s are matching
            if len(list(set(all_step3s))) == 1:
                # if successful
                if step3_result['status'] == 'complete':
                    set_summary += '| completed runs'
                    patch_data = [step3_result['merged_pairs'], step3_result['hic'], step3_result['mcool']]
                    complete['patch_opf'].append([set_acc, patch_data])
                    complete['add_tag'] = [set_acc, tag]
                # if still running
                elif step3_result['status'] == 'running':
                    running.append(['step3', set_acc])
                    set_summary += "| running step3"
                # problematic runs with repeated fails
                elif step3_result['status'].startswith("no complete run, too many"):
                    set_summary += "| problems in step3"
                    problematic_run.append(['step3', set_acc])
                # if run is not successful
                else:
                    set_summary += "| missing step3"
                    inp_f = {'input_pairs': set_pairs,
                             'chromsizes': refs['chrsize_ref']}
                    if not nore:
                        inp_f['restriction_file'] = refs['enz_ref']
                    overwrite = {}
                    if nonorm:
                        overwrite = {'parameters': {"no_balance": True}}
                    missing_run.append(['step3', ['hi-c-processing-pairs', refs['organism'], overwrite],
                                        inp_f, set_acc])
            else:
                problematic_run.append(['step3-not_unique', set_acc])
                set_summary += "| problem in step 3- not unique"
        check.brief_output.append(set_summary)
        if running:
            check.full_output['running_runs'].append({set_acc: running})
        if missing_run:
            check.full_output['needs_runs'].append({set_acc: missing_run})
        if problematic_run:
            check.full_output['problematic_runs'].append({set_acc: problematic_run})
        # if made it till the end
        if complete.get('add_tag'):
            assert not running
            assert not problematic_run
            assert not missing_run
            check.full_output['completed_runs'].append(complete)
    # complete check values
    if check.full_output['running_runs']:
        check.summary = str(len(check.full_output['running_runs'])) + ' running|'
    if check.full_output['skipped']:
        check.summary += str(len(check.full_output['skipped'])) + ' skipped|'
        check.status = 'WARN'
    if check.full_output['needs_runs']:
        check.summary += str(len(check.full_output['needs_runs'])) + ' missing|'
        check.status = 'WARN'
        check.allow_action = True
    if check.full_output['completed_runs']:
        check.summary += str(len(check.full_output['completed_runs'])) + ' completed|'
        check.status = 'WARN'
        check.allow_action = True
    if check.full_output['problematic_runs']:
        check.summary += str(len(check.full_output['problematic_runs'])) + ' problem|'
        check.status = 'WARN'
    return check


def check_margi(res, my_auth, tag, check, start, lambda_limit, nore=False, nonorm=False):
    """Check run status for each set in res, and report missing runs and completed process"""
    for a_set in res:
        # get all related items
        all_items, all_uuids = ff_utils.expand_es_metadata([a_set['uuid']], my_auth,
                                                           store_frame='embedded',
                                                           add_pc_wfr=True,
                                                           ignore_field=['experiment_relation',
                                                                         'biosample_relation',
                                                                         'references',
                                                                         'reference_pubs'])
        all_wfrs = all_items.get('workflow_run_awsem', []) + all_items.get('workflow_run_sbg', [])
        now = datetime.utcnow()
        print(a_set['accession'], (now-start).seconds, len(all_uuids))
        if (now-start).seconds > lambda_limit:
            break
        # missing run
        missing_run = []
        # still running
        running = []
        # problematic cases
        problematic_run = []
        # if all runs are complete, add the patch info for processed files and tag
        complete = {'patch_opf': [],
                    'add_tag': []}
        set_summary = ""
        set_acc = a_set['accession']
        part3 = 'ready'
        # references dict content
        # pairing, organism, enzyme, bwa_ref, chrsize_ref, enz_ref, f_size
        exp_files, refs = find_fastq_info(a_set, all_items['file_fastq'], type='MARGI')
        set_summary = " - ".join([set_acc, refs['organism'], refs['enzyme'], refs['f_size']])
        # if no files were found
        if all(not value for value in exp_files.values()):
            set_summary += "| skipped - no usable file"
            check.brief_output.append(set_summary)
            check.full_output['skipped'].append({set_acc: 'skipped - no usable file'})
            continue
        # skip if missing reference
        if not refs['bwa_ref'] or not refs['chrsize_ref']:
            set_summary += "| skipped - no chrsize/bwa"
            check.brief_output.append(set_summary)
            check.full_output['skipped'].append({set_acc: 'skipped - no chrsize/bwa'})
            continue
        if not refs['enz_ref'] and not nore:
            set_summary += "| skipped - no enz"
            check.brief_output.append(set_summary)
            check.full_output['skipped'].append({set_acc: 'skipped - no enz'})
            continue
        if refs['pairing'] != 'Yes':
            set_summary += "| skipped - unpaired files"
            check.brief_output.append(set_summary)
            check.full_output['skipped'].append({set_acc: 'skipped - not paired'})
            continue

        set_pairs = []
        # cycle through the experiments, skip the ones without usable files
        for exp in exp_files.keys():
            # we don't have exp level runs, but we have a patch, hence part 2.5
            part2_5 = 'ready'
            if not exp_files.get(exp):
                continue
            # Check Part 1 and See if all are okay
            exp_pairs = []
            exp_margi_files = []
            for pair in exp_files[exp]:
                part2 = 'ready'
                input_bam = ""
                pair_resp = [i for i in all_items['file_fastq'] if i['@id'] == pair[0]][0]
                step1_result = get_wfr_out(pair_resp, 'imargi-processing-fastq', all_wfrs=all_wfrs)
                # if successful
                if step1_result['status'] == 'complete':
                    input_bam = step1_result['out_bam']
                    exp_margi_files.append(step1_result['out_bam'])
                # if still running
                elif step1_result['status'] == 'running':
                    part2 = 'not ready'
                    running.append(['step1', exp, pair])
                # if run is not successful
                elif step1_result['status'].startswith("no complete run, too many"):
                    part2 = 'not ready'
                    problematic_run.append(['step1', exp, pair])
                else:
                    part2 = 'not ready'
                    # add part 1
                    inp_f = {'fastq_R1': pair[0], 'fastq_R2': pair[1], 'bwa_index': refs['bwa_ref']}
                    name_tag = pair[0].split('/')[2]+'_'+pair[1].split('/')[2]
                    missing_run.append(['step1', ['imargi-processing-fastq', refs['organism'], {}], inp_f, name_tag])

                # going into step2
                if part2 != 'ready':
                    part2_5 = 'not ready'
                    continue

                bam_resp = [i for i in all_items['file_processed'] if i['@id'] == input_bam][0]
                step2_result = get_wfr_out(bam_resp, 'imargi-processing-bam', all_wfrs=all_wfrs)
                # if successful
                if step2_result['status'] == 'complete':
                    exp_margi_files.append(step2_result['out_pairs'])
                    exp_pairs.append(step2_result['out_pairs'])
                # if still running
                elif step2_result['status'] == 'running':
                    part2_5 = 'not ready'
                    running.append(['step2', exp, input_bam])
                # if run is not successful
                elif step2_result['status'].startswith("no complete run, too many"):
                    part2_5 = 'not ready'
                    problematic_run.append(['step2', exp, input_bam])
                else:
                    part2_5 = 'not ready'
                    # add part 1
                    inp_f = {'input_bam': input_bam, 'chromsize': refs['chrsize_ref'],
                             'restrict_frags': refs['enz_ref']}
                    name_tag = input_bam.split('/')[2]
                    missing_run.append(['step2', ['imargi-processing-bam', refs['organism'], {}], inp_f, name_tag])

            if part2_5 != 'ready':
                part3 = 'not ready'
            else:
                # if exps runs were fine, lets patch exp with all pairs produced
                patch_data = exp_margi_files
                complete['patch_opf'].append([exp, patch_data])
                set_pairs.extend(exp_pairs)

                # patch the experiment with exp_pairs
        if part3 is not 'ready':
            if running:
                set_summary += "| running step 1/2"
            elif missing_run:
                set_summary += "| missing step 1/2"
            elif problematic_run:
                set_summary += "| problem in step 1/2"

        if part3 is 'ready':
            # if we made it to this step, there should be files in set_pairs
            assert set_pairs
            # make sure all input bams went through same last step3
            all_step3s = []
            for a_pair in set_pairs:
                a_pair_resp = [i for i in all_items['file_processed'] if i['@id'] == a_pair][0]
                step3_result = get_wfr_out(a_pair_resp, 'imargi-processing-pairs', all_wfrs=all_wfrs)
                all_step3s.append((step3_result['status'], step3_result.get('out_mcool')))
            # make sure existing step3s are matching
            if len(list(set(all_step3s))) == 1:
                # if successful
                if step3_result['status'] == 'complete':
                    set_summary += '| completed runs'
                    patch_data = [step3_result['merged_pairs'], step3_result['out_mcool']]
                    complete['patch_opf'].append([set_acc, patch_data])
                    complete['add_tag'] = [set_acc, tag]
                # if still running
                elif step3_result['status'] == 'running':
                    running.append(['step3', set_acc])
                    set_summary += "| running step3"
                # problematic runs with repeated fails
                elif step3_result['status'].startswith("no complete run, too many"):
                    set_summary += "| problems in step3"
                    problematic_run.append(['step3', set_acc])
                # if run is not successful
                else:
                    set_summary += "| missing step3"
                    inp_f = {'input_pairs': set_pairs}
                    missing_run.append(['step3', ['imargi-processing-pairs', refs['organism'], {}],
                                        inp_f, set_acc])
            else:
                problematic_run.append(['step3-not_unique', set_acc])
                set_summary += "| problem in step 3- not unique"
        check.brief_output.append(set_summary)
        if running:
            check.full_output['running_runs'].append({set_acc: running})
        if missing_run:
            check.full_output['needs_runs'].append({set_acc: missing_run})
        if problematic_run:
            check.full_output['problematic_runs'].append({set_acc: problematic_run})
        # if made it till the end
        if complete.get('add_tag'):
            assert not running
            assert not problematic_run
            assert not missing_run
            check.full_output['completed_runs'].append(complete)
    # complete check values
    if check.full_output['running_runs']:
        check.summary = str(len(check.full_output['running_runs'])) + ' running|'
    if check.full_output['skipped']:
        check.summary += str(len(check.full_output['skipped'])) + ' skipped|'
        check.status = 'WARN'
    if check.full_output['needs_runs']:
        check.summary += str(len(check.full_output['needs_runs'])) + ' missing|'
        check.status = 'WARN'
        check.allow_action = True
    if check.full_output['completed_runs']:
        check.summary += str(len(check.full_output['completed_runs'])) + ' completed|'
        check.status = 'WARN'
        check.allow_action = True
    if check.full_output['problematic_runs']:
        check.summary += str(len(check.full_output['problematic_runs'])) + ' problem|'
        check.status = 'WARN'
    return check


def patch_complete_data(patch_data, pipeline_type, auth, move_to_pc=False):
    """If move to pc is set to true, if the exp_set or exp status is not released/to project
    it will move the files to processed_files"""
    titles = {"hic": "HiC Processing Pipeline - Preliminary Files",
              "repliseq": "Repli-Seq Pipeline - Preliminary Files",
              'chip': "ENCODE ChIP-Seq Pipeline - Preliminary Files",
              'atac': "ENCODE ATAC-Seq Pipeline - Preliminary Files",
              'margi': "iMARGI Processing Pipeline - Preliminary Files"}
    """move files to other processed_files field."""
    if not patch_data.get('patch_opf'):
        return ['no content in patch_opf, skipping']
    if not patch_data.get('add_tag'):
        return ['no tag info, skipping']
    pc_set_title = titles[pipeline_type]
    log = []
    for a_case in patch_data['patch_opf']:
        # exp/set acc, and list of files to add
        acc, list_pc = a_case[0], a_case[1]
        resp = ff_utils.get_metadata(acc, auth)
        # check if these items are in existing processed files field
        ex_pc = resp.get('processed_files')
        if ex_pc:
            ex_pc_ids = [i['@id'] for i in ex_pc]
            common = list(set(ex_pc_ids) & set(list_pc))
            if common:
                log.append('some files ({}) are already in processed_files filed for {}'.format(common, acc))
                continue
        # check if these items are in other processed files field
        ex_opc = resp.get('other_processed_files')
        if ex_opc:
            # make sure the title is not already There
            all_existing_titles = [a['title'] for a in ex_opc]
            if pc_set_title in all_existing_titles:
                log.append('opc using same title already exists for {}'.format(acc))
                continue
            ex_opc_ids = [i['@id'] for a in ex_opc for i in a['files']]
            common = list(set(ex_opc_ids) & set(list_pc))
            if common:
                log.append('some files ({}) are already in other_processed_files filed for {}'.format(common, acc))
                continue
        source_status = resp['status']
        # if move_to_pc is set to true, but the source status is released/to project
        # set it back to finalize_user_pending_labs
        if source_status in ['released', 'released to project']:
            move_to_pc = False
        # if move_to_pc is true, add them to processed_files
        if move_to_pc:
            # at this step we expect processed_files field to be empty
            if ex_pc:
                log.append('expected processed_files to be empty: {}'.format(acc))
                continue
            # patch the processed files field
            ff_utils.patch_metadata({'processed_files': list_pc}, obj_id=acc, key=auth)
        # if not move_to_pc, add files to opf with proper title
        else:
            # we need raw to get the existing piece, to patch back with the new ones
            if ex_opc:
                patch_val = ff_utils.get_metadata(acc, key=auth, add_on='frame=raw').get('other_processed_files', [])
            else:
                patch_val = []

            new_data = {'title': pc_set_title,
                        'type': 'preliminary',
                        'files': list_pc}
            patch_val.append(new_data)
            patch_body = {'other_processed_files': patch_val}
            ff_utils.patch_metadata(patch_body, obj_id=acc, key=auth)
    # add the tag
    set_acc = patch_data['add_tag'][0]
    new_tag = patch_data['add_tag'][1]
    existing_tags = ff_utils.get_metadata(set_acc, auth).get('completed_processes', [])
    new_tags = list(set(existing_tags + [new_tag]))
    ff_utils.patch_metadata({'completed_processes': new_tags}, set_acc, auth)
    return log


<<<<<<< HEAD
def start_missing_run(run_info, auth, env):
    attr_keys = ['fastq1', 'fastq', 'input_pairs', 'input_bams', 'fastq_R1', 'input_bam', 'rna.fastqs_R1']
=======
    attr_keys = ['fastq1', 'fastq', 'input_pairs', 'input_bams', 'fastq_R1', 'input_bam']
>>>>>>> ee661ad6
    run_settings = run_info[1]
    inputs = run_info[2]
    name_tag = run_info[3]
    # find file to use for attribution
    for attr_key in attr_keys:
        if attr_key in inputs:
            attr_file = inputs[attr_key]
            if isinstance(attr_file, list):
                attr_file = attr_file[0]
                if isinstance(attr_file, list):
                    attr_file = attr_file[0]
                    break
                else:
                    break
    attributions = get_attribution(ff_utils.get_metadata(attr_file, auth))
    settings = wfrset_utils.step_settings(run_settings[0], run_settings[1], attributions, run_settings[2])
    url = run_missing_wfr(settings, inputs, name_tag, auth, env, mount=False)
    return url


def start_tasks(missing_runs, patch_meta, action, my_auth, my_env, start, move_to_pc=False, runtype='hic'):
    started_runs = 0
    patched_md = 0
    action.description = ""
    action_log = {'started_runs': [], 'failed_runs': [], 'patched_meta': [], 'failed_meta': []}
    if missing_runs:
        for a_case in missing_runs:
            now = datetime.utcnow()
            acc = list(a_case.keys())[0]
            print((now-start).seconds, acc)
            if (now-start).seconds > lambda_limit:
                action.description = 'Did not complete action due to time limitations.'
                break

            for a_run in a_case[acc]:
                started_runs += 1
                url = start_missing_run(a_run, my_auth, my_env)
                log_message = acc + ' started running ' + a_run[0] + ' with ' + a_run[3]
                if url.startswith('http'):
                    action_log['started_runs'].append([log_message, url])
                else:
                    action_log['failed_runs'].append([log_message, url])
    if patch_meta:
        action_log['patched_meta'] = []
        for a_completed_info in patch_meta:
            acc = a_completed_info['add_tag'][0]
            now = datetime.utcnow()
            if (now-start).seconds > lambda_limit:
                action.description = 'Did not complete action due to time limitations.'
                break
            patched_md += 1
            error = patch_complete_data(a_completed_info, runtype, my_auth, move_to_pc=move_to_pc)
            if not error:
                log_message = acc + ' completed processing'
                action_log['patched_meta'].append(log_message)
            else:
                action_log['failed_meta'].append([acc, error])

    # did we complete without running into time limit
    for k in action_log:
        if action_log[k]:
            add_desc = "| {}: {} ".format(k, str(len(action_log[k])))
            action.description += add_desc

    action.output = action_log
    action.status = 'DONE'
    return action


def check_repli(res, my_auth, tag, check, start, lambda_limit, winsize=None):
    """Check run status for each set in res, and report missing runs and completed process"""
    for a_set in res:
        # get all related items
        all_items, all_uuids = ff_utils.expand_es_metadata([a_set['uuid']], my_auth,
                                                           store_frame='embedded',
                                                           add_pc_wfr=True,
                                                           ignore_field=['experiment_relation',
                                                                         'biosample_relation',
                                                                         'references',
                                                                         'reference_pubs'])
        all_wfrs = all_items.get('workflow_run_awsem', []) + all_items.get('workflow_run_sbg', [])
        now = datetime.utcnow()
        print(a_set['accession'], (now-start).seconds)
        if (now-start).seconds > lambda_limit:
            break
        # missing run
        missing_run = []
        # still running
        running = []
        # problematic cases
        problematic_run = []
        # if all runs are complete, add the patch info for processed files and tag
        complete = {'patch_opf': [],
                    'add_tag': []}
        set_summary = ""
        set_acc = a_set['accession']
        # references dict content
        # pairing, organism, enzyme, bwa_ref, chrsize_ref, enz_ref, f_size
        exp_files, refs = find_fastq_info(a_set, all_items['file_fastq'])
        paired = refs['pairing']
        set_summary = " - ".join([set_acc, refs['organism'], refs['f_size']])
        # if no files were found
        if all(not value for value in exp_files.values()):
            set_summary += "| skipped - no usable file"
            check.brief_output.append(set_summary)
            check.full_output['skipped'].append({set_acc: 'skipped - no usable file'})
            continue
        # skip if missing reference
        if not refs['bwa_ref'] or not refs['chrsize_ref']:
            set_summary += "| skipped - no chrsize/bwa"
            check.brief_output.append(set_summary)
            check.full_output['skipped'].append({set_acc: 'skipped - no chrsize/bwa'})
            continue
        # cycle through the experiments, skip the ones without usable files
        part3 = 'ready'  # switch for watching the set
        for exp in exp_files.keys():
            if not exp_files.get(exp):
                continue
            # Check Part 1 and See if all are okay
            all_files = []
            part2 = 'ready'  # switch for watching the exp
            for pair in exp_files[exp]:
                if paired == 'Yes':
                    pair_resp = [i for i in all_items['file_fastq'] if i['@id'] == pair[0]][0]
                elif paired == 'No':
                    pair_resp = [i for i in all_items['file_fastq'] if i['@id'] == pair][0]
                step1_result = get_wfr_out(pair_resp, 'repliseq-parta', all_wfrs=all_wfrs)
                # if successful
                if step1_result['status'] == 'complete':
                    all_files.extend([step1_result['filtered_sorted_deduped_bam'],
                                      step1_result['count_bg']])
                # if still running
                elif step1_result['status'] == 'running':
                    part2 = 'not ready'
                    running.append(['step1', exp, pair])
                # if run is not successful
                elif step1_result['status'].startswith("no complete run, too many"):
                    part2 = 'not ready'
                    problematic_run.append(['step1', exp, pair])
                else:
                    part2 = 'not ready'
                    # add part 1
                    if paired == 'Yes':
                        inp_f = {'fastq': pair[0], 'fastq2': pair[1],
                                 'bwaIndex': refs['bwa_ref'],
                                 'chromsizes': refs['chrsize_ref']}
                        name_tag = pair[0].split('/')[2]+'_'+pair[1].split('/')[2]
                    elif paired == 'No':
                        inp_f = {'fastq': pair,
                                 'bwaIndex': refs['bwa_ref'],
                                 'chromsizes': refs['chrsize_ref']}
                        name_tag = pair.split('/')[2]
                    overwrite = {}
                    if winsize:
                        overwrite = {'parameters': {'winsize': winsize}}
                    missing_run.append(['step1', ['repliseq-parta', refs['organism'], overwrite], inp_f, name_tag])
            # are all step1s complete
            if part2 == 'ready':
                # add files for experiment opf
                complete['patch_opf'].append([exp, all_files])
            else:
                part3 = 'not ready'
        if part3 == 'ready':
            # add the tag
            set_summary += "| completed runs"
            complete['add_tag'] = [set_acc, tag]
        else:
            if running:
                set_summary += "| running step 1"
            elif missing_run:
                set_summary += "| missing step 1"
            elif problematic_run:
                set_summary += "| problem in step 1"

        check.brief_output.append(set_summary)
        if running:
            check.full_output['running_runs'].append({set_acc: running})
        if missing_run:
            check.full_output['needs_runs'].append({set_acc: missing_run})
        if problematic_run:
            check.full_output['problematic_runs'].append({set_acc: problematic_run})
        # if made it till the end
        if complete.get('add_tag'):
            assert not running
            assert not problematic_run
            assert not missing_run
            check.full_output['completed_runs'].append(complete)
    # complete check values
    check.summary = ""
    if check.full_output['running_runs']:
        check.summary = str(len(check.full_output['running_runs'])) + ' running|'
    if check.full_output['skipped']:
        check.summary += str(len(check.full_output['skipped'])) + ' skipped|'
        check.status = 'WARN'
    if check.full_output['needs_runs']:
        check.summary += str(len(check.full_output['needs_runs'])) + ' missing|'
        check.status = 'WARN'
        check.allow_action = True
    if check.full_output['completed_runs']:
        check.summary += str(len(check.full_output['completed_runs'])) + ' completed|'
        check.status = 'WARN'
        check.allow_action = True
    if check.full_output['problematic_runs']:
        check.summary += str(len(check.full_output['problematic_runs'])) + ' problem|'
        check.status = 'WARN'
    return check
<<<<<<< HEAD


def check_rna(res, my_auth, tag, check, start, lambda_limit):
    """Check run status for each set in res, and report missing runs and completed process"""
    for a_set in res:
        # get all related items
        all_items, all_uuids = ff_utils.expand_es_metadata([a_set['uuid']], my_auth,
                                                           store_frame='embedded',
                                                           add_pc_wfr=True,
                                                           ignore_field=['experiment_relation',
                                                                         'biosample_relation',
                                                                         'references',
                                                                         'reference_pubs'])
        all_wfrs = all_items.get('workflow_run_awsem', []) + all_items.get('workflow_run_sbg', [])
        now = datetime.utcnow()
        # print(a_set['accession'], (now-start).seconds)
        if (now-start).seconds > lambda_limit:
            break
        # missing run
        missing_run = []
        # still running
        running = []
        # problematic cases
        problematic_run = []
        # if all runs are complete, add the patch info for processed files and tag
        complete = {'patch_opf': [],
                    'add_tag': []}
        set_summary = ""
        set_acc = a_set['accession']
        final_status = 'ready'
        # references dict content
        # pairing, organism, enzyme, bwa_ref, chrsize_ref, enz_ref, f_size
        exp_files, refs = find_fastq_info(a_set, all_items['file_fastq'])

        print(a_set['accession'], 'paired=', refs['pairing'], refs['organism'], refs['f_size'])
        for i in exp_files:
            print(i, exp_files[i])

        paired = refs['pairing']
        organism = refs['organism']
        set_summary = " - ".join([set_acc, organism, refs['f_size']])

        # if no files were found
        if all(not value for value in exp_files.values()):
            set_summary += "| skipped - no usable file"
            check.brief_output.append(set_summary)
            check.full_output['skipped'].append({set_acc: 'skipped - no usable file'})
            continue

        if organism not in ['mouse', 'human']:
            msg = 'No reference file for ' + organism
            print(msg)
            set_summary += "| " + msg
            check.brief_output.append(set_summary)
            check.full_output['skipped'].append({set_acc: msg})
            continue

        # check  strandedness_verified
        not_verified = []
        for an_exp in exp_files:
            an_exp_resp = [i for i in all_items['experiment_seq'] if i['accession'] == an_exp][0]
            tags = an_exp_resp.get('tags')
            if 'strandedness_verified' not in tags:
                not_verified.append(an_exp)
            elif not an_exp_resp.get('strandedness'):
                not_verified.append(an_exp)
        if not_verified:
            msg = ', '.join(not_verified) + ' Not verified for strandedness'
            print(msg)
            set_summary += "| " + msg
            check.brief_output.append(set_summary)
            check.full_output['skipped'].append({set_acc: msg})
            continue

        # cycle through the experiments, skip the ones without usable files
        for exp in exp_files.keys():
            if not exp_files.get(exp):
                continue

            strand_info = ''
            exp_resp = [i for i in all_items['experiment_seq'] if i['accession'] == exp][0]
            tags = exp_resp.get('tags')
            strand_info = exp_resp.get('strandedness')

            # run unstranded pipeline
            app_name = ''
            # set parameters
            pars = {
                'rna.strandedness': '',
                'rna.strandedness_direction': '',
                'rna.endedness': ''
            }
            if strand_info == 'unstranded':
                pars['rna.strandedness'] = 'unstranded'
                pars['rna.strandedness_direction'] = 'unstranded'
                app_name = 'encode-rnaseq-unstranded'
            elif strand_info in ['reverse', 'forward']:
                pars['rna.strandedness'] = 'stranded'
                pars['rna.strandedness_direction'] = strand_info
                app_name = 'encode-rnaseq-stranded'

            # add more parameters and get status report
            input_files = exp_files[exp]
            if paired == 'Yes':
                pars['rna.endedness'] = 'paired'
                input_resp = [i for i in all_items['file_fastq'] if i['@id'] == input_files[0][0]][0]
            elif paired == 'No':
                pars['rna.endedness'] = 'single'
                input_resp = [i for i in all_items['file_fastq'] if i['@id'] == input_files[0]][0]
            step1_result = get_wfr_out(input_resp, app_name, all_wfrs=all_wfrs)

            # if successful
            if step1_result['status'] == 'complete':
                # create processed files list for experiment
                exp_files = []
                for a_type in ['rna.outbam',
                               'rna.plusbw',
                               'rna.minusbw',
                               'rna.outbw',
                               'rna.gene_expression',
                               'rna.isoform_expression']:
                    if a_type in step1_result:
                        exp_files.append(step1_result[a_type])
                complete['patch_opf'].append([exp, exp_files])
            # if still running
            elif step1_result['status'] == 'running':
                final_status = 'not ready'
                running.append(['step1', exp])
            # if run is not successful
            elif step1_result['status'].startswith("no complete run, too many"):
                final_status = 'not ready'
                problematic_run.append(['step1', exp])
            # if it is missing
            else:
                final_status = 'not ready'
                # add part
                name_tag = exp
                inp_f = {'rna.align_index': rna_star_index[organism],
                         'rna.rsem_index': rna_rsem_index[organism],
                         'rna.chrom_sizes': rna_chr_size[organism],
                         'rna.rna_qc_tr_id_to_gene_type_tsv': rna_t2g[organism]}
                if paired == 'Yes':
                    inp_f['rna.fastqs_R1'] = [[i[0] for i in input_files]]
                    inp_f['rna.fastqs_R2'] = [[i[1] for i in input_files]]
                elif paired == 'No':
                    inp_f['rna.fastqs_R1'] = [input_files]
                overwrite = {'parameters': pars}
                missing_run.append(['step1', [app_name, organism, overwrite], inp_f, name_tag])

        if final_status == 'ready':
            # add the tag
            set_summary += "| completed runs"
            complete['add_tag'] = [set_acc, tag]
        else:
            if running:
                set_summary += "| running step 1"
            elif missing_run:
                set_summary += "| missing step 1"
            elif problematic_run:
                set_summary += "| problem in step 1"

        check.brief_output.append(set_summary)
        if running:
            check.full_output['running_runs'].append({set_acc: running})
        if missing_run:
            check.full_output['needs_runs'].append({set_acc: missing_run})
        if problematic_run:
            check.full_output['problematic_runs'].append({set_acc: problematic_run})
        # if made it till the end
        if complete.get('add_tag'):
            assert not running
            assert not problematic_run
            assert not missing_run
            check.full_output['completed_runs'].append(complete)
    # complete check values
    check.summary = ""
    if check.full_output['running_runs']:
        check.summary = str(len(check.full_output['running_runs'])) + ' running|'
    if check.full_output['skipped']:
        check.summary += str(len(check.full_output['skipped'])) + ' skipped|'
        check.status = 'WARN'
    if check.full_output['needs_runs']:
        check.summary += str(len(check.full_output['needs_runs'])) + ' missing|'
        check.status = 'WARN'
        check.allow_action = True
    if check.full_output['completed_runs']:
        check.summary += str(len(check.full_output['completed_runs'])) + ' completed|'
        check.status = 'WARN'
        check.allow_action = True
    if check.full_output['problematic_runs']:
        check.summary += str(len(check.full_output['problematic_runs'])) + ' problem|'
        check.status = 'WARN'
    return check
=======
>>>>>>> ee661ad6
<|MERGE_RESOLUTION|>--- conflicted
+++ resolved
@@ -1174,12 +1174,8 @@
     return log
 
 
-<<<<<<< HEAD
 def start_missing_run(run_info, auth, env):
     attr_keys = ['fastq1', 'fastq', 'input_pairs', 'input_bams', 'fastq_R1', 'input_bam', 'rna.fastqs_R1']
-=======
-    attr_keys = ['fastq1', 'fastq', 'input_pairs', 'input_bams', 'fastq_R1', 'input_bam']
->>>>>>> ee661ad6
     run_settings = run_info[1]
     inputs = run_info[2]
     name_tag = run_info[3]
@@ -1386,7 +1382,6 @@
         check.summary += str(len(check.full_output['problematic_runs'])) + ' problem|'
         check.status = 'WARN'
     return check
-<<<<<<< HEAD
 
 
 def check_rna(res, my_auth, tag, check, start, lambda_limit):
@@ -1579,6 +1574,4 @@
     if check.full_output['problematic_runs']:
         check.summary += str(len(check.full_output['problematic_runs'])) + ' problem|'
         check.status = 'WARN'
-    return check
-=======
->>>>>>> ee661ad6
+    return check