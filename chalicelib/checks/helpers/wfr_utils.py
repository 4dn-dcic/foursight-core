import json
from dcicutils import ff_utils, s3Utils
from datetime import datetime
from operator import itemgetter
from . import wfrset_utils

lambda_limit = wfrset_utils.lambda_limit

# check at the end
# check extract_file_info has 4 arguments

# wfr_name, accepted versions, expected run time # wfr_name, accepted versions,
workflow_details = {
    "md5": {
        "run_time": 12,
        "accepted_versions": ["0.0.4", "0.2.6"]
    },
    "fastqc-0-11-4-1": {
        "run_time": 50,
        "accepted_versions": ["0.2.0"]
    },
    "bwa-mem": {
        "run_time": 50,
        "accepted_versions": ["0.2.6"]
    },
    "pairsqc-single": {
        "run_time": 100,
        "accepted_versions": ["0.2.5", "0.2.6"]
    },
    "hi-c-processing-bam": {
        "run_time": 200,
        "accepted_versions": ["0.2.6"]
    },
    "hi-c-processing-pairs": {
        "run_time": 200,
        "accepted_versions": ["0.2.6", "0.2.7"]
    },
    "hi-c-processing-pairs-nore": {
        "run_time": 200,
        "accepted_versions": ["0.2.6"]
    },
    "hi-c-processing-pairs-nonorm": {
        "run_time": 200,
        "accepted_versions": ["0.2.6"]
    },
    "hi-c-processing-pairs-nore-nonorm": {
        "run_time": 200,
        "accepted_versions": ["0.2.6"]
    },
    "repliseq-parta": {
        "run_time": 200,
        "accepted_versions": ["v13.1", "v14", "v16"]
    },
    "bedGraphToBigWig": {
        "run_time": 24,
        "accepted_versions": ["v4"]
    },
    "bedtomultivec": {
        "run_time": 24,
        "accepted_versions": ["v4"]
    },
    "bedtobeddb": {
        "run_time": 24,
        "accepted_versions": ["v2"]
    },
    "encode-chipseq-aln-chip": {
        "run_time": 200,
        "accepted_versions": ["1.1.1"]
    },
    "encode-chipseq-aln-ctl": {
        "run_time": 200,
        "accepted_versions": ["1.1.1"]
    },
    "encode-chipseq-postaln": {
        "run_time": 200,
        "accepted_versions": ["1.1.1"]
    },
    "encode-atacseq-aln": {
        "run_time": 200,
        "accepted_versions": ["1.1.1"]
    },
    "encode-atacseq-postaln": {
        "run_time": 200,
        "accepted_versions": ["1.1.1"]
    },
    "mergebed": {
        "run_time": 200,
        "accepted_versions": ["v1"]
    },
    'imargi-processing-fastq': {
        "run_time": 50,
        "accepted_versions": ["1.1.1_dcic_4"]
    },
    'imargi-processing-bam': {
        "run_time": 50,
        "accepted_versions": ["1.1.1_dcic_4"]
    },
    'imargi-processing-pairs': {
        "run_time": 200,
<<<<<<< HEAD
        "accepted_versions": ["1.1.1_dcic_4"]
    },
    'rna-strandedness': {
        "run_time": 200,
        "accepted_versions": ["v2"]
=======
        "accepted_versions": ["1.1"]
    },
    'encode-rnaseq-stranded': {
        "run_time": 200,
        "accepted_versions": ["1.1"]
    },
    'encode-rnaseq-unstranded': {
        "run_time": 200,
        "accepted_versions": ["1.1"]
>>>>>>> 8c064a9e
    }
}

# accepted versions for completed pipelines
accepted_versions = {
    # OFFICIAL
    'in situ Hi-C':  ["HiC_Pipeline_0.2.6", "HiC_Pipeline_0.2.7"],
    # OFFICIAL
    'Dilution Hi-C': ["HiC_Pipeline_0.2.6", "HiC_Pipeline_0.2.7"],
    # OFFICIAL
    'TCC':           ["HiC_Pipeline_0.2.6", "HiC_Pipeline_0.2.7"],
    # OFFICIAL  # NO-RE
    'DNase Hi-C':    ["HiC_Pipeline_0.2.6", "HiC_Pipeline_0.2.7"],
    # OFFICIAL  # NO-NORM
    'Capture Hi-C':  ["HiC_Pipeline_0.2.6", "HiC_Pipeline_0.2.7"],
    # OFFICIAL  # NO-RE
    'Micro-C':       ["HiC_Pipeline_0.2.6", "HiC_Pipeline_0.2.7"],
    # Preliminary - Released to network  # NO-RE NO-NORM
    'ChIA-PET':      ["HiC_Pipeline_0.2.6", "HiC_Pipeline_0.2.7"],
    # Preliminary - Released to network  # NO-RE NO-NORM
    'TrAC-loop':     ["HiC_Pipeline_0.2.6", "HiC_Pipeline_0.2.7"],
    # Preliminary - Released to network  # NO-NORM
    'PLAC-seq':      ["HiC_Pipeline_0.2.6", "HiC_Pipeline_0.2.7"],
    # bwa mem # handled manually for now
    'MARGI':         ['MARGI_Pipeline_1.1.1_dcic_4'],
    # Preliminary - Released to network
    'TSA-seq':       ['RepliSeq_Pipeline_v13.1_step1',
                      'RepliSeq_Pipeline_v14_step1',
                      'RepliSeq_Pipeline_v16_step1'],
    # OFFICIAL - 1 STEP
    '2-stage Repli-seq': ['RepliSeq_Pipeline_v13.1_step1',
                          'RepliSeq_Pipeline_v14_step1',
                          'RepliSeq_Pipeline_v16_step1'],
    # OFFICIAL - 1 STEP
    'Multi-stage Repli-seq': ['RepliSeq_Pipeline_v13.1_step1',
                              'RepliSeq_Pipeline_v14_step1',
                              'RepliSeq_Pipeline_v16_step1'],
    # Preliminary - Released to network
    'NAD-seq':       ['RepliSeq_Pipeline_v13.1_step1', 'RepliSeq_Pipeline_v14_step1', 'RepliSeq_Pipeline_v16_step1'],
    # OFFICIAL
    'ATAC-seq':      ['ENCODE_ATAC_Pipeline_1.1.1'],
    # OFFICIAL
    'ChIP-seq':      ['ENCODE_ChIP_Pipeline_1.1.1'],
    # Testing for now from ENCONDE
    'RNA-seq': ['ENCODE_RNAseq_Pipeline_1.1'],
    'single cell Repli-seq': [''],
    'cryomilling TCC': [''],
    'single cell Hi-C': [''],
    'sci-Hi-C': [''],
    'MC-3C': [''],
    'MC-Hi-C': [''],
    'Hi-ChIP': [''],
    'DamID-seq': [''],
    'DNA SPRITE': [''],
    'RNA-DNA SPRITE': [''],
    'GAM': [''],
    'CUT&RUN': [''],
    'TRIP': [''],
    'rna-strandedness': ['v2']
    }

# Reference Files
bwa_index = {"human": "4DNFIZQZ39L9",
             "mouse": "4DNFI823LSI8",
             "fruit-fly": '4DNFIO5MGY32',
             "chicken": "4DNFIVGRYVQF"}

chr_size = {"human": "4DNFI823LSII",
            "mouse": "4DNFI3UBJ3HZ",
            "fruit-fly": '4DNFIBEEN92C',
            "chicken": "4DNFIQFZW4DX"}

# star index for rna Seq
rna_star_index = {"human": "4DNFI3FCGSW2",
                  "mouse": "4DNFINJIU765"}

# star index for rna Seq
rna_rsem_index = {"human": "4DNFIB4HV398",
                  "mouse": "4DNFI2GFI8KN"}

# chromosome sizes for rna Seq
rna_chr_size = {"human": "4DNFIZJB62D1",
                "mouse": "4DNFIBP173GC"}

# id to gene type for rna Seq
rna_t2g = {"human": "4DNFIHBJI984",
           "mouse": "4DNFINBJ25DT"}

re_nz = {"human": {'MboI': '/files-reference/4DNFI823L812/',
                   'DpnII': '/files-reference/4DNFIBNAPW3O/',
                   'HindIII': '/files-reference/4DNFI823MBKE/',
                   'NcoI': '/files-reference/4DNFI3HVU2OD/',
                   'MspI': '/files-reference/4DNFI2JHR3OI/',
                   'NcoI_MspI_BspHI': '/files-reference/4DNFI6HA6EH9/'
                   },
         "mouse": {'MboI': '/files-reference/4DNFIONK4G14/',
                   'DpnII': '/files-reference/4DNFI3HVC1SE/',
                   "HindIII": '/files-reference/4DNFI6V32T9J/'
                   },
         "fruit-fly": {'MboI': '/files-reference/4DNFIS1ZVUWO/'
                       },
         "chicken": {"HindIII": '/files-reference/4DNFITPCJFWJ/'
                     }
         }


# re bed files for MARGI pipeline
re_fragment = {"human": {'AluI': '/files-reference/4DNFIL1I5TSP/'}}

# reference beta-actin 21kmer for rna_strandness pipeline
re_kmer = {"human": '/files-reference/4DNFIDMVPFSO/',
           "mouse": '/files-reference/4DNFIAQ4BI8Y'}

# max_distance for species (used for pairsqc)
max_size = {"human": None,
            "mouse": 8.2,
            "fruit-fly": 7.5,
            "chicken": 8.2}

# Restriction enzyme recognition site length`
re_nz_sizes = {"HindIII": "6",
               "DpnII": "4",
               "MboI": "4",
               "NcoI": "6",
               "MspI": "4",
               "BspHI": "6",
               "NcoI_MspI_BspHI": "4"  # this is an NZ mix, no of cut sites should be similar to 4 cutter mspI
               }

mapper = {'human': 'GRCh38',
          'mouse': 'GRCm38',
          'fruit-fly': 'dm6',
          'chicken': 'galGal5'}

# color map states bed file
states_file_type = {'SPIN_states_v1': {'color_mapper': '/files-reference/4DNFI27WSLAG/', 'num_states': 9}}


# check for a specific tag in a states file
def isthere_states_tag(a_file):
    if a_file.get('tags'):
        for tag in a_file['tags']:
            if tag not in states_file_type:
                return (False, 'unregistered_tag')
            else:
                return (True, '')
    else:
        return (False, 'missing_tag')


def extract_nz_chr(acc, auth):
    """Get RE nz recognition site length and chrsize file accession
    used for pairsqc."""
    exp_resp = ff_utils.get_metadata(acc, key=auth)
    exp_type = exp_resp['experiment_type']['display_title']
    # get enzyme
    nz_num = ""
    nz = exp_resp.get('digestion_enzyme')
    if nz:
        nz_num = re_nz_sizes.get(nz['display_title'])
    if nz_num:
        pass
    # Use 6 for Chiapet and all without nz (Soo & Burak)
    elif exp_type in ['in situ ChIA-PET', 'ChIA-PET', 'Micro-C', 'DNase Hi-C', 'TrAC-loop']:
        nz_num = '6'
    else:
        return (None, None, 'No enzyme or accepted exp type')
    # get organism
    biosample = exp_resp['biosample']
    organisms = list(set([bs['individual']['organism']['name'] for bs in biosample['biosource']]))
    chrsize = ''
    if len(organisms) == 1:
        chrsize = chr_size.get(organisms[0])
    else:
        # multiple organism biosample
        return (None, None, 'Biosample contains multiple organism')
    # if organism is not available return empty
    if not chrsize:
        msg = organisms[0] + ' does not have chrsize file'
        return (None, None, msg)
    # organism should be in max size dict
    assert organisms[0] in max_size
    max_distance = max_size.get(organisms[0])
    # return result if both exist
    return nz_num, chrsize, max_distance


def get_wfr_out(emb_file, wfr_name, key=None, all_wfrs=None, versions=None, md_qc=False, run=None):
    """For a given file, fetches the status of last wfr (of wfr_name type)
    If there is a successful run, it will return the output files as a dictionary of
    argument_name:file_id, else, will return the status. Some runs, like qc and md5,
    does not have any file_format output, so they will simply return 'complete'
    args:
     emb_file: embedded frame file info
     wfr_name: base name without version
     key: authorization
     all_wfrs : all releated wfrs in embedded frame
     versions: acceptable versions for wfr
     md_qc: if no output file is excepted, set to True
     run: if run is still running beyond this hour limit, assume problem
    """
    # tag as problematic if problematic runs are this many
    # if there are n failed runs, don't proceed
    error_at_failed_runs = 2
    # you should provide key or all_wfrs
    assert key or all_wfrs
    if wfr_name not in workflow_details:
        assert wfr_name in workflow_details
    # get default accepted versions if not provided
    if not versions:
        versions = workflow_details[wfr_name]['accepted_versions']
    # get default run out time
    if not run:
        run = workflow_details[wfr_name]['run_time']
    workflows = emb_file.get('workflow_run_inputs')
    wfr = {}
    run_status = 'did not run'
    if not workflows:
        return {'status': "no workflow on file"}
    my_workflows = [i for i in workflows if i['display_title'].startswith(wfr_name)]
    if not my_workflows:
        return {'status': "no workflow on file"}

    for a_wfr in my_workflows:
        wfr_type, time_info = a_wfr['display_title'].split(' run ')
        wfr_type_base, wfr_version = wfr_type.strip().split(' ')
        # user submitted ones use run on insteand of run
        time_info = time_info.strip('on').strip()
        try:
            wfr_time = datetime.strptime(time_info, '%Y-%m-%d %H:%M:%S.%f')
        except ValueError:
            wfr_time = datetime.strptime(time_info, '%Y-%m-%d %H:%M:%S')
        a_wfr['run_hours'] = (datetime.utcnow() - wfr_time).total_seconds() / 3600
        a_wfr['run_type'] = wfr_type_base.strip()
        a_wfr['run_version'] = wfr_version.strip()
    my_workflows = [i for i in my_workflows if i['run_version'] in versions]
    if not my_workflows:
        return {'status': "no workflow in file with accepted version"}
    my_workflows = sorted(my_workflows, key=lambda k: k['run_hours'])
    same_type_wfrs = [i for i in my_workflows if i['run_type'] == wfr_name]
    last_wfr = same_type_wfrs[0]
    # get metadata for the last wfr
    if all_wfrs:
        wfr = [i for i in all_wfrs if i['uuid'] == last_wfr['uuid']][0]
    else:
        wfr = ff_utils.get_metadata(last_wfr['uuid'], key)
    run_duration = last_wfr['run_hours']
    run_status = wfr['run_status']

    if run_status == 'complete':
        outputs = wfr.get('output_files')
        # some runs, like qc, don't have a real file output
        if md_qc:
            return {'status': 'complete'}
        # if expected output files, return a dictionary of argname:file_id
        else:
            out_files = {}
            for output in outputs:
                if output.get('format'):
                    # get the arg name
                    arg_name = output['workflow_argument_name']
                    try:
                        out_files[arg_name] = output['value']['@id']
                    except KeyError:
                        out_files[arg_name] = None
            if out_files:
                out_files['status'] = 'complete'
                return out_files
            else:
                return {'status': "no file found"}
    # if status is error
    elif run_status == 'error':
        # are there too many failed runs
        if len(same_type_wfrs) >= error_at_failed_runs:
            return {'status': "no complete run, too many errors"}

        return {'status': "no complete run, errrored"}
    # if other statuses, started running
    elif run_duration < run:
        return {'status': "running"}
    # this should be the timeout case
    else:
        if len(same_type_wfrs) >= error_at_failed_runs:
            return {'status': "no complete run, too many time-outs"}
        else:
            return {'status': "no completed run, time-out"}


def get_attribution(file_json):
    """give file response in embedded frame and extract attribution info"""
    attributions = {
        'lab': file_json['lab']['@id'],
        'award': file_json['award']['@id']
    }
    cont_labs = []
    if file_json.get('contributing_labs'):
        cont_labs = [i['@id'] for i in file_json['contributing_labs']]
    appendFDN = True
    if attributions['lab'] == '/labs/4dn-dcic-lab/':
        appendFDN = False
    if cont_labs:
        if appendFDN:
            cont_labs.append('/labs/4dn-dcic-lab/')
            cont_labs = list(set(cont_labs))
        attributions['contributing_labs'] = cont_labs
    else:
        if appendFDN:
            cont_labs = ['/labs/4dn-dcic-lab/']
            attributions['contributing_labs'] = cont_labs
        else:
            pass
    return attributions


def extract_file_info(obj_id, arg_name, auth, env, rename=[]):
    """Takes file id, and creates info dict for tibanna"""
    my_s3_util = s3Utils(env=env)
    raw_bucket = my_s3_util.raw_file_bucket
    out_bucket = my_s3_util.outfile_bucket
    """Creates the formatted dictionary for files.
    """
    # start a dictionary
    template = {"workflow_argument_name": arg_name}
    if rename:
        change_from = rename[0]
        change_to = rename[1]

    # if it is list of items, change the structure
    if isinstance(obj_id, list):
        # if it is list of list, change the structure, for RNAseq
        if isinstance(obj_id[0], list):
            # will only work with single item in first list (was implemented for RNA seq)
            assert len(obj_id) == 1
            object_key = []
            uuid = []
            buckets = []
            for obj in obj_id[0]:
                metadata = ff_utils.get_metadata(obj, key=auth)
                object_key.append(metadata['display_title'])
                uuid.append(metadata['uuid'])
                # get the bucket
                if 'FileProcessed' in metadata['@type']:
                    my_bucket = out_bucket
                else:  # covers cases of FileFastq, FileReference, FileMicroscopy
                    my_bucket = raw_bucket
                buckets.append(my_bucket)
            # check bucket consistency
            assert len(list(set(buckets))) == 1
            template['object_key'] = [object_key]
            template['uuid'] = [uuid]
            template['bucket_name'] = buckets[0]
            if rename:
                template['rename'] = [i.replace(change_from, change_to) for i in template['object_key'][0]]
        # if it is just a list
        else:
            object_key = []
            uuid = []
            buckets = []
            for obj in obj_id:
                metadata = ff_utils.get_metadata(obj, key=auth)
                object_key.append(metadata['display_title'])
                uuid.append(metadata['uuid'])
                # get the bucket
                if 'FileProcessed' in metadata['@type']:
                    my_bucket = out_bucket
                else:  # covers cases of FileFastq, FileReference, FileMicroscopy
                    my_bucket = raw_bucket
                buckets.append(my_bucket)
            # check bucket consistency
            assert len(list(set(buckets))) == 1
            template['object_key'] = object_key
            template['uuid'] = uuid
            template['bucket_name'] = buckets[0]
            if rename:
                template['rename'] = [i.replace(change_from, change_to) for i in template['object_key']]

    # if obj_id is a string
    else:
        metadata = ff_utils.get_metadata(obj_id, key=auth)
        template['object_key'] = metadata['display_title']
        template['uuid'] = metadata['uuid']
        # get the bucket
        if 'FileProcessed' in metadata['@type']:
            my_bucket = out_bucket
        else:  # covers cases of FileFastq, FileReference, FileMicroscopy
            my_bucket = raw_bucket
        template['bucket_name'] = my_bucket
        if rename:
            template['rename'] = template['object_key'].replace(change_from, change_to)
    return template


def run_missing_wfr(input_json, input_files, run_name, auth, env, mount=False):
    all_inputs = []
    for arg, files in input_files.items():
        inp = extract_file_info(files, arg, auth, env)
        all_inputs.append(inp)
    # tweak to get bg2bw working
    all_inputs = sorted(all_inputs, key=itemgetter('workflow_argument_name'))
    my_s3_util = s3Utils(env=env)
    out_bucket = my_s3_util.outfile_bucket
    """Creates the trigger json that is used by foufront endpoint.
    """
    input_json['input_files'] = all_inputs
    input_json['output_bucket'] = out_bucket
    input_json["_tibanna"] = {
        "env": env,
        "run_type": input_json['app_name'],
        "run_id": run_name}
    input_json['step_function_name'] = 'tibanna_pony'
    input_json['public_postrun_json'] = True
    if mount:
        for a_file in input_json['input_files']:
            a_file['mount'] = True
    try:
        e = ff_utils.post_metadata(input_json, 'WorkflowRun/run', key=auth)
        url = json.loads(e['input'])['_tibanna']['url']
        return url
    except Exception as e:
        return str(e)


def build_exp_type_query(exp_type, kwargs):
    assert exp_type in accepted_versions
    statuses = ['pre-release', 'released', 'released to project']
    versions = accepted_versions[exp_type]
    # Build the query
    pre_query = "/search/?experimentset_type=replicate&type=ExperimentSetReplicate"
    pre_query += "&experiments_in_set.experiment_type={}".format(exp_type)
    pre_query += "".join(["&status=" + i for i in statuses])
    # for some cases we don't have a defined complete processing tag
    if versions:
        pre_query += "".join(["&completed_processes!=" + i for i in versions])
    # add date
    s_date = kwargs.get('start_date')
    if s_date:
        pre_query += '&date_created.from=' + s_date
    # add lab
    lab = kwargs.get('lab_title')
    if lab:
        pre_query += '&lab.display_title=' + lab
    return pre_query


def find_fastq_info(my_rep_set, fastq_files, type=None):
    """Find fastq files from experiment set
    expects my_rep_set to be set response in frame object (search result)
    will check if files are paired or not, and if paired will give list of lists for each exp
    if not paired, with just give list of files per experiment.

    result is 2 dictionaries
    - file dict  { exp1 : [file1, file2, file3, file4]}  # unpaired
      file dict  { exp1 : [ [file1, file2], [file3, file4]]} # paired
    - refs keys  {pairing, organism, enzyme, bwa_ref, chrsize_ref, enz_ref, f_size, lab}
    """
    file_dict = {}
    refs = {}
    # check pairing for the first file, and assume all same
    paired = ""
    rep_resp = my_rep_set['experiments_in_set']
    enzymes = []
    organisms = []
    total_f_size = 0
    for exp in rep_resp:
        exp_resp = exp
        file_dict[exp['accession']] = []
        if not organisms:
            biosample = exp['biosample']
            organisms = list(set([bs['individual']['organism']['name'] for bs in biosample['biosource']]))
            assert len(organisms) == 1
        exp_files = exp['files']
        enzyme = exp.get('digestion_enzyme')
        if enzyme:
            enzymes.append(enzyme['display_title'])
        for fastq_file in exp_files:
            file_resp = [i for i in fastq_files if i['uuid'] == fastq_file['uuid']][0]
            if file_resp.get('file_size'):
                total_f_size += file_resp['file_size']
            # skip pair no 2
            if file_resp.get('paired_end') == '2':
                continue
            # check that file has a pair
            f1 = file_resp['@id']
            f2 = ""
            # assign pairing info by the first file
            if not paired:
                try:
                    relations = file_resp['related_files']
                    paired_files = [relation['file']['@id'] for relation in relations
                                    if relation['relationship_type'] == 'paired with']
                    assert len(paired_files) == 1
                    paired = "Yes"
                except:
                    paired = "No"

            if paired == 'No':
                file_dict[exp_resp['accession']].append(f1)
            elif paired == 'Yes':
                relations = file_resp['related_files']
                paired_files = [relation['file']['@id'] for relation in relations
                                if relation['relationship_type'] == 'paired with']
                assert len(paired_files) == 1
                f2 = paired_files[0]
                file_dict[exp_resp['accession']].append((f1, f2))
    # get the organism
    if len(list(set(organisms))) == 1:
        organism = organisms[0]
    else:
        organism = None

    # get the enzyme
    if len(list(set(enzymes))) == 1:
        enz = enzymes[0]
    else:
        enz = ''

    bwa = bwa_index.get(organism)
    chrsize = chr_size.get(organism)

    # if margi, enzyme files are predifined in a separate dict
    if type == 'MARGI':
        if re_fragment.get(organism):
            enz_file = re_fragment[organism].get(enz)
        else:
            enz_file = None
    else:
        # get the enzyme file for organism and enzyme type
        if re_nz.get(organism):
            enz_file = re_nz[organism].get(enz)
        else:
            enz_file = None

    f_size = int(total_f_size / (1024 * 1024 * 1024))
    refs = {'pairing': paired,
            'organism': organism,
            'enzyme': enz,
            'bwa_ref': bwa,
            'chrsize_ref': chrsize,
            'enz_ref': enz_file,
            'f_size': str(f_size)+'GB'}
    return file_dict, refs


def check_runs_without_output(res, check, run_name, my_auth, start):
    """Common processing for checks that are running on files and not producing output files
    like qcs ones producing extra files"""
    # no successful run
    missing_run = []
    # successful run but no expected metadata change (qc or extra file)
    missing_meta_changes = []
    # still running
    running = []
    # multiple failed runs
    problems = []

    for a_file in res:
        # lambda has a time limit (300sec), kill before it is reached so we get some results
        now = datetime.utcnow()
        if (now-start).seconds > lambda_limit:
            check.brief_output.append('did not complete checking all')
            break
        file_id = a_file['accession']
        report = get_wfr_out(a_file, run_name,  key=my_auth, md_qc=True)
        if report['status'] == 'running':
            running.append(file_id)
        elif report['status'].startswith("no complete run, too many"):
            problems.append(file_id)
        elif report['status'] != 'complete':
            missing_run.append(file_id)
        # There is a successful run, but no extra_file
        elif report['status'] == 'complete':
            missing_meta_changes.append(file_id)
    if running:
        check.summary = 'Some files are running'
        check.brief_output.append(str(len(running)) + ' files are still running.')
        check.full_output['running'] = running
    if problems:
        check.summary = 'Some files have problems'
        check.brief_output.append(str(len(problems)) + ' files have multiple failed runs')
        check.full_output['problems'] = problems
        check.status = 'WARN'
    if missing_run:
        check.allow_action = True
        check.summary = 'Some files are missing runs'
        check.brief_output.append(str(len(missing_run)) + ' files lack a successful run')
        check.full_output['files_without_run'] = missing_run
        check.status = 'WARN'
    if missing_meta_changes:
        check.allow_action = True
        check.summary = 'Some files are missing runs'
        check.brief_output.append(str(len(missing_meta_changes)) + ' files have successful run but no qc/extra file')
        check.full_output['files_without_changes'] = missing_meta_changes
        check.status = 'WARN'
    check.summary = check.summary.strip()
    if not check.brief_output:
        check.brief_output = ['All Good!']
    return check


def check_hic(res, my_auth, tag, check, start, lambda_limit, nore=False, nonorm=False):
    """Check run status for each set in res, and report missing runs and completed process"""
    for a_set in res:
        # get all related items
        all_items, all_uuids = ff_utils.expand_es_metadata([a_set['uuid']], my_auth,
                                                           store_frame='embedded',
                                                           add_pc_wfr=True,
                                                           ignore_field=['experiment_relation',
                                                                         'biosample_relation',
                                                                         'references',
                                                                         'reference_pubs'])
        all_wfrs = all_items.get('workflow_run_awsem', []) + all_items.get('workflow_run_sbg', [])
        now = datetime.utcnow()
        print(a_set['accession'], (now-start).seconds)
        if (now-start).seconds > lambda_limit:
            break
        # missing run
        missing_run = []
        # still running
        running = []
        # problematic cases
        problematic_run = []
        # if all runs are complete, add the patch info for processed files and tag
        complete = {'patch_opf': [],
                    'add_tag': []}
        set_summary = ""
        set_acc = a_set['accession']
        part3 = 'ready'
        # references dict content
        # pairing, organism, enzyme, bwa_ref, chrsize_ref, enz_ref, f_size
        exp_files, refs = find_fastq_info(a_set, all_items['file_fastq'])
        set_summary = " - ".join([set_acc, refs['organism'], refs['enzyme'], refs['f_size']])
        # if no files were found
        if all(not value for value in exp_files.values()):
            set_summary += "| skipped - no usable file"
            check.brief_output.append(set_summary)
            check.full_output['skipped'].append({set_acc: 'skipped - no usable file'})
            continue
        # skip if missing reference
        if not refs['bwa_ref'] or not refs['chrsize_ref']:
            set_summary += "| skipped - no chrsize/bwa"
            check.brief_output.append(set_summary)
            check.full_output['skipped'].append({set_acc: 'skipped - no chrsize/bwa'})
            continue
        if not refs['enz_ref'] and not nore:
            set_summary += "| skipped - no enz"
            check.brief_output.append(set_summary)
            check.full_output['skipped'].append({set_acc: 'skipped - no enz'})
            continue
        set_pairs = []
        # cycle through the experiments, skip the ones without usable files
        for exp in exp_files.keys():
            if not exp_files.get(exp):
                continue
            # Check Part 1 and See if all are okay
            exp_bams = []
            part2 = 'ready'
            for pair in exp_files[exp]:
                pair_resp = [i for i in all_items['file_fastq'] if i['@id'] == pair[0]][0]
                step1_result = get_wfr_out(pair_resp, 'bwa-mem', all_wfrs=all_wfrs)
                # if successful
                if step1_result['status'] == 'complete':
                    exp_bams.append(step1_result['out_bam'])
                # if still running
                elif step1_result['status'] == 'running':
                    part2 = 'not ready'
                    running.append(['step1', exp, pair])
                # if run is not successful
                elif step1_result['status'].startswith("no complete run, too many"):
                    part2 = 'not ready'
                    problematic_run.append(['step1', exp, pair])
                else:
                    part2 = 'not ready'
                    # add part 1
                    inp_f = {'fastq1': pair[0], 'fastq2': pair[1], 'bwa_index': refs['bwa_ref']}
                    name_tag = pair[0].split('/')[2]+'_'+pair[1].split('/')[2]
                    missing_run.append(['step1', ['bwa-mem', refs['organism'], {}], inp_f, name_tag])
            # stop progress to part2 and 3
            if part2 is not 'ready':
                part3 = 'not ready'
                # skip part 2 checks
                continue
            # make sure all input bams went through same last step2
            all_step2s = []
            for bam in exp_bams:
                bam_resp = [i for i in all_items['file_processed'] if i['@id'] == bam][0]
                step2_result = get_wfr_out(bam_resp, 'hi-c-processing-bam', all_wfrs=all_wfrs)
                all_step2s.append((step2_result['status'], step2_result.get('annotated_bam')))
            # all bams should have same wfr
            assert len(list(set(all_step2s))) == 1
            # check if part 2 run already
            if step2_result['status'] == 'complete':
                # accumulate pairs files for step3
                set_pairs.append(step2_result['filtered_pairs'])
                # add files for experiment opf
                patch_data = [step2_result['annotated_bam'], step2_result['filtered_pairs']]
                complete['patch_opf'].append([exp, patch_data])
                continue
            # if still running
            elif step2_result['status'] == 'running':
                part3 = 'not ready'
                running.append(['step2', exp])
                continue
            # problematic runs with repeated fails
            elif step2_result['status'].startswith("no complete run, too many"):
                part3 = 'not ready'
                problematic_run.append(['step2', exp])
                continue
            # if run is not successful
            else:
                part3 = 'not ready'
                # Add part2
                inp_f = {'input_bams': exp_bams, 'chromsize': refs['chrsize_ref']}
                missing_run.append(['step2', ['hi-c-processing-bam', refs['organism'], {}], inp_f, exp])
        if part3 is not 'ready':
            if running:
                set_summary += "| running step 1/2"
            elif missing_run:
                set_summary += "| missing step 1/2"
            elif problematic_run:
                set_summary += "| problem in step 1/2"

        if part3 is 'ready':
            # if we made it to this step, there should be files in set_pairs
            assert set_pairs
            # make sure all input bams went through same last step3
            all_step3s = []
            for a_pair in set_pairs:
                a_pair_resp = [i for i in all_items['file_processed'] if i['@id'] == a_pair][0]
                step3_result = get_wfr_out(a_pair_resp, 'hi-c-processing-pairs', all_wfrs=all_wfrs)
                all_step3s.append((step3_result['status'], step3_result.get('mcool')))
            # make sure existing step3s are matching
            if len(list(set(all_step3s))) == 1:
                # if successful
                if step3_result['status'] == 'complete':
                    set_summary += '| completed runs'
                    patch_data = [step3_result['merged_pairs'], step3_result['hic'], step3_result['mcool']]
                    complete['patch_opf'].append([set_acc, patch_data])
                    complete['add_tag'] = [set_acc, tag]
                # if still running
                elif step3_result['status'] == 'running':
                    running.append(['step3', set_acc])
                    set_summary += "| running step3"
                # problematic runs with repeated fails
                elif step3_result['status'].startswith("no complete run, too many"):
                    set_summary += "| problems in step3"
                    problematic_run.append(['step3', set_acc])
                # if run is not successful
                else:
                    set_summary += "| missing step3"
                    inp_f = {'input_pairs': set_pairs,
                             'chromsizes': refs['chrsize_ref']}
                    if not nore:
                        inp_f['restriction_file'] = refs['enz_ref']
                    overwrite = {}
                    if nonorm:
                        overwrite = {'parameters': {"no_balance": True}}
                    missing_run.append(['step3', ['hi-c-processing-pairs', refs['organism'], overwrite],
                                        inp_f, set_acc])
            else:
                problematic_run.append(['step3-not_unique', set_acc])
                set_summary += "| problem in step 3- not unique"
        check.brief_output.append(set_summary)
        if running:
            check.full_output['running_runs'].append({set_acc: running})
        if missing_run:
            check.full_output['needs_runs'].append({set_acc: missing_run})
        if problematic_run:
            check.full_output['problematic_runs'].append({set_acc: problematic_run})
        # if made it till the end
        if complete.get('add_tag'):
            assert not running
            assert not problematic_run
            assert not missing_run
            check.full_output['completed_runs'].append(complete)
    # complete check values
    if check.full_output['running_runs']:
        check.summary = str(len(check.full_output['running_runs'])) + ' running|'
    if check.full_output['skipped']:
        check.summary += str(len(check.full_output['skipped'])) + ' skipped|'
        check.status = 'WARN'
    if check.full_output['needs_runs']:
        check.summary += str(len(check.full_output['needs_runs'])) + ' missing|'
        check.status = 'WARN'
        check.allow_action = True
    if check.full_output['completed_runs']:
        check.summary += str(len(check.full_output['completed_runs'])) + ' completed|'
        check.status = 'WARN'
        check.allow_action = True
    if check.full_output['problematic_runs']:
        check.summary += str(len(check.full_output['problematic_runs'])) + ' problem|'
        check.status = 'WARN'
    return check


def check_margi(res, my_auth, tag, check, start, lambda_limit, nore=False, nonorm=False):
    """Check run status for each set in res, and report missing runs and completed process"""
    for a_set in res:
        # get all related items
        all_items, all_uuids = ff_utils.expand_es_metadata([a_set['uuid']], my_auth,
                                                           store_frame='embedded',
                                                           add_pc_wfr=True,
                                                           ignore_field=['experiment_relation',
                                                                         'biosample_relation',
                                                                         'references',
                                                                         'reference_pubs'])
        all_wfrs = all_items.get('workflow_run_awsem', []) + all_items.get('workflow_run_sbg', [])
        now = datetime.utcnow()
        print(a_set['accession'], (now-start).seconds, len(all_uuids))
        if (now-start).seconds > lambda_limit:
            break
        # missing run
        missing_run = []
        # still running
        running = []
        # problematic cases
        problematic_run = []
        # if all runs are complete, add the patch info for processed files and tag
        complete = {'patch_opf': [],
                    'add_tag': []}
        set_summary = ""
        set_acc = a_set['accession']
        part3 = 'ready'
        # references dict content
        # pairing, organism, enzyme, bwa_ref, chrsize_ref, enz_ref, f_size
        exp_files, refs = find_fastq_info(a_set, all_items['file_fastq'], type='MARGI')
        set_summary = " - ".join([set_acc, refs['organism'], refs['enzyme'], refs['f_size']])
        # if no files were found
        if all(not value for value in exp_files.values()):
            set_summary += "| skipped - no usable file"
            check.brief_output.append(set_summary)
            check.full_output['skipped'].append({set_acc: 'skipped - no usable file'})
            continue
        # skip if missing reference
        if not refs['bwa_ref'] or not refs['chrsize_ref']:
            set_summary += "| skipped - no chrsize/bwa"
            check.brief_output.append(set_summary)
            check.full_output['skipped'].append({set_acc: 'skipped - no chrsize/bwa'})
            continue
        if not refs['enz_ref'] and not nore:
            set_summary += "| skipped - no enz"
            check.brief_output.append(set_summary)
            check.full_output['skipped'].append({set_acc: 'skipped - no enz'})
            continue
        if refs['pairing'] != 'Yes':
            set_summary += "| skipped - unpaired files"
            check.brief_output.append(set_summary)
            check.full_output['skipped'].append({set_acc: 'skipped - not paired'})
            continue

        set_pairs = []
        # cycle through the experiments, skip the ones without usable files
        for exp in exp_files.keys():
            # we don't have exp level runs, but we have a patch, hence part 2.5
            part2_5 = 'ready'
            if not exp_files.get(exp):
                continue
            # Check Part 1 and See if all are okay
            exp_pairs = []
            exp_margi_files = []
            for pair in exp_files[exp]:
                part2 = 'ready'
                input_bam = ""
                pair_resp = [i for i in all_items['file_fastq'] if i['@id'] == pair[0]][0]
                step1_result = get_wfr_out(pair_resp, 'imargi-processing-fastq', all_wfrs=all_wfrs)
                # if successful
                if step1_result['status'] == 'complete':
                    input_bam = step1_result['out_bam']
                    exp_margi_files.append(step1_result['out_bam'])
                # if still running
                elif step1_result['status'] == 'running':
                    part2 = 'not ready'
                    running.append(['step1', exp, pair])
                # if run is not successful
                elif step1_result['status'].startswith("no complete run, too many"):
                    part2 = 'not ready'
                    problematic_run.append(['step1', exp, pair])
                else:
                    part2 = 'not ready'
                    # add part 1
                    inp_f = {'fastq_R1': pair[0], 'fastq_R2': pair[1], 'bwa_index': refs['bwa_ref']}
                    name_tag = pair[0].split('/')[2]+'_'+pair[1].split('/')[2]
                    missing_run.append(['step1', ['imargi-processing-fastq', refs['organism'], {}], inp_f, name_tag])

                # going into step2
                if part2 != 'ready':
                    part2_5 = 'not ready'
                    continue

                bam_resp = [i for i in all_items['file_processed'] if i['@id'] == input_bam][0]
                step2_result = get_wfr_out(bam_resp, 'imargi-processing-bam', all_wfrs=all_wfrs)
                # if successful
                if step2_result['status'] == 'complete':
                    exp_margi_files.append(step2_result['out_pairs'])
                    exp_pairs.append(step2_result['out_pairs'])
                # if still running
                elif step2_result['status'] == 'running':
                    part2_5 = 'not ready'
                    running.append(['step2', exp, input_bam])
                # if run is not successful
                elif step2_result['status'].startswith("no complete run, too many"):
                    part2_5 = 'not ready'
                    problematic_run.append(['step2', exp, input_bam])
                else:
                    part2_5 = 'not ready'
                    # add part 1
                    inp_f = {'input_bam': input_bam, 'chromsize': refs['chrsize_ref'],
                             'restrict_frags': refs['enz_ref']}
                    name_tag = input_bam.split('/')[2]
                    missing_run.append(['step2', ['imargi-processing-bam', refs['organism'], {}], inp_f, name_tag])

            if part2_5 != 'ready':
                part3 = 'not ready'
            else:
                # if exps runs were fine, lets patch exp with all pairs produced
                patch_data = exp_margi_files
                complete['patch_opf'].append([exp, patch_data])
                set_pairs.extend(exp_pairs)

                # patch the experiment with exp_pairs
        if part3 is not 'ready':
            if running:
                set_summary += "| running step 1/2"
            elif missing_run:
                set_summary += "| missing step 1/2"
            elif problematic_run:
                set_summary += "| problem in step 1/2"

        if part3 is 'ready':
            # if we made it to this step, there should be files in set_pairs
            assert set_pairs
            # make sure all input bams went through same last step3
            all_step3s = []
            for a_pair in set_pairs:
                a_pair_resp = [i for i in all_items['file_processed'] if i['@id'] == a_pair][0]
                step3_result = get_wfr_out(a_pair_resp, 'imargi-processing-pairs', all_wfrs=all_wfrs)
                all_step3s.append((step3_result['status'], step3_result.get('out_mcool')))
            # make sure existing step3s are matching
            if len(list(set(all_step3s))) == 1:
                # if successful
                if step3_result['status'] == 'complete':
                    set_summary += '| completed runs'
                    patch_data = [step3_result['merged_pairs'], step3_result['out_mcool']]
                    complete['patch_opf'].append([set_acc, patch_data])
                    complete['add_tag'] = [set_acc, tag]
                # if still running
                elif step3_result['status'] == 'running':
                    running.append(['step3', set_acc])
                    set_summary += "| running step3"
                # problematic runs with repeated fails
                elif step3_result['status'].startswith("no complete run, too many"):
                    set_summary += "| problems in step3"
                    problematic_run.append(['step3', set_acc])
                # if run is not successful
                else:
                    set_summary += "| missing step3"
                    inp_f = {'input_pairs': set_pairs}
                    missing_run.append(['step3', ['imargi-processing-pairs', refs['organism'], {}],
                                        inp_f, set_acc])
            else:
                problematic_run.append(['step3-not_unique', set_acc])
                set_summary += "| problem in step 3- not unique"
        check.brief_output.append(set_summary)
        if running:
            check.full_output['running_runs'].append({set_acc: running})
        if missing_run:
            check.full_output['needs_runs'].append({set_acc: missing_run})
        if problematic_run:
            check.full_output['problematic_runs'].append({set_acc: problematic_run})
        # if made it till the end
        if complete.get('add_tag'):
            assert not running
            assert not problematic_run
            assert not missing_run
            check.full_output['completed_runs'].append(complete)
    # complete check values
    if check.full_output['running_runs']:
        check.summary = str(len(check.full_output['running_runs'])) + ' running|'
    if check.full_output['skipped']:
        check.summary += str(len(check.full_output['skipped'])) + ' skipped|'
        check.status = 'WARN'
    if check.full_output['needs_runs']:
        check.summary += str(len(check.full_output['needs_runs'])) + ' missing|'
        check.status = 'WARN'
        check.allow_action = True
    if check.full_output['completed_runs']:
        check.summary += str(len(check.full_output['completed_runs'])) + ' completed|'
        check.status = 'WARN'
        check.allow_action = True
    if check.full_output['problematic_runs']:
        check.summary += str(len(check.full_output['problematic_runs'])) + ' problem|'
        check.status = 'WARN'
    return check


def patch_complete_data(patch_data, pipeline_type, auth, move_to_pc=False):
    """If move to pc is set to true, if the exp_set or exp status is not released/to project
    it will move the files to processed_files"""
    titles = {"hic": "HiC Processing Pipeline - Preliminary Files",
              "repliseq": "Repli-Seq Pipeline - Preliminary Files",
              'chip': "ENCODE ChIP-Seq Pipeline - Preliminary Files",
              'atac': "ENCODE ATAC-Seq Pipeline - Preliminary Files",
              'margi': "iMARGI Processing Pipeline - Preliminary Files",
              'rnaseq': "ENCODE RNA-Seq Pipeline - Preliminary Files"}
    """move files to other processed_files field."""
    if not patch_data.get('patch_opf'):
        return ['no content in patch_opf, skipping']
    if not patch_data.get('add_tag'):
        return ['no tag info, skipping']
    pc_set_title = titles[pipeline_type]
    log = []
    for a_case in patch_data['patch_opf']:
        # exp/set acc, and list of files to add
        acc, list_pc = a_case[0], a_case[1]
        resp = ff_utils.get_metadata(acc, auth)
        # check if these items are in existing processed files field
        ex_pc = resp.get('processed_files')
        if ex_pc:
            ex_pc_ids = [i['@id'] for i in ex_pc]
            common = list(set(ex_pc_ids) & set(list_pc))
            if common:
                log.append('some files ({}) are already in processed_files filed for {}'.format(common, acc))
                continue
        # check if these items are in other processed files field
        ex_opc = resp.get('other_processed_files')
        if ex_opc:
            # make sure the title is not already There
            all_existing_titles = [a['title'] for a in ex_opc]
            if pc_set_title in all_existing_titles:
                log.append('opc using same title already exists for {}'.format(acc))
                continue
            ex_opc_ids = [i['@id'] for a in ex_opc for i in a['files']]
            common = list(set(ex_opc_ids) & set(list_pc))
            if common:
                log.append('some files ({}) are already in other_processed_files filed for {}'.format(common, acc))
                continue
        source_status = resp['status']
        # if move_to_pc is set to true, but the source status is released/to project
        # set it back to finalize_user_pending_labs
        if source_status in ['released', 'released to project']:
            move_to_pc = False
        # if move_to_pc is true, add them to processed_files
        if move_to_pc:
            # at this step we expect processed_files field to be empty
            if ex_pc:
                log.append('expected processed_files to be empty: {}'.format(acc))
                continue
            # patch the processed files field
            ff_utils.patch_metadata({'processed_files': list_pc}, obj_id=acc, key=auth)
        # if not move_to_pc, add files to opf with proper title
        else:
            # we need raw to get the existing piece, to patch back with the new ones
            if ex_opc:
                patch_val = ff_utils.get_metadata(acc, key=auth, add_on='frame=raw').get('other_processed_files', [])
            else:
                patch_val = []

            new_data = {'title': pc_set_title,
                        'type': 'preliminary',
                        'files': list_pc}
            patch_val.append(new_data)
            patch_body = {'other_processed_files': patch_val}
            ff_utils.patch_metadata(patch_body, obj_id=acc, key=auth)
    # add the tag
    set_acc = patch_data['add_tag'][0]
    new_tag = patch_data['add_tag'][1]
    existing_tags = ff_utils.get_metadata(set_acc, auth).get('completed_processes', [])
    new_tags = list(set(existing_tags + [new_tag]))
    ff_utils.patch_metadata({'completed_processes': new_tags}, set_acc, auth)
    return log


def start_missing_run(run_info, auth, env):
    attr_keys = ['fastq1', 'fastq', 'input_pairs', 'input_bams', 'fastq_R1', 'input_bam', 'rna.fastqs_R1']
    run_settings = run_info[1]
    inputs = run_info[2]
    name_tag = run_info[3]
    # find file to use for attribution
    for attr_key in attr_keys:
        if attr_key in inputs:
            attr_file = inputs[attr_key]
            if isinstance(attr_file, list):
                attr_file = attr_file[0]
                if isinstance(attr_file, list):
                    attr_file = attr_file[0]
                    break
                else:
                    break
    attributions = get_attribution(ff_utils.get_metadata(attr_file, auth))
    settings = wfrset_utils.step_settings(run_settings[0], run_settings[1], attributions, run_settings[2])
    url = run_missing_wfr(settings, inputs, name_tag, auth, env, mount=False)
    return url


def start_tasks(missing_runs, patch_meta, action, my_auth, my_env, start, move_to_pc=False, runtype='hic'):
    started_runs = 0
    patched_md = 0
    action.description = ""
    action_log = {'started_runs': [], 'failed_runs': [], 'patched_meta': [], 'failed_meta': []}
    if missing_runs:
        for a_case in missing_runs:
            now = datetime.utcnow()
            acc = list(a_case.keys())[0]
            print((now-start).seconds, acc)
            if (now-start).seconds > lambda_limit:
                action.description = 'Did not complete action due to time limitations.'
                break

            for a_run in a_case[acc]:
                started_runs += 1
                url = start_missing_run(a_run, my_auth, my_env)
                log_message = acc + ' started running ' + a_run[0] + ' with ' + a_run[3]
                if url.startswith('http'):
                    action_log['started_runs'].append([log_message, url])
                else:
                    action_log['failed_runs'].append([log_message, url])
    if patch_meta:
        action_log['patched_meta'] = []
        for a_completed_info in patch_meta:
            acc = a_completed_info['add_tag'][0]
            now = datetime.utcnow()
            if (now-start).seconds > lambda_limit:
                action.description = 'Did not complete action due to time limitations.'
                break
            patched_md += 1
            error = patch_complete_data(a_completed_info, runtype, my_auth, move_to_pc=move_to_pc)
            if not error:
                log_message = acc + ' completed processing'
                action_log['patched_meta'].append(log_message)
            else:
                action_log['failed_meta'].append([acc, error])

    # did we complete without running into time limit
    for k in action_log:
        if action_log[k]:
            add_desc = "| {}: {} ".format(k, str(len(action_log[k])))
            action.description += add_desc

    action.output = action_log
    action.status = 'DONE'
    return action


def check_repli(res, my_auth, tag, check, start, lambda_limit, winsize=None):
    """Check run status for each set in res, and report missing runs and completed process"""
    for a_set in res:
        # get all related items
        all_items, all_uuids = ff_utils.expand_es_metadata([a_set['uuid']], my_auth,
                                                           store_frame='embedded',
                                                           add_pc_wfr=True,
                                                           ignore_field=['experiment_relation',
                                                                         'biosample_relation',
                                                                         'references',
                                                                         'reference_pubs'])
        all_wfrs = all_items.get('workflow_run_awsem', []) + all_items.get('workflow_run_sbg', [])
        now = datetime.utcnow()
        print(a_set['accession'], (now-start).seconds)
        if (now-start).seconds > lambda_limit:
            break
        # missing run
        missing_run = []
        # still running
        running = []
        # problematic cases
        problematic_run = []
        # if all runs are complete, add the patch info for processed files and tag
        complete = {'patch_opf': [],
                    'add_tag': []}
        set_summary = ""
        set_acc = a_set['accession']
        # references dict content
        # pairing, organism, enzyme, bwa_ref, chrsize_ref, enz_ref, f_size
        exp_files, refs = find_fastq_info(a_set, all_items['file_fastq'])
        paired = refs['pairing']
        set_summary = " - ".join([set_acc, refs['organism'], refs['f_size']])
        # if no files were found
        if all(not value for value in exp_files.values()):
            set_summary += "| skipped - no usable file"
            check.brief_output.append(set_summary)
            check.full_output['skipped'].append({set_acc: 'skipped - no usable file'})
            continue
        # skip if missing reference
        if not refs['bwa_ref'] or not refs['chrsize_ref']:
            set_summary += "| skipped - no chrsize/bwa"
            check.brief_output.append(set_summary)
            check.full_output['skipped'].append({set_acc: 'skipped - no chrsize/bwa'})
            continue
        # cycle through the experiments, skip the ones without usable files
        part3 = 'ready'  # switch for watching the set
        for exp in exp_files.keys():
            if not exp_files.get(exp):
                continue
            # Check Part 1 and See if all are okay
            all_files = []
            part2 = 'ready'  # switch for watching the exp
            for pair in exp_files[exp]:
                if paired == 'Yes':
                    pair_resp = [i for i in all_items['file_fastq'] if i['@id'] == pair[0]][0]
                elif paired == 'No':
                    pair_resp = [i for i in all_items['file_fastq'] if i['@id'] == pair][0]
                step1_result = get_wfr_out(pair_resp, 'repliseq-parta', all_wfrs=all_wfrs)
                # if successful
                if step1_result['status'] == 'complete':
                    all_files.extend([step1_result['filtered_sorted_deduped_bam'],
                                      step1_result['count_bg']])
                # if still running
                elif step1_result['status'] == 'running':
                    part2 = 'not ready'
                    running.append(['step1', exp, pair])
                # if run is not successful
                elif step1_result['status'].startswith("no complete run, too many"):
                    part2 = 'not ready'
                    problematic_run.append(['step1', exp, pair])
                else:
                    part2 = 'not ready'
                    # add part 1
                    if paired == 'Yes':
                        inp_f = {'fastq': pair[0], 'fastq2': pair[1],
                                 'bwaIndex': refs['bwa_ref'],
                                 'chromsizes': refs['chrsize_ref']}
                        name_tag = pair[0].split('/')[2]+'_'+pair[1].split('/')[2]
                    elif paired == 'No':
                        inp_f = {'fastq': pair,
                                 'bwaIndex': refs['bwa_ref'],
                                 'chromsizes': refs['chrsize_ref']}
                        name_tag = pair.split('/')[2]
                    overwrite = {}
                    if winsize:
                        overwrite = {'parameters': {'winsize': winsize}}
                    missing_run.append(['step1', ['repliseq-parta', refs['organism'], overwrite], inp_f, name_tag])
            # are all step1s complete
            if part2 == 'ready':
                # add files for experiment opf
                complete['patch_opf'].append([exp, all_files])
            else:
                part3 = 'not ready'
        if part3 == 'ready':
            # add the tag
            set_summary += "| completed runs"
            complete['add_tag'] = [set_acc, tag]
        else:
            if running:
                set_summary += "| running step 1"
            elif missing_run:
                set_summary += "| missing step 1"
            elif problematic_run:
                set_summary += "| problem in step 1"

        check.brief_output.append(set_summary)
        if running:
            check.full_output['running_runs'].append({set_acc: running})
        if missing_run:
            check.full_output['needs_runs'].append({set_acc: missing_run})
        if problematic_run:
            check.full_output['problematic_runs'].append({set_acc: problematic_run})
        # if made it till the end
        if complete.get('add_tag'):
            assert not running
            assert not problematic_run
            assert not missing_run
            check.full_output['completed_runs'].append(complete)
    # complete check values
    check.summary = ""
    if check.full_output['running_runs']:
        check.summary = str(len(check.full_output['running_runs'])) + ' running|'
    if check.full_output['skipped']:
        check.summary += str(len(check.full_output['skipped'])) + ' skipped|'
        check.status = 'WARN'
    if check.full_output['needs_runs']:
        check.summary += str(len(check.full_output['needs_runs'])) + ' missing|'
        check.status = 'WARN'
        check.allow_action = True
    if check.full_output['completed_runs']:
        check.summary += str(len(check.full_output['completed_runs'])) + ' completed|'
        check.status = 'WARN'
        check.allow_action = True
    if check.full_output['problematic_runs']:
        check.summary += str(len(check.full_output['problematic_runs'])) + ' problem|'
        check.status = 'WARN'
    return check


def check_rna(res, my_auth, tag, check, start, lambda_limit):
    """Check run status for each set in res, and report missing runs and completed process"""
    for a_set in res:
        # get all related items
        all_items, all_uuids = ff_utils.expand_es_metadata([a_set['uuid']], my_auth,
                                                           store_frame='embedded',
                                                           add_pc_wfr=True,
                                                           ignore_field=['experiment_relation',
                                                                         'biosample_relation',
                                                                         'references',
                                                                         'reference_pubs'])
        all_wfrs = all_items.get('workflow_run_awsem', []) + all_items.get('workflow_run_sbg', [])
        now = datetime.utcnow()
        # print(a_set['accession'], (now-start).seconds)
        if (now-start).seconds > lambda_limit:
            break
        # missing run
        missing_run = []
        # still running
        running = []
        # problematic cases
        problematic_run = []
        # if all runs are complete, add the patch info for processed files and tag
        complete = {'patch_opf': [],
                    'add_tag': []}
        set_summary = ""
        set_acc = a_set['accession']
        final_status = 'ready'
        # references dict content
        # pairing, organism, enzyme, bwa_ref, chrsize_ref, enz_ref, f_size
        exp_files, refs = find_fastq_info(a_set, all_items['file_fastq'])

        print(a_set['accession'], 'paired=', refs['pairing'], refs['organism'], refs['f_size'])
        for i in exp_files:
            print(i, exp_files[i])

        paired = refs['pairing']
        organism = refs['organism']
        set_summary = " - ".join([set_acc, organism, refs['f_size']])

        # if no files were found
        if all(not value for value in exp_files.values()):
            set_summary += "| skipped - no usable file"
            check.brief_output.append(set_summary)
            check.full_output['skipped'].append({set_acc: 'skipped - no usable file'})
            continue

        if organism not in ['mouse', 'human']:
            msg = 'No reference file for ' + organism
            print(msg)
            set_summary += "| " + msg
            check.brief_output.append(set_summary)
            check.full_output['skipped'].append({set_acc: msg})
            continue

        # check  strandedness_verified
        not_verified = []
        for an_exp in exp_files:
            an_exp_resp = [i for i in all_items['experiment_seq'] if i['accession'] == an_exp][0]
            tags = an_exp_resp.get('tags')
            if 'strandedness_verified' not in tags:
                not_verified.append(an_exp)
            elif not an_exp_resp.get('strandedness'):
                not_verified.append(an_exp)
        if not_verified:
            msg = ', '.join(not_verified) + ' Not verified for strandedness'
            print(msg)
            set_summary += "| " + msg
            check.brief_output.append(set_summary)
            check.full_output['skipped'].append({set_acc: msg})
            continue

        # cycle through the experiments, skip the ones without usable files
        for exp in exp_files.keys():
            if not exp_files.get(exp):
                continue

            strand_info = ''
            exp_resp = [i for i in all_items['experiment_seq'] if i['accession'] == exp][0]
            tags = exp_resp.get('tags')
            strand_info = exp_resp.get('strandedness')

            # run unstranded pipeline
            app_name = ''
            # set parameters
            pars = {
                'rna.strandedness': '',
                'rna.strandedness_direction': '',
                'rna.endedness': ''
            }
            if strand_info == 'unstranded':
                pars['rna.strandedness'] = 'unstranded'
                pars['rna.strandedness_direction'] = 'unstranded'
                app_name = 'encode-rnaseq-unstranded'
            elif strand_info in ['reverse', 'forward']:
                pars['rna.strandedness'] = 'stranded'
                pars['rna.strandedness_direction'] = strand_info
                app_name = 'encode-rnaseq-stranded'

            # add more parameters and get status report
            input_files = exp_files[exp]
            if paired == 'Yes':
                pars['rna.endedness'] = 'paired'
                input_resp = [i for i in all_items['file_fastq'] if i['@id'] == input_files[0][0]][0]
            elif paired == 'No':
                pars['rna.endedness'] = 'single'
                input_resp = [i for i in all_items['file_fastq'] if i['@id'] == input_files[0]][0]
            step1_result = get_wfr_out(input_resp, app_name, all_wfrs=all_wfrs)

            # if successful
            if step1_result['status'] == 'complete':
                # create processed files list for experiment
                exp_results = []
                for a_type in ['rna.outbam',
                               'rna.plusbw',
                               'rna.minusbw',
                               'rna.outbw',
                               'rna.gene_expression',
                               'rna.isoform_expression']:
                    if a_type in step1_result:
                        exp_results.append(step1_result[a_type])
                complete['patch_opf'].append([exp, exp_results])
            # if still running
            elif step1_result['status'] == 'running':
                final_status = 'not ready'
                running.append(['step1', exp])
            # if run is not successful
            elif step1_result['status'].startswith("no complete run, too many"):
                final_status = 'not ready'
                problematic_run.append(['step1', exp])
            # if it is missing
            else:
                final_status = 'not ready'
                # add part
                name_tag = exp
                inp_f = {'rna.align_index': rna_star_index[organism],
                         'rna.rsem_index': rna_rsem_index[organism],
                         'rna.chrom_sizes': rna_chr_size[organism],
                         'rna.rna_qc_tr_id_to_gene_type_tsv': rna_t2g[organism]}
                if paired == 'Yes':
                    inp_f['rna.fastqs_R1'] = [[i[0] for i in input_files]]
                    inp_f['rna.fastqs_R2'] = [[i[1] for i in input_files]]
                elif paired == 'No':
                    inp_f['rna.fastqs_R1'] = [input_files]
                overwrite = {'parameters': pars}
                missing_run.append(['step1', [app_name, organism, overwrite], inp_f, name_tag])

        if final_status == 'ready':
            # add the tag
            set_summary += "| completed runs"
            complete['add_tag'] = [set_acc, tag]
        else:
            if running:
                set_summary += "| running step 1"
            elif missing_run:
                set_summary += "| missing step 1"
            elif problematic_run:
                set_summary += "| problem in step 1"

        check.brief_output.append(set_summary)
        if running:
            check.full_output['running_runs'].append({set_acc: running})
        if missing_run:
            check.full_output['needs_runs'].append({set_acc: missing_run})
        if problematic_run:
            check.full_output['problematic_runs'].append({set_acc: problematic_run})
        # if made it till the end
        if complete.get('add_tag'):
            assert not running
            assert not problematic_run
            assert not missing_run
            check.full_output['completed_runs'].append(complete)
    # complete check values
    check.summary = ""
    if check.full_output['running_runs']:
        check.summary = str(len(check.full_output['running_runs'])) + ' running|'
    if check.full_output['skipped']:
        check.summary += str(len(check.full_output['skipped'])) + ' skipped|'
        check.status = 'WARN'
    if check.full_output['needs_runs']:
        check.summary += str(len(check.full_output['needs_runs'])) + ' missing|'
        check.status = 'WARN'
        check.allow_action = True
    if check.full_output['completed_runs']:
        check.summary += str(len(check.full_output['completed_runs'])) + ' completed|'
        check.status = 'WARN'
        check.allow_action = True
    if check.full_output['problematic_runs']:
        check.summary += str(len(check.full_output['problematic_runs'])) + ' problem|'
        check.status = 'WARN'
    return check<|MERGE_RESOLUTION|>--- conflicted
+++ resolved
@@ -97,23 +97,19 @@
     },
     'imargi-processing-pairs': {
         "run_time": 200,
-<<<<<<< HEAD
         "accepted_versions": ["1.1.1_dcic_4"]
+    },
+    'encode-rnaseq-stranded': {
+        "run_time": 200,
+        "accepted_versions": ["1.1"]
+    },
+    'encode-rnaseq-unstranded': {
+        "run_time": 200,
+        "accepted_versions": ["1.1"]
     },
     'rna-strandedness': {
         "run_time": 200,
         "accepted_versions": ["v2"]
-=======
-        "accepted_versions": ["1.1"]
-    },
-    'encode-rnaseq-stranded': {
-        "run_time": 200,
-        "accepted_versions": ["1.1"]
-    },
-    'encode-rnaseq-unstranded': {
-        "run_time": 200,
-        "accepted_versions": ["1.1"]
->>>>>>> 8c064a9e
     }
 }
 
