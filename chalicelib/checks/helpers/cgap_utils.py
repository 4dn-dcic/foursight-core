from dcicutils import ff_utils, s3Utils
from datetime import datetime
from operator import itemgetter
from . import wfrset_cgap_utils
import json
lambda_limit = wfrset_cgap_utils.lambda_limit

# check at the end
# check extract_file_info has 4 arguments

# wfr_name, accepted versions, expected run time
workflow_details = {
    "md5": {
        "run_time": 12,
        "accepted_versions": ["0.0.4", "0.2.6"]
    },
    "fastqc-0-11-4-1": {
        "run_time": 50,
        "accepted_versions": ["0.2.0"]
    },
    "workflow_bwa-mem_no_unzip-check": {
        "run_time": 12,
        "accepted_versions": ["v9", "v10"]
    },
    "workflow_add-readgroups-check": {
        "run_time": 12,
        "accepted_versions": ["v9", "v10"]
    },
    "workflow_merge-bam-check": {
        "run_time": 12,
        "accepted_versions": ["v9", "v10"]
    },
    "workflow_picard-MarkDuplicates-check": {
        "run_time": 12,
        "accepted_versions": ["v9", "v10"]
    },
    "workflow_sort-bam-check": {
        "run_time": 12,
        "accepted_versions": ["v9", "v10"]
    },
    "workflow_gatk-BaseRecalibrator": {
        "run_time": 12,
        "accepted_versions": ["v9", "v10"]
    },
    "workflow_gatk-ApplyBQSR-check": {
        "run_time": 12,
        "accepted_versions": ["v9", "v10"]
    },
    "workflow_index-sorted-bam": {
        "run_time": 12,
        "accepted_versions": ["v9", "v10"]
    },
    'workflow_gatk-HaplotypeCaller': {
        "run_time": 12,
        "accepted_versions": ["v10"]
    },
    'workflow_gatk-GenotypeGVCFs-check': {
        "run_time": 12,
        "accepted_versions": ["v10"]
    },
    "workflow_qcboard-bam": {
        "run_time": 12,
        "accepted_versions": ["v9"]
    },
}
<<<<<<< HEAD
=======


>>>>>>> 897b405a
# accepted versions for completed pipelines
accepted_versions = {
    'WGS':  ["WGS_Pipeline_V8"]
    }

# Reference Files
bwa_index = {'human': 'GAPFI4U1HXIY'}

# chr_size = {"human": "4DNFI823LSII",
#             "mouse": "4DNFI3UBJ3HZ",
#             "fruit-fly": '4DNFIBEEN92C',
#             "chicken": "4DNFIQFZW4DX"}


def stepper(all_files, all_wfrs, running, problematic_run, missing_run,
            step_tag, sample_tag, new_step_input_file,
            input_file_dict,  new_step_name, new_step_output_arg,
            additional_input, organism, no_output=False):
    step_output = ''
    # Lets get the repoinse from one of the input files that will be used in this step
    # if it is a list take the first item, if not use it as is
    # new_step_input_file must be the @id
    if isinstance(new_step_input_file, list) or isinstance(new_step_input_file, tuple):
        input_resp = [i for i in all_files if i['@id'] == new_step_input_file[0]][0]
        name_tag = '_'.join([i.split('/')[2] for i in new_step_input_file])
    else:
        input_resp = [i for i in all_files if i['@id'] == new_step_input_file][0]
        name_tag = new_step_input_file.split('/')[2]
    if no_output:
        step_result = get_wfr_out(input_resp, new_step_name, all_wfrs=all_wfrs, md_qc=True)
    else:
        step_result = get_wfr_out(input_resp, new_step_name, all_wfrs=all_wfrs)
    step_status = step_result['status']
    # if successful
    if step_status == 'complete':
        if new_step_output_arg:
            step_output = step_result[new_step_output_arg]
        pass
    # if still running
    elif step_status == 'running':
        running.append([step_tag, sample_tag])
    # if run is not successful
    elif step_status.startswith("no complete run, too many"):
        problematic_run.append([step_tag, sample_tag])
    else:
        # add step 4
        missing_run.append([step_tag, [new_step_name, organism, additional_input], input_file_dict, name_tag])

    return running, problematic_run, missing_run, step_status, step_output


def get_wfr_out(emb_file, wfr_name, key=None, all_wfrs=None, versions=None, md_qc=False, run=None):
    """For a given file, fetches the status of last wfr (of wfr_name type)
    If there is a successful run, it will return the output files as a dictionary of
    argument_name:file_id, else, will return the status. Some runs, like qc and md5,
    does not have any file_format output, so they will simply return 'complete'
    args:
     emb_file: embedded frame file info
     wfr_name: base name without version
     key: authorization
     all_wfrs : all releated wfrs in embedded frame
     versions: acceptable versions for wfr
     md_qc: if no output file is excepted, set to True
     run: if run is still running beyond this hour limit, assume problem
    """
    error_at_failed_runs = 2
    # you should provide key or all_wfrs
    # assert key or all_wfrs
    assert wfr_name in workflow_details
    # get default accepted versions if not provided
    if not versions:
        versions = workflow_details[wfr_name]['accepted_versions']
    # get default run out time
    if not run:
        run = workflow_details[wfr_name]['run_time']
    workflows = emb_file.get('workflow_run_inputs')
    wfr = {}
    run_status = 'did not run'

    my_workflows = [i for i in workflows if i['display_title'].startswith(wfr_name)]
    if not my_workflows:
        return {'status': "no workflow on file"}

    for a_wfr in my_workflows:
        wfr_type, time_info = a_wfr['display_title'].split(' run ')
        wfr_type_base, wfr_version = wfr_type.strip().split(' ')
        # user submitted ones use run on insteand of run
        time_info = time_info.strip('on').strip()
        try:
            wfr_time = datetime.strptime(time_info, '%Y-%m-%d %H:%M:%S.%f')
        except ValueError:
            wfr_time = datetime.strptime(time_info, '%Y-%m-%d %H:%M:%S')
        a_wfr['run_hours'] = (datetime.utcnow() - wfr_time).total_seconds() / 3600
        a_wfr['run_type'] = wfr_type_base.strip()
        a_wfr['run_version'] = wfr_version.strip()
    my_workflows = [i for i in my_workflows if i['run_version'] in versions]
    if not my_workflows:
        return {'status': "no workflow in file with accepted version"}
    my_workflows = sorted(my_workflows, key=lambda k: k['run_hours'])
    same_type_wfrs = [i for i in my_workflows if i['run_type'] == wfr_name]
    last_wfr = same_type_wfrs[0]
    # get metadata for the last wfr
    if all_wfrs:
        wfr = [i for i in all_wfrs if i['uuid'] == last_wfr['uuid']][0]
    else:
        wfr = ff_utils.get_metadata(last_wfr['uuid'], key)
    run_duration = last_wfr['run_hours']
    run_status = wfr['run_status']

    if run_status == 'complete':
        outputs = wfr.get('output_files')
        # some runs, like qc, don't have a real file output
        if md_qc:
            return {'status': 'complete'}
        # if expected output files, return a dictionary of argname:file_id
        else:
            out_files = {}
            for output in outputs:
                if output.get('format'):
                    # get the arg name
                    arg_name = output['workflow_argument_name']
                    out_files[arg_name] = output['value']['@id']
            if out_files:
                out_files['status'] = 'complete'
                return out_files
            else:
                return {'status': "no file found"}
    # if status is error
    elif run_status == 'error':
        # are there too many failed runs
        if len(same_type_wfrs) >= error_at_failed_runs:
            return {'status': "no complete run, too many errors"}

        return {'status': "no complete run, errrored"}
    # if other statuses, started running
    elif run_duration < run:
        return {'status': "running"}
    # this should be the timeout case
    else:
        if len(same_type_wfrs) >= error_at_failed_runs:
            return {'status': "no complete run, too many time-outs"}
        else:
            return {'status': "no completed run, time-out"}


def get_attribution(file_json):
    """give file response in embedded frame and extract attribution info"""
    attributions = {
        'project': file_json['project']['@id'],
        'institution': file_json['institution']['@id']
    }
    return attributions


def extract_file_info(obj_id, arg_name, auth, env, rename=[]):
    """Takes file id, and creates info dict for tibanna"""
    my_s3_util = s3Utils(env=env)
    raw_bucket = my_s3_util.raw_file_bucket
    out_bucket = my_s3_util.outfile_bucket
    """Creates the formatted dictionary for files.
    """
    # start a dictionary
    template = {"workflow_argument_name": arg_name}
    if rename:
        change_from = rename[0]
        change_to = rename[1]
    # if it is list of items, change the structure
    if isinstance(obj_id, list):
        object_key = []
        uuid = []
        buckets = []
        for obj in obj_id:
            metadata = ff_utils.get_metadata(obj, key=auth)
            object_key.append(metadata['display_title'])
            uuid.append(metadata['uuid'])
            # get the bucket
            if 'FileProcessed' in metadata['@type']:
                my_bucket = out_bucket
            else:  # covers cases of FileFastq, FileReference, FileMicroscopy
                my_bucket = raw_bucket
            buckets.append(my_bucket)
        # check bucket consistency
        assert len(list(set(buckets))) == 1
        template['object_key'] = object_key
        template['uuid'] = uuid
        template['bucket_name'] = buckets[0]
        if rename:
            template['rename'] = [i.replace(change_from, change_to) for i in template['object_key']]

    # if obj_id is a string
    else:
        metadata = ff_utils.get_metadata(obj_id, key=auth)
        template['object_key'] = metadata['display_title']
        template['uuid'] = metadata['uuid']
        # get the bucket
        if 'FileProcessed' in metadata['@type']:
            my_bucket = out_bucket
        else:  # covers cases of FileFastq, FileReference, FileMicroscopy
            my_bucket = raw_bucket
        template['bucket_name'] = my_bucket
        if rename:
            template['rename'] = template['object_key'].replace(change_from, change_to)
    return template


def start_missing_run(run_info, auth, env):
    attr_keys = ['fastq1', 'fastq', 'input_pairs', 'input_bams', 'fastq_R1', 'input_bam', 'input_gvcf']
    run_settings = run_info[1]
    inputs = run_info[2]
    name_tag = run_info[3]
    # find file to use for attribution
    # if there is a single input, use that one
    if len(inputs) == 1:
        for i in inputs:
            attr_file = inputs[i]
            if isinstance(attr_file, list):
                attr_file = attr_file[0]
            break
    else:
        for attr_key in attr_keys:
            if attr_key in inputs:
                attr_file = inputs[attr_key]
                if isinstance(attr_file, list):
                    attr_file = attr_file[0]
                break
    # use pony_dev

    attributions = get_attribution(ff_utils.get_metadata(attr_file, auth))
    settings = wfrset_cgap_utils.step_settings(run_settings[0], run_settings[1], attributions, run_settings[2])
    url = run_missing_wfr(settings, inputs, name_tag, auth, env)
    return url


def run_missing_wfr(input_json, input_files, run_name, auth, env):
    all_inputs = []
    for arg, files in input_files.items():
        inp = extract_file_info(files, arg, auth, env)
        all_inputs.append(inp)
    # tweak to get bg2bw working
    all_inputs = sorted(all_inputs, key=itemgetter('workflow_argument_name'))
    my_s3_util = s3Utils(env=env)
    out_bucket = my_s3_util.outfile_bucket
    """Creates the trigger json that is used by foufront endpoint.
    """
    input_json['input_files'] = all_inputs
    input_json['output_bucket'] = out_bucket
    input_json["_tibanna"] = {
        "env": env,
        "run_type": input_json['app_name'],
        "run_id": run_name}
    # input_json['env_name'] = 'fourfront-cgap'
    input_json['step_function_name'] = 'tibanna_zebra'
    input_json['public_postrun_json'] = True
    try:
        e = ff_utils.post_metadata(input_json, 'WorkflowRun/run', key=auth)
        url = json.loads(e['input'])['_tibanna']['url']
        return url
    except Exception as e:
        return str(e)


def check_runs_without_output(res, check, run_name, my_auth, start):
    """Common processing for checks that are running on files and not producing output files
    like qcs ones producing extra files"""
    # no successful run
    missing_run = []
    # successful run but no expected metadata change (qc or extra file)
    missing_meta_changes = []
    # still running
    running = []
    # multiple failed runs
    problems = []

    for a_file in res:
        # lambda has a time limit (300sec), kill before it is reached so we get some results
        now = datetime.utcnow()
        if (now-start).seconds > lambda_limit:
            check.brief_output.append('did not complete checking all')
            break
        file_id = a_file['accession']
        report = get_wfr_out(a_file, run_name,  key=my_auth, md_qc=True)
        if report['status'] == 'running':
            running.append(file_id)
        elif report['status'].startswith("no complete run, too many"):
            problems.append(file_id)
        elif report['status'] != 'complete':
            missing_run.append(file_id)
        # There is a successful run, but no extra_file
        elif report['status'] == 'complete':
            missing_meta_changes.append(file_id)
    if running:
        check.summary = 'Some files are running'
        check.brief_output.append(str(len(running)) + ' files are still running.')
        check.full_output['running'] = running
    if problems:
        check.summary = 'Some files have problems'
        check.brief_output.append(str(len(problems)) + ' files have multiple failed runs')
        check.full_output['problems'] = problems
        check.status = 'WARN'
    if missing_run:
        check.allow_action = True
        check.summary = 'Some files are missing runs'
        check.brief_output.append(str(len(missing_run)) + ' files lack a successful run')
        check.full_output['files_without_run'] = missing_run
        check.status = 'WARN'
    if missing_meta_changes:
        check.allow_action = True
        check.summary = 'Some files are missing runs'
        check.brief_output.append(str(len(missing_meta_changes)) + ' files have successful run but no qc/extra file')
        check.full_output['files_without_changes'] = missing_meta_changes
        check.status = 'WARN'
    check.summary = check.summary.strip()
    if not check.brief_output:
        check.brief_output = ['All Good!']
    return check


def find_fastq_info(exp, fastq_files):
    """Find fastq files from experiment set, exclude miseq by default
    expects my_rep_set to be set response in frame object (search result)
    will check if files are paired or not, and if paired will give list of lists for each exp
    if not paired, with just give list of files per experiment.

    result is 2 dictionaries
    - file dict  { exp1 : [file1, file2, file3, file4]}  # unpaired
      file dict  { exp1 : [ [file1, file2], [file3, file4]]} # paired
    - refs keys  {pairing, organism, enzyme, bwa_ref, chrsize_ref, enz_ref, f_size, lab}
    """
    files = []
    refs = {}
    # check pairing for the first file, and assume all same
    paired = ""
    total_f_size = 0
    organism = 'human'
    exp_files = exp['files']

    for fastq_file in exp_files:
        file_resp = [i for i in fastq_files if i['uuid'] == fastq_file['uuid']][0]
        if file_resp.get('file_size'):
            total_f_size += file_resp['file_size']
        # skip pair no 2
        if file_resp.get('paired_end') == '2':
            continue
        # check that file has a pair
        f1 = file_resp['@id']
        f2 = ""
        # assign pairing info by the first file
        if not paired:
            try:
                relations = file_resp['related_files']
                paired_files = [relation['file']['@id'] for relation in relations
                                if relation['relationship_type'] == 'paired with']
                assert len(paired_files) == 1
                paired = "Yes"
            except:
                paired = "No"

        if paired == 'No':
            files.append(f1)
        elif paired == 'Yes':
            relations = file_resp['related_files']
            paired_files = [relation['file']['@id'] for relation in relations
                            if relation['relationship_type'] == 'paired with']
            assert len(paired_files) == 1
            f2 = paired_files[0]
            files.append((f1, f2))
    bwa = bwa_index.get(organism)
    # chrsize = chr_size.get(organism)

    f_size = int(total_f_size / (1024 * 1024 * 1024))
    refs = {'pairing': paired,
            'organism': organism,
            'bwa_ref': bwa,
            # 'chrsize_ref': chrsize,
            'f_size': str(f_size)+'GB'}
    return files, refs


def start_tasks(missing_runs, patch_meta, action, my_auth, my_env, start, move_to_pc=False, runtype='hic'):
    started_runs = 0
    patched_md = 0
    action.description = ""
    action_log = {'started_runs': [], 'failed_runs': [], 'patched_meta': [], 'failed_meta': []}
    if missing_runs:
        for a_case in missing_runs:
            now = datetime.utcnow()
            acc = list(a_case.keys())[0]
            print((now-start).seconds, acc)
            if (now-start).seconds > lambda_limit:
                action.description = 'Did not complete action due to time limitations.'
                break

            for a_run in a_case[acc]:
                started_runs += 1
                url = start_missing_run(a_run, my_auth, my_env)
                log_message = acc + ' started running ' + a_run[0] + ' with ' + a_run[3]
                if url.startswith('http'):
                    action_log['started_runs'].append([log_message, url])
                else:
                    action_log['failed_runs'].append([log_message, url])
    if patch_meta:
        action_log['patched_meta'] = []
        for a_completed_info in patch_meta:
            exp_acc = a_completed_info[0]
            patch_body = a_completed_info[1]
            now = datetime.utcnow()
            if (now-start).seconds > lambda_limit:
                action.description = 'Did not complete action due to time limitations.'
                break
            patched_md += 1
            ff_utils.patch_metadata(patch_body, exp_acc, my_auth)
            action_log['patched_meta'].append(exp_acc)

    # did we complete without running into time limit
    for k in action_log:
        if action_log[k]:
            add_desc = "| {}: {} ".format(k, str(len(action_log[k])))
            action.description += add_desc

    action.output = action_log
    action.status = 'DONE'
    return action


def is_there_my_qc_metric(file_meta, qc_metric_name, my_auth):
    if not file_meta.get('quality_metric'):
        return False
    else:
        qc_results = ff_utils.get_metadata(file_meta['quality_metric']['uuid'], key=my_auth)
        if not qc_results.get('qc_list'):
            return False
        else:
            for qc in qc_results['qc_list']:
                if qc_metric_name not in qc['value']['display_title']:
                    return False
    return True<|MERGE_RESOLUTION|>--- conflicted
+++ resolved
@@ -63,11 +63,8 @@
         "accepted_versions": ["v9"]
     },
 }
-<<<<<<< HEAD
-=======
-
-
->>>>>>> 897b405a
+
+
 # accepted versions for completed pipelines
 accepted_versions = {
     'WGS':  ["WGS_Pipeline_V8"]
