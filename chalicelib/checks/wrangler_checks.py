from __future__ import print_function, unicode_literals
from ..utils import (
    check_function,
    init_check_res,
    action_function,
    init_action_res
)
from dcicutils import ff_utils
import requests
import sys
import json
import datetime
import time
import boto3


@check_function(cmp_to_last=False)
def workflow_run_has_deleted_input_file(connection, **kwargs):
    check = init_check_res(connection, 'workflow_run_has_deleted_input_file')
    chkstatus = ''
    check.status = "PASS"
    check.action = "patch_workflow_run_to_deleted"
    # run the check
    search_query = 'search/?type=WorkflowRun&status!=deleted&input_files.value.status=deleted&limit=all'
    bad_wfrs = ff_utils.search_metadata(search_query, key=connection.ff_keys, ff_env=connection.ff_env)

    if kwargs.get('cmp_to_last', False):
        # filter out wfr uuids from last run if so desired
        prevchk = check.get_latest_result()
        if prevchk:
            prev_wfrs = prevchk.get('full_output', [])
            filtered = [b.get('uuid') for b in bad_wfrs if b.get('uuid') not in prev_wfrs]
            bad_wfrs = filtered

    if not bad_wfrs:
        check.summmary = check.description = "No live WorkflowRuns linked to deleted input Files"
        return check

    brief = str(len(bad_wfrs)) + " live WorkflowRuns linked to deleted input Files"
    fulloutput = {}
    for wfr in bad_wfrs:
        infiles = wfr.get('input_files', [])
        wfruuid = wfr.get('uuid', '')
        delfiles = [f.get('value').get('uuid') for f in infiles if f.get('value').get('status') == 'deleted']
        fulloutput[wfruuid] = delfiles
    check.summary = "Live WorkflowRuns found linked to deleted Input Files"
    check.description = "%s live workflows were found linked to deleted input files - \
                         you can delete the workflows using the linked action" % len(bad_wfrs)
    check.brief_output = brief
    check.full_output = fulloutput
    check.status = 'WARN'
    check.action_message = "Will attempt to patch %s workflow_runs with deleted inputs to status=deleted." % str(len(bad_wfrs))
    check.allow_action = True  # allows the action to be run
    return check


@action_function()
def patch_workflow_run_to_deleted(connection, **kwargs):
    action = init_action_res(connection, 'patch_workflow_run_to_deleted')
    action_logs = {'patch_failure': [], 'patch_success': []}
    check_res = action.get_associated_check_result(kwargs)
    for wfruid in check_res['full_output']:
        patch_data = {'status': 'deleted'}
        try:
            ff_utils.patch_metadata(patch_data, obj_id=wfruid, key=connection.ff_keys, ff_env=connection.ff_env)
        except Exception as e:
            acc_and_error = '\n'.join([wfruid, str(e)])
            action_logs['patch_failure'].append(acc_and_error)
        else:
            action_logs['patch_success'].append(wfruid)
    action.status = 'DONE'
    action.output = action_logs
    return action


@check_function()
def biorxiv_is_now_published(connection, **kwargs):
    check = init_check_res(connection, 'biorxiv_is_now_published')
    chkstatus = ''
    chkdesc = ''
    check.action = "add_pub_and_replace_biorxiv"
    # run the check
    search_query = 'search/?journal=bioRxiv&type=Publication&status=current&limit=all'
    biorxivs = ff_utils.search_metadata(search_query, key=connection.ff_keys, ff_env=connection.ff_env)
    if not biorxivs:
        check.status = "FAIL"
        check.description = "Could not retrieve biorxiv records from fourfront"
        return check

    pubmed_url = 'https://eutils.ncbi.nlm.nih.gov/entrez/eutils/esearch.fcgi?db=pubmed&retmode=json&field=title&'
    problems = {}
    fndcnt = 0
    fulloutput = {}
    for bx in biorxivs:
        title = bx.get('title')
        buuid = bx.get('uuid')
        if not title:
            # problem with biorxiv record in ff
            print("Biorxiv %s lacks a title" % buuid)
            if problems.get('notitle'):
                problems['notitle'].append(buuid)
            else:
                problems['notitle'] = [buuid]
            if not chkstatus or chkstatus != 'WARN':
                chkstatus = 'WARN'
            if "some biorxiv records do not have a title\n" not in chkdesc:
                chkdesc = chkdesc + "some biorxiv records do not have a title\n"
            continue
        term = 'term=%s' % title
        pubmed_query = pubmed_url + term
        time.sleep(1)
        res = requests.get(pubmed_query)
        if res.status_code != 200:
            print("We got a status code other than 200 for %s" % buuid)
            # problem with request to pubmed
            if problems.get('eutilsq'):
                problems['eutilsq'].append(buuid)
            else:
                problems['eutilsq'] = [buuid]
            if not chkstatus or chkstatus != 'WARN':
                chkstatus = 'WARN'
            if "problem with eutils query for some records\n" not in chkdesc:
                chkdesc = chkdesc + "problem with eutils query for some records\n"
            continue
        result = res.json().get('esearchresult')
        if not result or result.get('idlist') is None:
            # problem with format of results returned by esearch
            if not chkstatus or chkstatus != 'WARN':
                chkstatus = 'WARN'
            if problems.get('pubmedresult'):
                problems['pubmedresult'].append(buuid)
            else:
                problems['pubmedresult'] = [buuid]
            if "problem with results format for some records\n" not in chkdesc:
                chkdesc = chkdesc + "problem with results format for some records\n"
            continue
        ids = result.get('idlist')
        if ids:
            # we have possible article(s) - populate check_result
            fndcnt += 1
            fulloutput[buuid] = ['PMID:' + id for id in ids]

    if fndcnt != 0:
        chkdesc = "Candidate Biorxivs to replace found\n" + chkdesc
        if not chkstatus:
            chkstatus = 'WARN'
    else:
        chkdesc = "No Biorxivs to replace\n" + chkdesc
        if not chkstatus:
            chkstatus = 'PASS'

    check.status = chkstatus
    check.summary = check.description = chkdesc
    check.brief_output = fndcnt
    check.full_output = fulloutput
    check.allow_action = True
    return check


@action_function()
def add_pub_and_replace_biorxiv(connection, **kwargs):
    action = init_action_res(connection, 'add_pub_2_replace_biorxiv')
    action_log = {}
    biorxiv_check_result = action.get_associated_check_result(kwargs)
    to_replace = biorxiv_check_result.get('full_output', {})
    for buuid, pmids in to_replace.items():
        error = ''
        if len(pmids) > 1:
            pmstr = ', '.join(pmids)
            action_log[buuid] = 'multiple pmids {} - manual intervention needed!'.format(pmstr)
            continue

        pmid = pmids[0]
        biorxiv = None
        # get biorxiv info
        try:
            biorxiv = ff_utils.get_metadata(buuid, key=connection.ff_keys, add_on='frame=object')
        except Exception as e:
            error = 'Problem getting biorxiv - msg: ' + str(e)
        else:
            if not biorxiv:
                error = 'Biorxiv not found!'
        if error:
            action_log[buuid] = error
            continue

        # prepare a post/patch for transferring data
        existing_fields = {}
        fields_to_patch = {}
        fields2transfer = [
            'lab', 'award', 'categories', 'exp_sets_prod_in_pub',
            'exp_sets_used_in_pub', 'published_by'
        ]
        post_metadata = {f: biorxiv.get(f) for f in fields2transfer if biorxiv.get(f) is not None}
        post_metadata['ID'] = pmid
        if 'url' in biorxiv:
            post_metadata['aka'] = biorxiv.get('url')

        # first try to post the pub
        pub_upd_res = None
        try:
            pub_upd_res = ff_utils.post_metadata(post_metadata, 'publication', key=connection.ff_keys)
        except Exception as e:
            error = str(e)
        else:
            if pub_upd_res.get('status') != 'success':
                error = pub_upd_res.get('status')
        if error:
            if "'code': 409" in error:
                # there is a conflict-see if pub is already in portal
                pub_search_res = None
                error = ''  # reset error
                try:
                    search = 'search/?type=Publication&ID={}&frame=object'.format(post_metadata['ID'])
                    pub_search_res = ff_utils.search_metadata(search, key=connection.ff_keys)
                except Exception as e:
                        error = 'SEARCH failure for {} - msg: {}'.format(pmid, str(e))
                else:
                    if not pub_search_res or len(pub_search_res) != 1:
                        error = 'SEARCH for {} returned zero or multiple results'.format(pmid)
                if error:
                    action_log[buuid] = error
                    continue

                # a single pub with that pmid is found - try to patch it
                pub = pub_search_res[0]
                for f, v in post_metadata.items():
                    if f in pub and pub.get(f):
                        if f != 'ID':
                            existing_fields[f] = pub.get(f)
                    else:
                        fields_to_patch[f] = v

                if fields_to_patch:
                    try:
                        puuid = pub.get('uuid')
                        pub_upd_res = ff_utils.patch_metadata(fields_to_patch, puuid, key=connection.ff_keys)
                    except Exception as e:
                        error = 'PATCH failure for {} msg: '.format(pmid, str(e))
                    else:
                        if pub_upd_res.get('status') != 'success':
                            error = 'PATCH failure for {} msg: '.format(pmid, pub_upd_res.get('status'))
                    if error:
                        action_log[buuid] = error
                        continue
                else:  # all the fields already exist on the item
                    msg = 'NOTHING TO AUTO PATCH - {} already has all the fields in the biorxiv - WARNING values may be different!'.format(pmid)
                    action_log[buuid] = {
                        'message': msg,
                        'existing': existing_fields,
                        'possibly_new': post_metadata
                    }
            else:
                error = 'POST failure for {} msg: {}'.format(pmid, error)
                action_log[buuid] = error

        # here we have successfully posted or patched a pub
        # set status of biorxiv to replaced
        try:
            replace_res = ff_utils.patch_metadata({'status': 'replaced'}, buuid, key=connection.ff_keys)
        except Exception as e:
            error = 'FAILED TO UPDATE STATUS FOR {} - msg: '.format(buuid, str(e))
        else:
            if replace_res.get('status') != 'success':
                error = 'FAILED TO UPDATE STATUS FOR {} - msg: '.format(buuid, replace_res.get('status'))

        # do we want to add a flag to indicate if it was post or patch
        if existing_fields:
            # report that it was an incomplete patch
            msg = 'PARTIAL PATCH'
            action_log[buuid] = {
                'message': msg,
                'existing': existing_fields,
                'possibly_new': fields_to_patch,
                'all_rxiv_data': post_metadata
            }
        else:
            action_log[buuid] = {'message': 'DATA TRANSFERED TO ' + pmid}
        if error:
            action_log[buuid].update({'error': error})
    action.status = 'DONE'
    action.output = action_log
    return action


@check_function()
def item_counts_by_type(connection, **kwargs):
    def process_counts(count_str):
        # specifically formatted for FF health page
        ret = {}
        split_str = count_str.split()
        ret[split_str[0].strip(':')] = int(split_str[1])
        ret[split_str[2].strip(':')] = int(split_str[3])
        return ret

    check = init_check_res(connection, 'item_counts_by_type')
    # run the check
    item_counts = {}
    warn_item_counts = {}
    req_location = ''.join([connection.ff_server, 'counts?format=json'])
    counts_res = ff_utils.authorized_request(req_location, ff_env=connection.ff_env)
    if counts_res.status_code >= 400:
        check.status = 'ERROR'
        check.description = 'Error (bad status code %s) connecting to the counts endpoint at: %s.' % (counts_res.status_code, req_location)
        return check
    counts_json = json.loads(counts_res.text)
    for index in counts_json['db_es_compare']:
        counts = process_counts(counts_json['db_es_compare'][index])
        item_counts[index] = counts
        if counts['DB'] != counts['ES']:
            warn_item_counts[index] = counts
    # add ALL for total counts
    total_counts = process_counts(counts_json['db_es_total'])
    item_counts['ALL'] = total_counts
    # set fields, store result
    if not item_counts:
        check.status = 'FAIL'
        check.summary = check.description = 'Error on fourfront health page'
    elif warn_item_counts:
        check.status = 'WARN'
        check.summary = check.description = 'DB and ES item counts are not equal'
        check.brief_output = warn_item_counts
    else:
        check.status = 'PASS'
        check.summary = check.description = 'DB and ES item counts are equal'
    check.full_output = item_counts
    return check


@check_function()
def change_in_item_counts(connection, **kwargs):
    from ..utils import convert_camel_to_snake
    # use this check to get the comparison
    check = init_check_res(connection, 'change_in_item_counts')
    counts_check = init_check_res(connection, 'item_counts_by_type')
    latest_check = counts_check.get_primary_result()
    # get_item_counts run closest to 10 mins
    prior_check = counts_check.get_closest_result(diff_hours=24)
    if not latest_check.get('full_output') or not prior_check.get('full_output'):
        check.status = 'ERROR'
        check.description = 'There are no counts_check results to run this check with.'
        return check
    diff_counts = {}
    # drill into full_output
    latest = latest_check['full_output']
    prior = prior_check['full_output']
    # get any keys that are in prior but not latest
    prior_unique = list(set(prior.keys()) - set(latest.keys()))
    for index in latest:
        if index == 'ALL':
            continue
        if index not in prior:
            diff_counts[index] = {'DB': latest[index]['DB'], 'ES': 0}
        else:
            diff_DB = latest[index]['DB'] - prior[index]['DB']
            if diff_DB != 0:
                diff_counts[index] = {'DB': diff_DB, 'ES': 0}
    for index in prior_unique:
        diff_counts[index] = {'DB': -1 * prior[index]['DB'], 'ES': 0}

    # now do a metadata search to make sure they match
    # date_created endpoints for the FF search
    to_date = datetime.datetime.strptime(latest_check['uuid'], "%Y-%m-%dT%H:%M:%S.%f").strftime('%Y-%m-%d+%H:%M')
    from_date = datetime.datetime.strptime(prior_check['uuid'], "%Y-%m-%dT%H:%M:%S.%f").strftime('%Y-%m-%d+%H:%M')
    # tracking items and ontology terms must be explicitly searched for
    search_query = ''.join(['search/?type=Item&type=OntologyTerm&type=TrackingItem',
                            '&frame=object&date_created.from=',
                            from_date, '&date_created.to=', to_date])
    search_resp = ff_utils.search_metadata(search_query, key=connection.ff_keys, ff_env=connection.ff_env)
    # add deleted/replaced items
    search_query += '&status=deleted&status=replaced'
    search_resp.extend(ff_utils.search_metadata(search_query, key=connection.ff_keys, ff_env=connection.ff_env))
    search_output = []
    for res in search_resp:
        # convert type to index name. e.g. ExperimentSet --> experiment_set
        res_index = convert_camel_to_snake(res['@type'][0])
        if res_index in diff_counts:
            diff_counts[res_index]['ES'] = diff_counts[res_index]['ES'] + 1 if 'ES' in diff_counts[res_index] else 1
        else:
            # db entry wasn't already present for this index
            diff_counts[res_index] = {'DB': 0, 'ES': 1}

    check.ff_link = ''.join([connection.ff_server, 'search/?type=Item&',
                             'type=OntologyTerm&type=TrackingItem&date_created.from=',
                             from_date, '&date_created.to=', to_date])
    check.brief_output = diff_counts

    # total created items from diff counts (exclude any negative counts)
    total_counts_db = sum([diff_counts[coll]['DB'] for coll in diff_counts if diff_counts[coll]['DB'] >= 0])
    # see if we have negative counts
    # allow negative counts, but make note of, for the following types
    purged_types = ['tracking_item']
    negative_types = [tp for tp in diff_counts if (diff_counts[tp]['DB'] < 0 and tp not in purged_types)]
    inconsistent_types = [tp for tp in diff_counts if (diff_counts[tp]['DB'] != diff_counts[tp]['ES'] and tp not in purged_types)]
    if negative_types:
        negative_str = ', '.join(negative_types)
        check.status = 'FAIL'
        check.summary = 'DB counts decreased in the past day for %s' % negative_str
        check.description = ('Positive numbers represent an increase in counts. '
                             'Some DB counts have decreased!')
    elif inconsistent_types:
        check.status = 'WARN'
        check.summary = 'Change in DB counts does not match search result for new items'
        check.description = ('Positive numbers represent an increase in counts. '
                             'The change in counts does not match search result for new items.')
    else:
        check.status = 'PASS'
        check.summary = 'There are %s new items in the past day' % total_counts_db
        check.description = check.summary + '. Positive numbers represent an increase in counts.'
    check.description += ' Excluded types: %s' % ', '.join(purged_types)
    return check


@check_function(file_type=None, status=None, file_format=None, search_add_on=None)
def identify_files_without_filesize(connection, **kwargs):
    check = init_check_res(connection, 'identify_files_without_filesize')
    # must set this to be the function name of the action
    check.action = "patch_file_size"
    default_filetype = 'File'
    default_stati = 'released%20to%20project&status=released&status=uploaded&status=pre-release'
    filetype = kwargs.get('file_type') or default_filetype
    stati = 'status=' + (kwargs.get('status') or default_stati)
    search_query = 'search/?type={}&{}&frame=object'.format(filetype, stati)
    ff = kwargs.get('file_format')
    if ff is not None:
        ff = '&file_format.file_format=' + ff
        search_query += ff
    addon = kwargs.get('search_add_on')
    if addon is not None:
        if not addon.startswith('&'):
            addon = '&' + addon
        search_query += addon
    problem_files = []
    file_hits = ff_utils.search_metadata(search_query, ff_env=connection.ff_env, page_limit=200)
    for hit in file_hits:
        if hit.get('file_size') is None:
            hit_dict = {
                'accession': hit.get('accession'),
                'uuid': hit.get('uuid'),
                '@type': hit.get('@type'),
                'upload_key': hit.get('upload_key')
            }
            problem_files.append(hit_dict)
    check.brief_output = '{} files with no file size'.format(len(problem_files))
    check.full_output = problem_files
    if problem_files:
        check.status = 'WARN'
        check.summary = 'File metadata found without file_size'
        status_str = 'pre-release/released/released to project/uploaded'
        if kwargs.get('status'):
            status_str = kwargs.get('status')
        type_str = ''
        if kwargs.get('file_type'):
            type_str = kwargs.get('file_type') + ' '
        ff_str = ''
        if kwargs.get('file_format'):
            ff_str = kwargs.get('file_format') + ' '
        check.description = "{cnt} {type}{ff}files that are {st} don't have file_size.".format(
            cnt=len(problem_files), type=type_str, st=status_str, ff=ff_str)
        check.action_message = "Will attempt to patch file_size for %s files." % str(len(problem_files))
        check.allow_action = True  # allows the action to be run
    else:
        check.status = 'PASS'
    return check


@action_function()
def patch_file_size(connection, **kwargs):
    action = init_action_res(connection, 'patch_file_size')
    action_logs = {'s3_file_not_found': [], 'patch_failure': [], 'patch_success': []}
    # get the associated identify_files_without_filesize run result
    filesize_check_result = action.get_associated_check_result(kwargs)
    for hit in filesize_check_result.get('full_output', []):
        bucket = connection.ff_s3.outfile_bucket if 'FileProcessed' in hit['@type'] else connection.ff_s3.raw_file_bucket
        head_info = connection.ff_s3.does_key_exist(hit['upload_key'], bucket)
        if not head_info:
            action_logs['s3_file_not_found'].append(hit['accession'])
        else:
            patch_data = {'file_size': head_info['ContentLength']}
            try:
                ff_utils.patch_metadata(patch_data, obj_id=hit['uuid'], key=connection.ff_keys, ff_env=connection.ff_env)
            except Exception as e:
                acc_and_error = '\n'.join([hit['accession'], str(e)])
                action_logs['patch_failure'].append(acc_and_error)
            else:
                action_logs['patch_success'].append(hit['accession'])
    action.status = 'DONE'
    action.output = action_logs
    return action


@check_function(reset=False)
def new_or_updated_items(connection, **kwargs):
    ''' Currently restricted to experiment sets and experiments
        search query can be modified if desired

        keeps a running total of number of new/changed items from
        when the last time the 'reset' action was run
    '''
    class DictQuery(dict):
        def get(self, path, default=None):
            keys = path.split(".")
            val = None
            for key in keys:
                if val:
                    if isinstance(val, list):
                        val = [v.get(key, default) if v else None for v in val]
                    else:
                        val = val.get(key, default)
                else:
                    val = dict.get(self, key, default)
                if not val:
                    break
            return val

    seen = {}
    dcic = {}

    def get_non_dcic_user(user, seen, dcic):
        dciclab = "4DN DCIC, HMS"
        try:
            user = user.get('uuid')
        except AttributeError:
            pass
        if user in dcic:
            return None
        if user in seen and user not in dcic:
            return seen.get(user)

        user_item = ff_utils.get_metadata(user, ff_env=connection.ff_env)
        seen[user] = user_item.get('display_title')
        if user_item.get('lab').get('display_title') == dciclab:
            dcic[user] = True
            return None
        return user_item.get('display_title')

    check = init_check_res(connection, 'new_or_updated_items')
    rundate = datetime.datetime.utcnow().strftime('%Y-%m-%dT%H:%M')
    last_result = check.get_latest_result()
    if last_result is None or last_result.get('status') == 'ERROR' or kwargs.get('reset') is True:
        # initial set up when run on each environment - should produce 0 counts
        # maybe also use for reset?
        check.brief_output = {'reset_date': rundate}
        check.full_output = {'reset_date': rundate}
        check.status = 'PASS'
        check.summary = 'Counters reset to 0'
        return check

    days_since = 7
    last_check_date = last_result.get('uuid')
    last_reset_date = last_result.get('brief_output').get('reset_date')
    check.brief_output = {'reset_date': last_reset_date}
    check.full_output = {'reset_date': last_reset_date}
    days_ago = (datetime.datetime.utcnow() - datetime.timedelta(days=days_since)).strftime('%Y-%m-%dT%H:%M')
    label2date = {
        'since last check': last_check_date,
        'since last reset': last_reset_date,
        'in the last %d days' % days_since: days_ago
    }
    earliest_date = min([last_check_date, last_reset_date, days_ago])
    search = 'search/?status=in review by lab&type={type}'
    brief_output = {}
    full_output = {}
    warn = False
    # fields used for reporting
    item_flds = ['accession', 'lab.uuid', 'lab.display_title', 'submitted_by.uuid',
                 'last_modified.modified_by.uuid']
    # can add or remove item types here
    types2chk = ['ExperimentSet', 'Experiment']
    for itype in types2chk:
        chk_query = search.format(type=itype)
        item_results = ff_utils.search_metadata(chk_query, ff_env=connection.ff_env, page_limit=200)
        for item in item_results:
            submitter = None
            modifier = None
            created = item.get('date_created')
            modified = None
            if item.get('last_modified', None) is not None:
                modified = item.get('last_modified').get('date_modified')
                # check to see if modified and created are essentially the same and if so ignore modified
                minute_created = ':'.join(created.split(':')[0:2])
                minute_modified = ':'.join(modified.split(':')[0:2])
                if minute_created == minute_modified:
                    modified = None

            if created and created > earliest_date:
                submitter = get_non_dcic_user(item.get('submitted_by'), seen, dcic)
            if modified and modified > earliest_date:
                modifier = get_non_dcic_user(item.get('last_modified').get('modified_by'), seen, dcic)

            # now we're ready to see which bucket item goes into
            if submitter or modifier:
                # we've got an item newer or modified since earliest date
                item_info = {fld: DictQuery(item).get(fld) for fld in item_flds}
                labname = item_info.get('lab.display_title')
                labuuid = item_info.get('lab.uuid')
                if submitter:
                    brief_output.setdefault(submitter, {}).setdefault(labname, {}).setdefault(itype, {})
                    full_output.setdefault(submitter, {}).setdefault(labname, {}).setdefault(itype, {})
                    for label, date in label2date.items():
                        newlabel = 'New ' + label
                        brief_output[submitter][labname][itype].setdefault(newlabel, 0)
                        full_output[submitter][labname][itype].setdefault(newlabel, 'None')
                        if created > date:
                            warn = True
                            # newlabel = 'New ' + label
                            # brief_output[submitter][labname][itype].setdefault(newlabel, 0)
                            brief_output[submitter][labname][itype][newlabel] += 1
                            # full_output[submitter][labname][itype].setdefault(newlabel, {'search': '', 'accessions': []})
                            if full_output[submitter][labname][itype][newlabel] == 'None' or not full_output[submitter][labname][itype][newlabel].get('search'):
                                searchdate, _ = date.split('T')
                                newsearch = '{server}/search/?q=date_created:[{date} TO *]&type={itype}&lab.uuid={lab}&submitted_by.uuid={sub}&status=in review by lab'.format(
                                    server=connection.ff_server, date=searchdate, itype=itype, lab=labuuid, sub=item_info.get('submitted_by.uuid')
                                )
                                full_output[submitter][labname][itype][newlabel] = {'search': newsearch}
                            full_output[submitter][labname][itype][newlabel].setdefault('accessions', []).append(item_info['accession'])
                if modifier:
                    brief_output.setdefault(modifier, {}).setdefault(labname, {}).setdefault(itype, {})
                    full_output.setdefault(modifier, {}).setdefault(labname, {}).setdefault(itype, {})
                    for label, date in label2date.items():
                        modlabel = 'Modified ' + label
                        brief_output[modifier][labname][itype].setdefault(modlabel, 0)
                        full_output[modifier][labname][itype].setdefault(modlabel, 'None')
                        if modified > date:
                            warn = True
                            # modlabel = 'Modified ' + label
                            # brief_output[modifier][labname][itype].setdefault(modlabel, 0)
                            brief_output[modifier][labname][itype][modlabel] += 1
                            # full_output[modifier][labname][itype].setdefault(modlabel, {'search': '', 'accessions': []})
                            if full_output[modifier][labname][itype][modlabel] == 'None' or not full_output[modifier][labname][itype][modlabel].get('search'):
                                searchdate, _ = date.split('T')
                                modsearch = '{server}search/?q=last_modified.date_modified:[{date} TO *]&type={itype}&lab.uuid={lab}&last_modified.modified_by.uuid={mod}status=in review by lab'.format(
                                    server=connection.ff_server, date=searchdate, itype=itype, lab=labuuid, mod=item_info.get('last_modified.modified_by.uuid')
                                )
                                full_output[modifier][labname][itype][modlabel] = {'search': modsearch}
                            full_output[modifier][labname][itype][modlabel].setdefault('accessions', []).append(item_info['accession'])
    check.brief_output.update(brief_output)
    check.full_output.update(full_output)
    if warn is True:
        check.status = 'WARN'
        check.summary = 'In review Experiments or ExperimentSets submitted or modified'
        description = "Experiments or ExperimentSets with status='in review by lab' have been submitted or modified by non-DCIC users since last reset or in the past %d days." % days_since
        check.description = description
    else:
        check.status = 'PASS'
        check.summary = 'No newly submitted or modified Experiments or ExperimentSets since last reset'
    return check


@check_function()
def clean_up_webdev_wfrs(connection, **kwargs):

    def patch_wfr_and_log(wfr, full_output):
        uuid = wfr['uuid']
        patch_json = {'uuid': uuid, 'status': 'deleted'}
        # no need to patch again
        if uuid in full_output['success']:
            return
        try:
            ff_utils.patch_metadata(patch_json, uuid, key=connection.ff_keys,
                                    ff_env=connection.ff_env)
        except Exception as exc:
            # log something about str(exc)
            full_output['failure'].append('%s. %s' % (uuid, str(exc)))
        else:
            # successful patch
            full_output['success'].append(uuid)

    check = init_check_res(connection, 'clean_up_webdev_wfrs')
    check.full_output = {'success': [], 'failure': []}

    # input for test pseudo hi-c-processing-bam
    response = ff_utils.get_metadata('68f38e45-8c66-41e2-99ab-b0b2fcd20d45',
                                     key=connection.ff_keys, ff_env=connection.ff_env)
    wfrlist = response['workflow_run_inputs']
    for entry in wfrlist:
        patch_wfr_and_log(entry, check.full_output)

    wfrlist = response['workflow_run_outputs']
    for entry in wfrlist:
        patch_wfr_and_log(entry, check.full_output)

    # input for test md5 and bwa-mem
    response = ff_utils.get_metadata('f4864029-a8ad-4bb8-93e7-5108f462ccaa',
                                     key=connection.ff_keys, ff_env=connection.ff_env)
    wfrlist = response['workflow_run_inputs']
    for entry in wfrlist:
        patch_wfr_and_log(entry, check.full_output)

    # input for test md5 and bwa-mem
    response = ff_utils.get_metadata('f4864029-a8ad-4bb8-93e7-5108f462ccaa',
                                     key=connection.ff_keys, ff_env=connection.ff_env)
    wfrlist = response['workflow_run_inputs']
    for entry in wfrlist:
        patch_wfr_and_log(entry, check.full_output)

    if check.full_output['failure']:
        check.status = 'WARN'
        check.summary = 'One or more WFR patches failed'
    else:
        check.status = 'PASS'
        if check.full_output['success']:
            check.summary = 'All WFR patches successful'
        else:
            check.summary = 'No WFR patches run'

    return check


@check_function()
def validate_entrez_geneids(connection, **kwargs):
    ''' query ncbi to see if geneids are valid
    '''
    check = init_check_res(connection, 'validate_entrez_geneids')
    problems = {}
    timeouts = 0
    search_query = 'search/?type=Gene&limit=all&field=geneid'
    genes = ff_utils.search_metadata(search_query, key=connection.ff_keys, ff_env=connection.ff_env)
    if not genes:
        check.status = "FAIL"
        check.description = "Could not retrieve gene records from fourfront"
        return check
    geneids = [g.get('geneid') for g in genes]

    query = "https://eutils.ncbi.nlm.nih.gov/entrez/eutils/efetch.fcgi?db=gene&id={id}"
    for gid in geneids:
        if timeouts > 5:
            check.status = "FAIL"
            check.description = "Too many ncbi timeouts. Maybe they're down."
            return check
        gquery = query.format(id=gid)
        # make 3 attempts to query gene at ncbi
        for count in range(3):
            resp = requests.get(gquery)
            if resp.status_code == 200:
                break
            if resp.status_code == 429:
                time.sleep(0.334)
                continue
            if count == 2:
                timeouts += 1
                problems[gid] = 'ncbi timeout'
        try:
            rtxt = resp.text
        except AttributeError:
            problems[gid] = 'empty response'
        else:
            if rtxt.startswith('Error'):
                problems[gid] = 'not a valid geneid'
    if problems:
        check.summary = "{} problematic entrez gene ids.".format(len(problems))
        check.brief_output = problems
        check.description = "Problematic Gene IDs found"
        check.status = "WARN"
    else:
        check.status = "PASS"
        check.description = "GENE IDs are all valid"
    return check


@check_function(scope='all')
def users_with_pending_lab(connection, **kwargs):
    """Define comma seperated emails in scope
    if you want to work on a subset of all the results"""
    check = init_check_res(connection, 'users_with_pending_lab')
    check.action = 'finalize_user_pending_labs'
    check.full_output = []
    check.status = 'PASS'
    cached_items = {}  # store labs/PIs for performance
    mismatch_users = []
    # do not look for deleted/replaced users
    scope = kwargs.get('scope')
    search_q = '/search/?type=User&pending_lab!=No+value&frame=object'
    # want to see all results or a subset defined by the scope
    if scope == 'all':
        pass
    else:
        emails = [mail.strip() for mail in scope.split(',')]
        for an_email in emails:
            search_q += '&email=' + an_email
    search_res = ff_utils.search_metadata(search_q, key=connection.ff_keys, ff_env=connection.ff_env)
    for res in search_res:
        user_fields = ['uuid', 'email', 'pending_lab', 'lab', 'title', 'job_title']
        user_append = {k: res.get(k) for k in user_fields}
        check.full_output.append(user_append)
        # Fail if we have a pending lab and lab that do not match
        if user_append['lab'] and user_append['pending_lab'] != user_append['lab']:
            check.status = 'FAIL'
            mismatch_users.append(user_append['uuid'])
            continue
        # cache the lab and PI contact info
        if user_append['pending_lab'] not in cached_items:
            to_cache = {}
            pending_meta = ff_utils.get_metadata(user_append['pending_lab'], key=connection.ff_keys,
                                                 ff_env=connection.ff_env, add_on='frame=object')
            to_cache['lab_title'] = pending_meta['display_title']
            if 'pi' in pending_meta:
                pi_meta = ff_utils.get_metadata(pending_meta['pi'], key=connection.ff_keys,
                                                ff_env=connection.ff_env, add_on='frame=object')
                to_cache['lab_PI_email'] = pi_meta['email']
                to_cache['lab_PI_title'] = pi_meta['title']
                to_cache['lab_PI_viewing_groups'] = pi_meta['viewing_groups']
            cached_items[user_append['pending_lab']] = to_cache
        # now use the cache to fill fields
        for lab_field in ['lab_title', 'lab_PI_email', 'lab_PI_title', 'lab_PI_viewing_groups']:
            user_append[lab_field] = cached_items[user_append['pending_lab']].get(lab_field)

    if check.full_output:
        check.summary = 'Users found with pending_lab.'
        if check.status == 'PASS':
            check.status = 'WARN'
            check.description = check.summary + '. Run the action to add lab and remove pending_lab'
            check.allow_action = True
            check.action_message = 'Will attempt to patch lab and remove pending_lab for %s users' % len(check.full_output)
        if check.status == 'FAIL':
            check.summary += '. Mismatches found for pending_lab and existing lab'
            check.description = check.summary + '. Resolve conflicts for mismatching users before running action. See brief_output'
            check.brief_output = mismatch_users
    else:
        check.summary = 'No users found with pending_lab'
    return check


@action_function()
def finalize_user_pending_labs(connection, **kwargs):
    action = init_action_res(connection, 'finalize_user_pending_labs')
<<<<<<< HEAD
    pending_users_check = init_check_res(connection, 'users_with_pending_lab')
    check_res = pending_users_check.get_result_by_uuid(kwargs['called_by'])
=======
    check_res = action.get_associated_check_result(kwargs)
>>>>>>> c91d70d6
    action_logs = {'patch_failure': [], 'patch_success': []}
    for user in check_res.get('full_output', []):
        patch_data = {'lab': user['pending_lab']}
        if 'lab_PI_viewing_groups' in user:
            patch_data['viewing_groups'] = user['lab_PI_viewing_groups']
        # patch lab and delete pending_lab in one request
        try:
            ff_utils.patch_metadata(patch_data, obj_id=user['uuid'], key=connection.ff_keys,
                                    ff_env=connection.ff_env, add_on='delete_fields=pending_lab')
        except Exception as e:
            action_logs['patch_failure'].append({user['uuid']: str(e)})
        else:
            action_logs['patch_success'].append(user['uuid'])
    action.status = 'DONE'
    action.output = action_logs
    return action<|MERGE_RESOLUTION|>--- conflicted
+++ resolved
@@ -824,12 +824,7 @@
 @action_function()
 def finalize_user_pending_labs(connection, **kwargs):
     action = init_action_res(connection, 'finalize_user_pending_labs')
-<<<<<<< HEAD
-    pending_users_check = init_check_res(connection, 'users_with_pending_lab')
-    check_res = pending_users_check.get_result_by_uuid(kwargs['called_by'])
-=======
     check_res = action.get_associated_check_result(kwargs)
->>>>>>> c91d70d6
     action_logs = {'patch_failure': [], 'patch_success': []}
     for user in check_res.get('full_output', []):
         patch_data = {'lab': user['pending_lab']}
