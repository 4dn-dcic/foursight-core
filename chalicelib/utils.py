# General utils for foursight
from __future__ import print_function, unicode_literals
import types
from datetime import datetime, timedelta
from dateutil import tz
import traceback
import signal
import time
import boto3
import sys
import os
import json
from importlib import import_module
from functools import wraps, partial
from .run_result import CheckResult, ActionResult
from .s3_connection import S3Connection

# set environmental variables in .chalice/config.json
STAGE = os.environ.get('chalice_stage', 'dev') # default to dev
QUEUE_NAME = '-'.join(['foursight', STAGE, 'check_queue'])
RUNNER_NAME = '-'.join(['foursight', STAGE, 'check_runner'])
CHECK_DECO = 'check_function'
ACTION_DECO = 'action_function'
CHECK_TIMEOUT = 280  # in seconds. set to less than lambda limit (300 s)

# compare strings in both python 2 and python 3
# in other files, compare with utils.basestring
try:
    basestring = basestring
except NameError:
    basestring = str


def init_check_res(connection, name, init_uuid=None):
    """
    Initialize a CheckResult object, which holds all information for a
    check and methods necessary to store and retrieve latest/historical
    results. name is the only required parameter and MUST be equal to
    the method name of the check as defined in CheckSuite.

    init_uuid is a a result uuid that the check will look for upon initialization.
    If found, the check fields will be pre-populated with its results.
    """
    return CheckResult(connection.s3_connection, name, init_uuid=init_uuid)


def init_action_res(connection, name):
    """
    Similar to init_check_res, but meant to be used for ActionResult items
    """
    return ActionResult(connection.s3_connection, name)


def get_methods_by_deco(cls, decorator):
    """
    Returns all methods in cls/module with decorator as a list;
    the decorator is set in check_function()
    """
    methods = []
    for maybeDecorated in cls.__dict__.values():
        if hasattr(maybeDecorated, 'check_decorator'):
            if maybeDecorated.check_decorator == decorator:
                methods.append(maybeDecorated)
    return methods


def check_method_deco(method, decorator):
    """
    See if the given method has the given decorator. Returns True if so,
    False if not.
    """
    return hasattr(method, 'check_decorator') and method.check_decorator == decorator


def handle_kwargs(kwargs, default_kwargs):
    # add all default args that are not defined in kwargs
    # also ensure 'uuid' and 'primary' are in there
    for key in default_kwargs:
        if key not in kwargs:
            kwargs[key] = default_kwargs[key]
    if 'uuid' not in kwargs:
        kwargs['uuid'] = datetime.utcnow().isoformat()
    if 'primary' not in kwargs:
        kwargs['primary'] = False
    return kwargs


def check_function(*default_args, **default_kwargs):
    """
    Import decorator, used to decorate all checks.
    Sets the check_decorator attribute so that methods can be fetched.
    Any kwargs provided to the decorator will be passed to the function
    if no kwargs are explicitly passed.
    Handles all exceptions within running of the check, including validation
    issues/some common errors when writing checks. Will also keep track of overall
    runtime and cancel the check with status=ERROR if runtime exceeds CHECK_TIMEOUT.
    If an exception is raised, will store the result in full_output and
    return an ERROR CheckResult.
    """
    def check_deco(func):
        @wraps(func)
        def wrapper(*args, **kwargs):
            start_time = time.time()
            kwargs = handle_kwargs(kwargs, default_kwargs)
            partials = {'name': func.__name__, 'kwargs': kwargs, 'is_check': True,
                        'start_time': start_time, 'connection': args[0]}
            signal.signal(signal.SIGALRM, partial(timeout_handler, partials))
            signal.alarm(CHECK_TIMEOUT)  # run time allowed in seconds
            try:
                check = func(*args, **kwargs)
                validate_run_result(check, is_check=True)
            except Exception as e:
                # connection should be the first (and only) positional arg
                check = init_check_res(args[0], func.__name__)
                check.status = 'ERROR'
                check.description = 'Check failed to run. See full output.'
                check.full_output = traceback.format_exc().split('\n')
            signal.alarm(0)
            kwargs['runtime_seconds'] = round(time.time() - start_time, 2)
            check.kwargs = kwargs
            return check.store_result()
        wrapper.check_decorator = CHECK_DECO
        return wrapper
    return check_deco


def action_function(*default_args, **default_kwargs):
    """
    Import decorator, used to decorate all actions.
    Required for action functions.
    Any kwargs provided to the decorator will be passed to the function
    if no kwargs are explicitly passed.
    Handles all exceptions within running of the action, including validation
    issues/some common errors when writing actions. Will also keep track of overall
    runtime and cancel the check with status=ERROR if runtime exceeds CHECK_TIMEOUT.
    If an exception is raised, will store the result in output and return an
    ActionResult with status FAIL.
    """
    def action_deco(func):
        @wraps(func)
        def wrapper(*args, **kwargs):
            start_time = time.time()
            kwargs = handle_kwargs(kwargs, default_kwargs)
            partials = {'name': func.__name__, 'kwargs': kwargs, 'is_check': False,
                        'start_time': start_time, 'connection': args[0]}
            signal.signal(signal.SIGALRM, partial(timeout_handler, partials))
            signal.alarm(CHECK_TIMEOUT)  # run time allowed in seconds
            try:
                if 'called_by' not in kwargs:
                    raise BadCheckOrAction('Action is missing called_by in its kwargs.')
                action = func(*args, **kwargs)
                validate_run_result(action, is_check=False)
            except Exception as e:
                # connection should be the first (and only) positional arg
                action = init_action_res(args[0], func.__name__)
                action.status = 'FAIL'
                action.description = 'Action failed to run. See output.'
                action.output = traceback.format_exc().split('\n')
            signal.alarm(0)
            kwargs['runtime_seconds'] = round(time.time() - start_time, 2)
            action.kwargs = kwargs
            return action.store_result()
        wrapper.check_decorator = ACTION_DECO
        return wrapper
    return action_deco


def validate_run_result(result, is_check=True):
    """
    Result should be an ActionResult or CheckResult. Raises an exception if not.
    If is_check is false, assume we have an action.
    """
    error_message = None
    class_name = type(result).__name__
    if is_check and class_name != 'CheckResult':
        error_message = 'Check function must return a CheckResult object. Initialize one with init_check_res.'
    elif not is_check and class_name != 'ActionResult':
        error_message = 'Action functions must return a ActionResult object. Initialize one with init_action_res.'
    else:
        pass
    store_method = getattr(result, 'store_result', None)
    if not callable(store_method):
        error_message = 'Do not overwrite the store_result method of the check or action result.'
    if error_message:
        raise BadCheckOrAction(error_message)


class BadCheckOrAction(Exception):
    """
    Generic exception for a badly written check or library.
    __init__ takes some string error message
    """
    def __init__(self, message=None):
        # default error message if none provided
        if message is None:
            message = "Check or action function seems to be malformed."
        super().__init__(message)

<<<<<<< HEAD
class BadCheckSetup(Exception):
    """
    Generic exception for an issue with a check setup.
    __init__ takes some string error message
    """
    def __init__(self, message=None):
        # default error message if none provided
        if message is None:
            message = "Malformed check setup found."
        super().__init__(message)
=======

def timeout_handler(partials, signum, frame):
    """
    Custom handler for signal that stores the current check
    or action with the appropriate information and then exits using sys.exit
    """
    if partials['is_check']:
        result = init_check_res(partials['connection'], partials['name'])
        result.status = 'ERROR'
    else:
        result = init_action_res(partials['connection'], partials['name'])
        result.status = 'FAIL'
    result.description = 'AWS lambda execution reached the time limit. Please see check/action code.'
    signal.alarm(0)
    kwargs = partials['kwargs']
    kwargs['runtime_seconds'] = round(time.time() - partials['start_time'], 2)
    result.kwargs = kwargs
    result.store_result()
    # need to delete the sqs message and propogate if this is using the queue
    if kwargs.get('_run_info') and {'receipt', 'sqs_url'} <= set(kwargs['_run_info'].keys()):
        runner_input = {'sqs_url': kwargs['_run_info']['sqs_url']}
        delete_message_and_propogate(runner_input, kwargs['_run_info']['receipt'])
    sys.exit('-RUN-> TIMEOUT for execution of %s. Elapsed time is %s seconds; keep under %s.'
          % (partials['name'], kwargs['runtime_seconds'], CHECK_TIMEOUT))


def parse_datetime_to_utc(time_str, manual_format=None):
    """
    Attempt to parse the string time_str with the given string format.
    If no format is given, attempt to automatically parse the given string
    that may or may not contain timezone information.
    Returns a datetime object of the string in UTC
    or None if the parsing was unsuccessful.
    """
    if manual_format and isinstance(manual_format, basestring):
        timeobj = datetime.strptime(time_str, manual_format)
    else:  # automatic parsing
        if len(time_str) > 26 and time_str[26] in ['+', '-']:
            try:
                timeobj = datetime.strptime(time_str[:26],'%Y-%m-%dT%H:%M:%S.%f')
            except ValueError:
                return None
            if time_str[26]=='+':
                timeobj -= timedelta(hours=int(time_str[27:29]), minutes=int(time_str[30:]))
            elif time_str[26]=='-':
                timeobj += timedelta(hours=int(time_str[27:29]), minutes=int(time_str[30:]))
        elif len(time_str) == 26 and '+' not in time_str[-6:] and '-' not in time_str[-6:]:
            # nothing known about tz, just parse it without tz in this cause
            try:
                timeobj = datetime.strptime(time_str[0:26],'%Y-%m-%dT%H:%M:%S.%f')
            except ValueError:
                return None
        else:
            # last try: attempt without milliseconds
            try:
                timeobj = datetime.strptime(time_str, "%Y-%m-%dT%H:%M:%S")
            except ValueError:
                return None
    return timeobj.replace(tzinfo=tz.tzutc())


##### SQS utils #####


def invoke_check_runner(runner_input):
    """
    Simple function to invoke the next check_runner lambda with runner_input
    (dict containing {'sqs_url': <str>})
    """
    client = boto3.client('lambda')
    # InvocationType='Event' makes asynchronous
    # try/except while async invokes are problematics
    try:
        response = client.invoke(
            FunctionName=RUNNER_NAME,
            InvocationType='Event',
            Payload=json.dumps(runner_input)
        )
    except:
        response = client.invoke(
            FunctionName=RUNNER_NAME,
            Payload=json.dumps(runner_input)
        )
    return response


def delete_message_and_propogate(runner_input, receipt):
    """
    Delete the message with given receipt from sqs queue and invoke the next
    lambda runner.
    """
    sqs_url = runner_input.get('sqs_url')
    if not sqs_url or not receipt:
        return
    client = boto3.client('sqs')
    client.delete_message(
        QueueUrl=sqs_url,
        ReceiptHandle=receipt
    )
    invoke_check_runner(runner_input)


def recover_message_and_propogate(runner_input, receipt):
    """
    Recover the message with given receipt to sqs queue and invoke the next
    lambda runner.

    Changing message VisibilityTimeout to 15 seconds means the message will be
    available to the queue in that much time. This is a slight lag to allow
    dependencies to process.
    NOTE: VisibilityTimeout should be less than WaitTimeSeconds in run_check_runner
    """
    sqs_url = runner_input.get('sqs_url')
    if not sqs_url or not receipt:
        return
    client = boto3.client('sqs')
    client.change_message_visibility(
        QueueUrl=sqs_url,
        ReceiptHandle=receipt,
        VisibilityTimeout=15
    )
    invoke_check_runner(runner_input)


def get_sqs_queue():
    """
    Returns boto3 sqs resource with QueueName=QUEUE_NAME
    """
    sqs = boto3.resource('sqs')
    try:
        queue = sqs.get_queue_by_name(QueueName=QUEUE_NAME)
    except:
        queue = sqs.create_queue(
            QueueName=QUEUE_NAME,
            Attributes={
                'VisibilityTimeout': '300',
                'MessageRetentionPeriod': '3600'
            }
        )
    return queue


def collect_run_info(run_uuid):
    """
    Returns a set of run checks under this run uuid
    """
    s3_connection = S3Connection('foursight-runs')
    run_prefix = ''.join([run_uuid, '/'])
    complete = s3_connection.list_all_keys_w_prefix(run_prefix)
    # eliminate duplicates
    return set(complete)


def send_sqs_messages(queue, environ, check_vals):
    """
    Send the messages to the queue. Check_vals are entries within a check_group
    """
    # uuid used as the MessageGroupId
    uuid = datetime.utcnow().isoformat()
    # append environ and uuid as first elements to all check_vals
    proc_vals = [[environ, uuid] + val for val in check_vals]
    for val in proc_vals:
        response = queue.send_message(MessageBody=json.dumps(val))


def get_sqs_attributes(sqs_url):
    """
    Returns a dict of the desired attributes form the queue with given url
    """
    backup = {
        'ApproximateNumberOfMessages': 'ERROR',
        'ApproximateNumberOfMessagesNotVisible': 'ERROR'
    }
    client = boto3.client('sqs')
    try:
        result = client.get_queue_attributes(
            QueueUrl=sqs_url,
            AttributeNames=[
                'ApproximateNumberOfMessages',
                'ApproximateNumberOfMessagesNotVisible'
            ]
        )
    except:
        return backup
    return result.get('Attributes', backup)
>>>>>>> 9709c058
<|MERGE_RESOLUTION|>--- conflicted
+++ resolved
@@ -196,7 +196,7 @@
             message = "Check or action function seems to be malformed."
         super().__init__(message)
 
-<<<<<<< HEAD
+
 class BadCheckSetup(Exception):
     """
     Generic exception for an issue with a check setup.
@@ -207,7 +207,7 @@
         if message is None:
             message = "Malformed check setup found."
         super().__init__(message)
-=======
+
 
 def timeout_handler(partials, signum, frame):
     """
@@ -392,5 +392,4 @@
         )
     except:
         return backup
-    return result.get('Attributes', backup)
->>>>>>> 9709c058
+    return result.get('Attributes', backup)