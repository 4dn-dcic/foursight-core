--- conflicted
+++ resolved
@@ -222,8 +222,7 @@
     This also be used to queue a check group. This is checked before individual check names
     """
     resp_headers = {'Location': '/api/view/' + environ}
-<<<<<<< HEAD
-    connection, _ = init_connection(environ)
+    connection = init_connection(environ)
     check_str = get_check_strings(check)
     # convert string query params to literals
     params = query_params_to_literals(params)
@@ -231,19 +230,6 @@
         res = run_check_or_action(connection, check_str, params)
         if res and res.get('uuid'):
             resp_headers = {'Location': '/'.join(['/api/view', environ, check, res['uuid']])}
-=======
-    if check in CHECK_GROUPS:
-        queue_check_group(environ, check)
-    else:
-        connection = init_connection(environ)
-        check_str = get_check_strings(check)
-        # convert string query params to literals
-        params = query_params_to_literals(params)
-        if connection and check_str:
-            res = run_check_or_action(connection, check_str, params)
-            if res and res.get('uuid'):
-                resp_headers = {'Location': '/'.join(['/api/view', environ, check, res['uuid']])}
->>>>>>> 1611c0ef
     # redirect to view page with a 302 so it isn't cached
     return Response(
         status_code=302,
