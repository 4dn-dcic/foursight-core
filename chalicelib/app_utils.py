from __future__ import print_function, unicode_literals
from chalice import Response
from jinja2 import Environment, FileSystemLoader, select_autoescape
import json
import os
import jwt
import boto3
import datetime
import ast
import copy
from itertools import chain
from dateutil import tz
from base64 import b64decode
from .fs_connection import FSConnection
from .check_utils import (
    get_check_group_results,
    get_check_strings,
    get_action_strings,
    get_check_schedule,
    run_check_or_action,
    init_check_res,
    init_action_res,
    init_check_or_action_res
)
from .utils import (
    STAGE,
    QUEUE_NAME,
    RUNNER_NAME,
    basestring,
    recover_message_and_propogate,
    delete_message_and_propogate,
    invoke_check_runner,
    get_sqs_queue,
    collect_run_info,
    send_sqs_messages,
    get_sqs_attributes
)
from .s3_connection import S3Connection
from .check_groups import CHECK_GROUPS

jin_env = Environment(
    loader=FileSystemLoader('chalicelib/templates'),
    autoescape=select_autoescape(['html', 'xml'])
)

def list_environments():
    """
    Lists all environments in the foursight-envs s3. Returns a list of names
    """
    s3_connection = S3Connection('foursight-envs')
    return s3_connection.list_all_keys()


def init_environments(env='all'):
    """
    Generate environment information from the foursight-envs bucket in s3.
    Returns a dictionary keyed by environment name with value of a sub-dict
    with the fields needed to initiate a connection.
    """
    s3_connection = S3Connection('foursight-envs')
    env_keys = s3_connection.list_all_keys()
    environments = {}
    if env != 'all':
        if env in env_keys:
            env_keys = [env]
        else:
            return {} # provided env is not in s3
    for env_key in env_keys:
        env_res = json.loads(s3_connection.get_object(env_key))
        # check that the keys we need are in the object
        if isinstance(env_res, dict) and {'fourfront', 'es'} <= set(env_res):
            env_entry = {
                'fourfront': env_res['fourfront'],
                'es': env_res['es'],
                'ff_env': env_res.get('ff_env', ''.join(['fourfront-', env_key])),
                'bucket': ''.join(['foursight-', STAGE, '-', env_key])
            }
            environments[env_key] = env_entry
    return environments


def init_connection(environ):
    """
    Initialize the fourfront/s3 connection using the FSConnection object
    and the given environment.
    Returns an FSConnection object or raises an error.
    """
    error_res = {}
    environments = init_environments()
    # if still not there, return an error
    if environ not in environments:
        error_res = {
            'status': 'error',
            'description': 'invalid environment provided. Should be one of: %s' % (str(list(environments.keys()))),
            'environment': environ,
            'checks': {}
        }
        raise Exception(str(error_res))
    connection = FSConnection(environ, environments[environ])
    return connection


def init_response(environ):
    """
    Generalized function to init response given an environment
    """
    response = Response('Foursight response')
    try:
        connection = init_connection(environ)
    except Exception as e:
        connection = None
        response.body = str(e)
        response.status_code = 400
    return connection, response


def check_authorization(request_dict):
    """
    Manual authorization, since the builtin chalice @app.authorizer() was not
    working for me and was limited by a requirement that the authorization
    be in a token. Check the cookies of the request for jwtToken using utils

    Take in a dictionary format of the request (app.current_request) so we
    can test this.
    """
    # first check the Authorization header
    dev_auth = request_dict.get('headers', {}).get('authorization')
    # grant admin if dev_auth equals secret value
    if dev_auth and dev_auth == os.environ.get('DEV_SECRET'):
        return True
    token = get_jwt(request_dict)
    auth0_client = os.environ.get('CLIENT_ID', None)
    auth0_secret = os.environ.get('CLIENT_SECRET', None)
    if auth0_client and auth0_secret and token:
        try:
            # leeway accounts for clock drift between us and auth0
            payload = jwt.decode(token, b64decode(auth0_secret, '-_'), audience=auth0_client, leeway=30)
            if payload.get('email') == os.environ.get('ADMIN', '') and payload.get('email_verified') is True:
                # fully authorized
                return True
        except:
            pass
    return False


def get_jwt(request_dict):
    """
    Simple function to extract a jwt from a request that has already been
    dict-transformed
    """
    cookies = request_dict.get('headers', {}).get('cookie')
    cookie_dict = {}
    if cookies:
        for cookie in cookies.split(';'):
            cookie_split = cookie.strip().split('=')
            if len(cookie_split) == 2:
                cookie_dict[cookie_split[0]] = cookie_split[1]
    token = cookie_dict.get('jwtToken', None)
    return token


def forbidden_response():
    return Response(
        status_code=403,
        body='Forbidden. Login on the /api/view/<environ> page.'
        )

def process_response(response):
    """
    Does any final processing of a Foursight response before returning it. Right now, this includes:
    * Changing the response body if it is greater than 5.5 MB (Lambda body max is 6 MB)
    """
    if len(json.dumps(response.body)) > 5500000:
        response.body = 'Body size exceeded 6 MB maximum. Try visiting /api/view/data.'
        response.status_code = 413
    return response


def query_params_to_literals(params):
    """
    Simple function to loop through the query params and convert them to
    bools/ints/floats other literals as applicable
    """
    to_delete = []
    for key, value in params.items():
        if not value:
            # handles empty strings
            to_delete.append(key)
            continue
        try:
            as_literal = ast.literal_eval(value)
        except (ValueError, SyntaxError):
            as_literal = value
        params[key] = as_literal
    for key in to_delete:
        del params[key]
    return params


def trim_output(output, max_size=100000):
    """
    AWS lambda has a maximum body response size of 6MB. Since results are currently delivered entirely
    in the body of the response, let's limit the size of the 'full_output', 'brief_output', and
    'admin_output' fields to 100 KB (see if this is a reasonable amount).
    Slice the dictionaries, lists, or string to achieve this.
    max_size input integer is in bites

    Takes in the non-json formatted version of the fields. For now, just use this for /view/.
    """
    formatted = json.dumps(output, indent=4)
    if len(formatted) > max_size:
        return ''.join([formatted[:max_size], '\n\n... Output truncated ...'])
    else:
        return formatted


##### ROUTE RUNNING FUNCTIONS #####


def view_run_check(environ, check, params):
    """
    Called from the view endpoint (or manually, I guess), this re-runs the given
    checks for the given environment and returns the
    view_foursight templated result with the new check result.
    Params are kwargs that are read from the url query_params; they will be
    added to the kwargs used to run the check.

    This also be used to queue a check group. This is checked before individual check names
    """
    resp_headers = {'Location': '/api/view/' + environ}
    connection = init_connection(environ)
    check_str = get_check_strings(check)
    # convert string query params to literals
    params = query_params_to_literals(params)
    if connection and check_str:
        res = run_check_or_action(connection, check_str, params)
        if res and res.get('uuid'):
            resp_headers = {'Location': '/'.join(['/api/view', environ, check, res['uuid']])}
    # redirect to view page with a 302 so it isn't cached
    return Response(
        status_code=302,
        body=json.dumps(resp_headers),
        headers=resp_headers)


def view_run_action(environ, action, params):
    """
    Called from the view endpoint (or manually, I guess), this runs the given
    action for the given environment and refreshes the foursight view.
    Params are kwargs that are read from the url query_params; they will be
    added to the kwargs used to run the check.

    This also be used to queue an action group. This is checked before individual action names
    """
    connection = init_connection(environ)
    action_str = get_action_strings(action)
    # convert string query params to literals
    params = query_params_to_literals(params)
    if connection and action_str:
        run_check_or_action(connection, action_str, params)
    resp_headers = {'Location': '/api/view/' + environ}
    # redirect to view_foursight page with a 302 so it isn't cached
    return Response(
        status_code=302,
        body=json.dumps(resp_headers),
        headers=resp_headers)


def view_foursight(environ, is_admin=False, domain=""):
    """
    View a template of all checks from the given environment(s).
    Environ may be 'all' or a specific FS environments separated by commas.
    With 'all', this function can be somewhat slow.
    Domain is the current FS domain, needed for Auth0 redirect.
    Returns a response with html content.
    Non-protected route
    """
    html_resp = Response('Foursight viewing suite')
    html_resp.headers = {'Content-Type': 'text/html'}
    environments = init_environments()
    total_envs = []
    view_envs = environments.keys() if environ == 'all' else [e.strip() for e in environ.split(',')]
    for this_environ in view_envs:
        try:
            connection = init_connection(this_environ)
        except Exception:
            connection = None
        if connection:
            results = get_check_group_results(connection, 'all')
            processed_results = process_view_results(connection, results, is_admin)
            total_envs.append({
                'status': 'success',
                'environment': this_environ,
                'checks': processed_results
            })
    # prioritize these environments
    env_order = ['data', 'staging', 'webdev', 'hotseat']
    total_envs = sorted(total_envs, key=lambda v: env_order.index(v['environment']) if v['environment'] in env_order else 9999)
    template = jin_env.get_template('view.html')
    # get queue information
    queue_attr = get_sqs_attributes(get_sqs_queue().url)
    running_checks = queue_attr.get('ApproximateNumberOfMessagesNotVisible')
    queued_checks = queue_attr.get('ApproximateNumberOfMessages')
    html_resp.body = template.render(
        envs=total_envs,
        stage=STAGE,
        is_admin=is_admin,
        domain=domain,
        running_checks=running_checks,
        queued_checks=queued_checks
    )
    html_resp.status_code = 200
    return process_response(html_resp)


def view_foursight_check(environ, check, uuid, is_admin=False, domain=""):
    """
    View a formatted html response for a single check (environ, check, uuid)
    """
    html_resp = Response('Foursight viewing suite')
    html_resp.headers = {'Content-Type': 'text/html'}
    total_envs = []
    try:
        connection = init_connection(environ)
    except Exception:
        connection = None
    if connection:
        res_check = init_check_res(connection, check)
        if res_check:
            data = res_check.get_result_by_uuid(uuid)
            processed_results = process_view_results(connection, [data], is_admin)
            total_envs.append({
                'status': 'success',
                'environment': environ,
                'checks': processed_results
            })
    template = jin_env.get_template('view.html')
    queue_attr = get_sqs_attributes(get_sqs_queue().url)
    running_checks = queue_attr.get('ApproximateNumberOfMessagesNotVisible')
    queued_checks = queue_attr.get('ApproximateNumberOfMessages')
    html_resp.body = template.render(
        envs=total_envs,
        stage=STAGE,
        is_admin=is_admin,
        domain=domain,
        running_checks=running_checks,
        queued_checks=queued_checks
    )
    html_resp.status_code = 200
    return process_response(html_resp)


def process_view_results(connection, results, is_admin):
    processed_results = []
    for res in results:
        # first check to see if res is just a string, meaning
        # the check didn't execute properly
        if not isinstance(res, dict):
            error_res = {
                'status': 'ERROR',
                'content': True,
                'title': 'Check System Error',
                'description': res,
                'uuid': 'Did not run.'
            }
            processed_results.append(error_res)
            continue
        # this can be removed once uuid has been around long enough
        ts_utc = res['uuid'] if 'uuid' in res else res['timestamp']
        ts_utc = datetime.datetime.strptime(ts_utc, "%Y-%m-%dT%H:%M:%S.%f").replace(microsecond=0)
        ts_utc = ts_utc.replace(tzinfo=tz.tzutc())
        # change timezone to EST (specific location needed for daylight savings)
        ts_local = ts_utc.astimezone(tz.gettz('America/New_York'))
        proc_ts = ''.join([str(ts_local.date()), ' at ', str(ts_local.time()), ' (', str(ts_local.tzname()), ')'])
        res['local_time'] = proc_ts
        if res.get('brief_output'):
            res['brief_output'] = trim_output(res['brief_output'])
        if res.get('full_output'):
            res['full_output'] = trim_output(res['full_output'])
        # only return admin_output if an admin is logged in
        if res.get('admin_output') and is_admin:
            res['admin_output'] = trim_output(res['admin_output'])
        else:
            res['admin_output'] = None
        # get the latest result for the checks action, if present
        if res.get('action'):
            action = init_action_res(connection, res.get('action'))
            if action:
                latest_action = action.get_latest_result()
                if latest_action:
                    res['latest_action'] = json.dumps(latest_action, indent=4)
                else:
                    res['latest_action'] = 'Not yet run.'
            else:
                del res['action']
        processed_results.append(res)
    return processed_results


def view_foursight_history(environ, check, start=0, limit=25, is_admin=False, domain=""):
    """
    View a tabular format of the history of a given check or action (str name
    as the 'check' parameter) for the given environment. Results look like:
    status, kwargs.
    start controls where the first result is and limit controls how many
    results are retrieved (see get_foursight_history()).
    Returns html.
    """
    html_resp = Response('Foursight history view')
    html_resp.headers = {'Content-Type': 'text/html'}
    try:
        connection = init_connection(environ)
    except Exception:
        connection = None
    if connection:
        history = get_foursight_history(connection, check, start, limit)
        history_kwargs = list(set(chain.from_iterable([l[1] for l in history])))
    else:
        history, history_kwargs = [], []
    template = jin_env.get_template('history.html')
    check_title = ' '.join(check.split('_')).title()
    page_title = ''.join(['History for ', check_title, ' (', environ, ')'])
    queue_attr = get_sqs_attributes(get_sqs_queue().url)
    running_checks = queue_attr.get('ApproximateNumberOfMessagesNotVisible')
    queued_checks = queue_attr.get('ApproximateNumberOfMessages')
    html_resp.body = template.render(
        env=environ,
        check=check,
        history=history,
        history_kwargs=history_kwargs,
        res_start=start,
        res_limit=limit,
        res_actual=len(history),
        page_title=page_title,
        stage=STAGE,
        is_admin=is_admin,
        domain=domain,
        running_checks=running_checks,
        queued_checks=queued_checks
    )
    html_resp.status_code = 200
    return process_response(html_resp)


def get_foursight_history(connection, check, start, limit):
    """
    Get a brief form of the historical results for a check, including
    UUID, status, kwargs. Limit the number of results recieved to 500, unless
    otherwise specified ('limit' arg). 'start' arg determines where the start
    of the results grabbed is, with idx = 0 being the most recent one.

    'check' may be a check or an action (string name)
    """
    # limit 'limit' param to 500
    limit = 500 if limit > 500 else limit
    result_obj = init_check_or_action_res(connection, check)
    if not result_obj:
        return []
    return result_obj.get_result_history(start, limit)


def run_get_check(environ, check, uuid=None):
    """
    Loads a specific check or action result given an environment, check or
    action name, and uuid (all strings).
    If uuid is not provided, get the primary_result.
    """
    connection, response = init_response(environ)
    if not connection:
        return response
    res_obj = init_check_or_action_res(connection, check)
    if not res_obj:
        response.body = {
            'status': 'error',
            'description': 'Not a valid check or action.'
        }
        response.status_code = 400
    else:
        if uuid:
            data = res_obj.get_result_by_uuid(uuid)
        else:
            data = res_obj.get_primary_result()
        response.body = {
            'status': 'success',
            'data': data
        }
        response.status_code = 200
    return process_response(response)


def run_put_check(environ, check, put_data):
    """
    Abstraction of put_check functionality to allow for testing outside of chalice
    framework. Returns a response object
    """
    connection, response = init_response(environ)
    if not connection:
        return response
    if not isinstance(put_data, dict):
        response.body = {
            'status': 'error',
            'endpoint': 'put_check',
            'check': check,
            'description': ' '.join(['PUT request is malformed:', str(put_data)]),
            'environment': environ
        }
        response.status_code = 400
        return response
    put_uuid = put_data.get('uuid', datetime.datetime.utcnow().isoformat())
    putCheck = init_check_res(connection, check, init_uuid=put_uuid)
    # set valid fields from the PUT body. should this be dynamic?
    # if status is not included, it will be set to ERROR
    for field in ['title', 'status', 'description', 'brief_output', 'full_output', 'admin_output']:
        put_content = put_data.get(field)
        prev_content = getattr(putCheck, field, None)
        if put_content:
            # append attribute data for _output fields if there are pre-existing
            # values originating from an existing put_uuid
            if prev_content and field in ['full_output', 'brief_output', 'admin_output']:
                # will be list, dict, or string. make sure they are same type
                if isinstance(prev_content, dict) and isinstance(put_content, dict):
                    prev_content.update(put_content)
                elif isinstance(prev_content, list) and isinstance(put_content, list):
                    prev_content.extend(put_content)
                elif isinstance(prev_content, basestring) and isinstance(put_content, basestring):
                    prev_content = prev_content + put_content
                else:
                    # cannot append, just update with new
                    prev_content = put_content
                setattr(putCheck, field, prev_content)
            else:
                setattr(putCheck, field, put_content)
    # set 'primary' kwarg so that the result is stored as 'latest'
    putCheck.kwargs = {'primary': True, 'uuid': put_uuid}
    stored = putCheck.store_result()
    response.body = {
        'status': 'success',
        'endpoint': 'put_check',
        'check': check,
        'updated_content': stored,
        'environment': environ
    }
    response.status_code = 200
    return process_response(response)


def run_put_environment(environ, env_data):
    """
    Abstraction of the functionality of put_environment without the current_request
    to allow for testing.
    """
    proc_environ = environ.split('-')[-1] if environ.startswith('fourfront-') else environ
    response = None
    if isinstance(env_data, dict) and {'fourfront', 'es'} <= set(env_data):
        ff_address = env_data['fourfront'] if env_data['fourfront'].endswith('/') else env_data['fourfront'] + '/'
        es_address = env_data['es'] if env_data['es'].endswith('/') else env_data['es'] + '/'
        ff_env = env_data['ff_env'] if 'ff_env' in env_data else ''.join(['fourfront-', proc_environ])
        env_entry = {
            'fourfront': ff_address,
            'es': es_address,
            'ff_env': ff_env
        }
        s3_connection = S3Connection('foursight-envs')
        s3_connection.put_object(proc_environ, json.dumps(env_entry))
        s3_bucket = ''.join(['foursight-', STAGE, '-', proc_environ])
        bucket_res = s3_connection.create_bucket(s3_bucket)
        if not bucket_res:
            response = Response(
                body = {
                    'status': 'error',
                    'description': ' '.join(['Could not create bucket:', s3_bucket]),
                    'environment': proc_environ
                },
                status_code = 500
            )
        else:
            # run some checks on the new env
            queue_check_group(environ, 'all_checks')
            response = Response(
                body = {
                    'status': 'success',
                    'description': ' '.join(['Succesfully made:', proc_environ]),
                    'environment': proc_environ
                },
                status_code = 200
            )
    else:
        response = Response(
            body = {
                'status': 'error',
                'description': 'Environment creation failed',
                'body': env_data,
                'environment': proc_environ
            },
            status_code = 400
        )
    return process_response(response)


def get_environment(environ):
    """
    Return config information about a given environment, or throw an error
    if it is not valid.
    """
    environments = init_environments()
    if environ in environments:
        response = Response(
            body = {
                'status': 'success',
                'details': environments[environ],
                'environment': environ
            },
            status_code = 200
        )
    else:
        response = Response(
            body = {
                'status': 'error',
                'description': 'Invalid environment provided. Should be one of: %s' % (str(list(environments.keys()))),
                'environment': environ
            },
            status_code = 400
        )
    return process_response(response)


##### CHECK RUNNER FUNCTIONS #####

<<<<<<< HEAD
def queue_scheduled_checks(sched_environ, schedule_name):
=======

def queue_check_group(environ, check_group):
>>>>>>> 9709c058
    """
    Given a str environment and schedule name, add the check info to the
    existing queue (or creates a new one if there is none). Then initiates 4
    check runners that are linked to the queue that are self-propogating.

    If sched_environ == 'all', then loop through all in list_environments()

    Run with schedule_name = None to skip adding the check group to the queue
    and just initiate the check runners.
    """
    queue = get_sqs_queue()
    if schedule_name is not None:
        if sched_environ != 'all' and sched_environ not in list_environments():
            print('-RUN-> %s is not a valid environment. Cannot queue.' % sched_environ)
            return
        sched_environs = list_environments() if sched_environ == 'all' else [sched_environ]
        check_schedule = get_check_schedule(schedule_name)
        if not check_schedule:
            print('-RUN-> %s is not a valid schedule. Cannot queue.' % schedule_name)
            return
        for environ in sched_environs:
            # add the run info from 'all' as well as this specific environ
            check_vals = copy.copy(check_schedule.get('all', []))
            check_vals.extend(check_schedule.get(environ, []))
            send_sqs_messages(queue, environ, check_vals)
    runner_input = {'sqs_url': queue.url}
    for n in range(4): # number of parallel runners to kick off
        invoke_check_runner(runner_input)
    return runner_input # for testing purposes


def run_check_runner(runner_input):
    """
    Run logic for a check runner. runner_input should be a dict containing one
    key: sqs_url that corresponds to the aws url for the queue.
    This function attempts to recieve one message from the standard SQS queue
    using long polling, checks the run dependencies for that check, and then
    will run the check. If dependencies are not met, the check is not run and
    the run info is put back in the queue. Otherwise, the message is deleted
    from the queue.

    If there are no messages left (should always be true when nothing is
    recieved from sqs with long polling), then exit and do not propogate another
    check runner. Otherwise, initiate another check_runner to continue the process.
    """
    sqs_url = runner_input.get('sqs_url')
    if not sqs_url:
        return
    client = boto3.client('sqs')
    response = client.receive_message(
        QueueUrl=sqs_url,
        AttributeNames=['MessageGroupId'],
        MaxNumberOfMessages=1,
        VisibilityTimeout=300,
        WaitTimeSeconds=20
    )
    message = response.get('Messages', [{}])[0]
    body = message.get('Body')
    receipt = message.get('ReceiptHandle')
    if not body or not receipt:
        # if no messages recieved in 20 seconds of long polling, terminate
        return
    check_list = json.loads(body)
    if not isinstance(check_list, list) or len(check_list) != 6:
        # if not a valid check str, remove the item from the SQS
        delete_message_and_propogate(runner_input, receipt)
        return
    [run_env, run_uuid, check_name, check_kwargs, check_deps, dep_id] = check_list
    # find information from s3 about completed checks in this run
    if check_deps and isinstance(check_deps, list):
        already_run = collect_run_info(run_uuid)
        deps_w_uuid = ['/'.join([run_uuid, dep]) for dep in check_deps]
        finished_dependencies = set(deps_w_uuid).issubset(already_run)
        if not finished_dependencies:
            print('-RUN-> Not ready for: %s' % (check_name))
    else:
        finished_dependencies = True
    connection = init_connection(run_env)
    if finished_dependencies:
        # add the run uuid as the uuid to kwargs so that checks will coordinate
        if 'uuid' not in check_kwargs:
            check_kwargs['uuid'] = run_uuid
        check_kwargs['_run_info'] = {'run_id': run_uuid, 'dep_id': dep_id,
                                     'receipt': receipt, 'sqs_url': sqs_url}
        run_result = run_check_or_action(connection, check_name, check_kwargs)
        print('-RUN-> RESULT:  %s (uuid)' % str(run_result.get('uuid')))
        print('-RUN-> Finished: %s' % (check_name))
        delete_message_and_propogate(runner_input, receipt)
    else:
        print('-RUN-> Recovered: %s' % (check_name))
        recover_message_and_propogate(runner_input, receipt)<|MERGE_RESOLUTION|>--- conflicted
+++ resolved
@@ -626,12 +626,7 @@
 
 ##### CHECK RUNNER FUNCTIONS #####
 
-<<<<<<< HEAD
 def queue_scheduled_checks(sched_environ, schedule_name):
-=======
-
-def queue_check_group(environ, check_group):
->>>>>>> 9709c058
     """
     Given a str environment and schedule name, add the check info to the
     existing queue (or creates a new one if there is none). Then initiates 4
