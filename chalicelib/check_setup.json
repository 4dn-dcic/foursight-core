--- conflicted
+++ resolved
@@ -615,7 +615,6 @@
             }
         }
     },
-<<<<<<< HEAD
     "check_files_for_higlass_viewconf": {
         "title": "Generate Higlass ViewConigs for Files",
         "group": "Higlass checks",
@@ -673,13 +672,18 @@
                     "kwargs": {"primary": true},
                     "dependencies": []
                 },
-=======
+                "webdev": {
+                    "kwargs": {"primary": true},
+                    "dependencies": []
+                }
+            }
+        }
+    },
     "clean_up_webdev_wfrs": {
         "title": "Clean up webdev workflows runs",
         "group": "Metadata checks",
         "schedule": {
             "morning_checks": {
->>>>>>> b2c900f7
                 "webdev": {
                     "kwargs": {"primary": true},
                     "dependencies": []
