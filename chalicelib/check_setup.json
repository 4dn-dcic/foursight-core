{
    "item_counts_by_type": {
        "title": "Item counts by type",
        "group": "Metadata checks",
        "schedule": {
            "ten_min_checks": {
                "all": {
                    "kwargs": {"primary": true},
                    "dependencies": []
                }
            }
        }
    },
    "indexing_progress": {
        "title": "Indexing progress",
        "group": "Elasticsearch checks",
        "schedule": {
            "ten_min_checks": {
                "all": {
                    "kwargs": {"primary": true},
                    "dependencies": ["item_counts_by_type"]
                }
            }
        }
    },
    "elastic_beanstalk_health": {
        "title": "Elastic Beanstalk health",
        "group": "System checks",
        "schedule": {
            "ten_min_checks": {
                "all": {
                    "kwargs": {"primary": true},
                    "dependencies": []
                }
            },
            "morning_checks": {
                "all": {
                    "kwargs": {"primary": true},
                    "dependencies": []
                }
            }
        }
    },
    "status_of_elasticsearch_indices": {
        "title": "Status of elasticsearch indices",
        "group": "Elasticsearch checks",
        "schedule": {
            "thirty_min_checks": {
                "all": {
                    "kwargs": {"primary": true},
                    "dependencies": []
                }
            }
        }
    },
    "indexing_records": {
        "title": "Indexing records",
        "group": "Elasticsearch checks",
        "schedule": {
            "thirty_min_checks": {
                "all": {
                    "kwargs": {"primary": true},
                    "dependencies": []
                }
            }
        }
    },
    "experiment_set_reporting_data": {
        "title": "Release updates data collection",
        "group": "Metadata checks",
        "schedule": {
            "morning_checks": {
                "data": {
                    "kwargs": {"primary": true},
                    "dependencies": []
                }
            }
        }
    },
    "data_release_updates": {
        "title": "Data release updates",
        "group": "Metadata checks",
        "schedule": {},
        "display": ["data"]
    },
    "staging_deployment": {
        "title": "Staging deployment",
        "group": "System checks",
        "schedule": {},
        "display": ["staging"]
    },
    "fourfront_performance_metrics": {
        "title": "Fourfront performance metrics",
        "group": "System checks",
        "schedule": {
            "morning_checks": {
                "data": {
                    "kwargs": {"primary": true},
                    "dependencies": ["elastic_beanstalk_health"]
                }
            }
        }
    },
    "change_in_item_counts": {
        "title": "Change in item counts",
        "group": "Metadata checks",
        "schedule": {
            "morning_checks": {
                "all": {
                    "kwargs": {"primary": true},
                    "dependencies": []
                }
            }
        }
    },
    "biosource_cell_line_value": {
        "title": "Cell line biosources without cell_line metadata",
        "group": "Audit checks",
        "schedule": {
            "morning_checks": {
                "all": {
                    "kwargs": {"primary": true},
                    "dependencies": []
                }
            }
        }
    },
    "external_expsets_without_pub": {
        "title": "External experiment sets without a publication",
        "group": "Audit checks",
        "schedule": {
            "morning_checks": {
                "all": {
                    "kwargs": {"primary": true},
                    "dependencies": []
                }
            }
        }
    },
    "expset_opfsets_unique_titles": {
        "title": "Experiment Sets with missing or duplicated titles for sets of other processed files",
        "group": "Audit checks",
        "schedule": {
            "thirty_min_checks": {
                "all": {
                    "kwargs": {"primary": true},
                    "dependencies": []
                }
            }
        }
    },
    "expset_opf_unique_files_in_experiments": {
        "title": "Other_processed_files collections with non-unique files",
        "group": "Audit checks",
        "schedule": {
            "thirty_min_checks": {
                "all": {
                    "kwargs": {"primary": true},
                    "dependencies": ["expset_opfsets_unique_titles"]
                }
            }
        }
    },
<<<<<<< HEAD
    "workflow_properties": {
        "title": "Workflows with missing or duplicate steps properties",
=======
    "repsets_have_bio_reps": {
        "title": "Replicate experiment sets with replicate number issues",
        "group": "Audit checks",
        "schedule": {
            "morning_checks": {
                "mastertest": {
                    "kwargs": {"primary": true},
                    "dependencies": []
                },
                "hotseat": {
                    "kwargs": {"primary": true},
                    "dependencies": []
                }
            }
        }
    },
    "tier1_metadata_present": {
        "title": "Tier 1 Biosamples with Missing Metadata",
        "group": "Audit checks",
        "schedule": {
            "morning_checks": {
                "mastertest": {
                    "kwargs": {"primary": true},
                    "dependencies": []
                },
                "hotseat": {
                    "kwargs": {"primary": true},
                    "dependencies": []
                }
            }
        }
    },
    "exp_has_raw_files": {
        "title": "Experiments missing raw files",
        "group": "Audit checks",
        "schedule": {
            "morning_checks": {
                "mastertest": {
                    "kwargs": {"primary": true},
                    "dependencies": []
                },
                "hotseat": {
                    "kwargs": {"primary": true},
                    "dependencies": []
                }
            }
        }
    },
    "paired_end_info_consistent": {
        "title": "Fastq files with inconsistent paired end information",
        "group": "Audit checks",
        "schedule": {
            "morning_checks": {
                "mastertest": {
                    "kwargs": {"primary": true},
                    "dependencies": []
                },
                "hotseat": {
                    "kwargs": {"primary": true},
                    "dependencies": []
                }
            }
        }
    },
    "page_children_routes": {
        "title": "Pages with bad routes",
>>>>>>> f1aacbbb
        "group": "Audit checks",
        "schedule": {
            "morning_checks": {
                "all": {
<<<<<<< HEAD
                    "kwargs": {"primary": true}
=======
                    "kwargs": {"primary": true},
                    "dependencies": []
>>>>>>> f1aacbbb
                }
            }
        }
    },
    "identify_files_without_filesize": {
        "title": "Files without filesize",
        "group": "Metadata checks",
        "schedule": {
            "morning_checks": {
                "data": {
                    "kwargs": {"primary": true},
                    "dependencies": []
                },
                "webdev": {
                    "kwargs": {"primary": true},
                    "dependencies": []
                }
            }
        }
    },
    "files_not_registered_with_higlass": {
        "title": "Files not registered with higlass",
        "group": "Metadata checks",
        "schedule": {
            "morning_checks": {
                "data": {
                    "kwargs": {"primary": true},
                    "dependencies": []
                },
                "webdev": {
                    "kwargs": {"primary": true},
                    "dependencies": []
                }
            }
        }
    },
    "secondary_queue_deduplication": {
        "title": "Secondary queue deduplication",
        "group": "System checks",
        "schedule": {
            "ten_min_checks": {
                "all": {
                    "kwargs": {"primary": true},
                    "dependencies": []
                }
            }
        }
    },
    "biorxiv_is_now_published": {
        "title": "biorxiv is now published",
        "group": "Metadata checks",
        "schedule": {
            "morning_checks": {
                "all": {
                    "kwargs": {"primary": true},
                    "dependencies": []
                }
            }
        }
    },
    "workflow_run_has_deleted_input_file": {
        "title": "WorkflowRun linked to deleted Files",
        "group": "Metadata checks",
        "schedule": {
            "morning_checks": {
                "all": {
                    "kwargs": {"primary": true},
                    "dependencies": []
                }
            }
        }
    },
    "clean_up_travis_queues": {
        "title": "Clean up Travis queues",
        "group": "System checks",
        "schedule": {
            "morning_checks": {
                "data": {
                    "kwargs": {"primary": true},
                    "dependencies": []
                }
            }
        }
    },
    "manage_old_filebeat_logs": {
        "title": "Manage old filebeat logs",
        "group": "Elasticsearch checks",
        "schedule": {
            "morning_checks": {
                "data": {
                    "kwargs": {"primary": true},
                    "dependencies": []
                },
                "staging": {
                    "kwargs": {"primary": true},
                    "dependencies": []
                },
                "webdev": {
                    "kwargs": {"primary": true},
                    "dependencies": []
                }
            }
        }
    },
    "prepare_static_headers": {
        "title": "Prepare static headers",
        "group": "Metadata checks",
        "schedule": {
            "morning_checks": {
                "all": {
                    "kwargs": {"primary": true},
                    "dependencies": []
                }
            }
        }
    }
}<|MERGE_RESOLUTION|>--- conflicted
+++ resolved
@@ -161,87 +161,90 @@
             }
         }
     },
-<<<<<<< HEAD
+    "repsets_have_bio_reps": {
+        "title": "Replicate experiment sets with replicate number issues",
+        "group": "Audit checks",
+        "schedule": {
+            "morning_checks": {
+                "mastertest": {
+                    "kwargs": {"primary": true},
+                    "dependencies": []
+                },
+                "hotseat": {
+                    "kwargs": {"primary": true},
+                    "dependencies": []
+                }
+            }
+        }
+    },
+    "tier1_metadata_present": {
+        "title": "Tier 1 Biosamples with Missing Metadata",
+        "group": "Audit checks",
+        "schedule": {
+            "morning_checks": {
+                "mastertest": {
+                    "kwargs": {"primary": true},
+                    "dependencies": []
+                },
+                "hotseat": {
+                    "kwargs": {"primary": true},
+                    "dependencies": []
+                }
+            }
+        }
+    },
+    "exp_has_raw_files": {
+        "title": "Experiments missing raw files",
+        "group": "Audit checks",
+        "schedule": {
+            "morning_checks": {
+                "mastertest": {
+                    "kwargs": {"primary": true},
+                    "dependencies": []
+                },
+                "hotseat": {
+                    "kwargs": {"primary": true},
+                    "dependencies": []
+                }
+            }
+        }
+    },
+    "paired_end_info_consistent": {
+        "title": "Fastq files with inconsistent paired end information",
+        "group": "Audit checks",
+        "schedule": {
+            "morning_checks": {
+                "mastertest": {
+                    "kwargs": {"primary": true},
+                    "dependencies": []
+                },
+                "hotseat": {
+                    "kwargs": {"primary": true},
+                    "dependencies": []
+                }
+            }
+        }
+    },
+    "page_children_routes": {
+        "title": "Pages with bad routes",
+        "group": "Audit checks",
+        "schedule": {
+            "morning_checks": {
+                "all": {
+                    "kwargs": {"primary": true},
+                    "dependencies": []
+                }
+            }
+        }
+    },
     "workflow_properties": {
         "title": "Workflows with missing or duplicate steps properties",
-=======
-    "repsets_have_bio_reps": {
-        "title": "Replicate experiment sets with replicate number issues",
-        "group": "Audit checks",
-        "schedule": {
-            "morning_checks": {
-                "mastertest": {
-                    "kwargs": {"primary": true},
-                    "dependencies": []
-                },
-                "hotseat": {
-                    "kwargs": {"primary": true},
-                    "dependencies": []
-                }
-            }
-        }
-    },
-    "tier1_metadata_present": {
-        "title": "Tier 1 Biosamples with Missing Metadata",
-        "group": "Audit checks",
-        "schedule": {
-            "morning_checks": {
-                "mastertest": {
-                    "kwargs": {"primary": true},
-                    "dependencies": []
-                },
-                "hotseat": {
-                    "kwargs": {"primary": true},
-                    "dependencies": []
-                }
-            }
-        }
-    },
-    "exp_has_raw_files": {
-        "title": "Experiments missing raw files",
-        "group": "Audit checks",
-        "schedule": {
-            "morning_checks": {
-                "mastertest": {
-                    "kwargs": {"primary": true},
-                    "dependencies": []
-                },
-                "hotseat": {
-                    "kwargs": {"primary": true},
-                    "dependencies": []
-                }
-            }
-        }
-    },
-    "paired_end_info_consistent": {
-        "title": "Fastq files with inconsistent paired end information",
-        "group": "Audit checks",
-        "schedule": {
-            "morning_checks": {
-                "mastertest": {
-                    "kwargs": {"primary": true},
-                    "dependencies": []
-                },
-                "hotseat": {
-                    "kwargs": {"primary": true},
-                    "dependencies": []
-                }
-            }
-        }
-    },
-    "page_children_routes": {
-        "title": "Pages with bad routes",
->>>>>>> f1aacbbb
-        "group": "Audit checks",
-        "schedule": {
-            "morning_checks": {
-                "all": {
-<<<<<<< HEAD
-                    "kwargs": {"primary": true}
-=======
-                    "kwargs": {"primary": true},
-                    "dependencies": []
->>>>>>> f1aacbbb
+        "group": "Audit checks",
+        "schedule": {
+            "morning_checks": {
+                "all": {
+                    "kwargs": {"primary": true},
+                    "dependencies": []
                 }
             }
         }
