{
    "item_counts_by_type": {
        "title": "Item counts by type",
        "group": "Metadata checks",
        "schedule": {
            "ten_min_checks": {
                "all": {
                    "kwargs": {"primary": true},
                    "dependencies": []
                }
            }
        }
    },
    "indexing_progress": {
        "title": "Indexing progress",
        "group": "Elasticsearch checks",
        "schedule": {
            "ten_min_checks": {
                "all": {
                    "kwargs": {"primary": true},
                    "dependencies": ["item_counts_by_type"]
                }
            }
        }
    },
    "elastic_beanstalk_health": {
        "title": "Elastic Beanstalk health",
        "group": "System checks",
        "schedule": {
            "ten_min_checks": {
                "all": {
                    "kwargs": {"primary": true},
                    "dependencies": []
                }
            },
            "morning_checks": {
                "all": {
                    "kwargs": {"primary": true},
                    "dependencies": []
                }
            }
        }
    },
    "status_of_elasticsearch_indices": {
        "title": "Status of elasticsearch indices",
        "group": "Elasticsearch checks",
        "schedule": {
            "thirty_min_checks": {
                "all": {
                    "kwargs": {"primary": true},
                    "dependencies": []
                }
            }
        }
    },
    "indexing_records": {
        "title": "Indexing records",
        "group": "Elasticsearch checks",
        "schedule": {
            "thirty_min_checks": {
                "all": {
                    "kwargs": {"primary": true},
                    "dependencies": []
                }
            }
        }
    },
    "experiment_set_reporting_data": {
        "title": "Release updates data collection",
        "group": "Metadata checks",
        "schedule": {
            "morning_checks": {
                "data": {
                    "kwargs": {"primary": true},
                    "dependencies": []
                }
            }
        }
    },
    "data_release_updates": {
        "title": "Data release updates",
        "group": "Metadata checks",
        "schedule": {},
        "display": ["data"]
    },
    "staging_deployment": {
        "title": "Staging deployment",
        "group": "System checks",
        "schedule": {},
        "display": ["staging"]
    },
    "fourfront_performance_metrics": {
        "title": "Fourfront performance metrics",
        "group": "System checks",
        "schedule": {
            "morning_checks": {
                "data": {
                    "kwargs": {"primary": true},
                    "dependencies": ["elastic_beanstalk_health"]
                }
            }
        }
    },
    "change_in_item_counts": {
        "title": "Change in item counts",
        "group": "Metadata checks",
        "schedule": {
            "morning_checks": {
                "all": {
                    "kwargs": {"primary": true},
                    "dependencies": []
                }
            }
        }
    },
    "biosource_cell_line_value": {
        "title": "Cell line biosources without cell_line metadata",
        "group": "Audit checks",
        "schedule": {
            "morning_checks": {
                "all": {
                    "kwargs": {"primary": true},
                    "dependencies": []
                }
            }
        }
    },
    "external_expsets_without_pub": {
        "title": "External experiment sets without a publication",
        "group": "Audit checks",
        "schedule": {
            "morning_checks": {
                "all": {
                    "kwargs": {"primary": true},
                    "dependencies": []
                }
            }
        }
    },
    "expset_opfsets_unique_titles": {
        "title": "Experiment Sets with missing or duplicated titles for sets of other processed files",
        "group": "Audit checks",
        "schedule": {
            "thirty_min_checks": {
                "all": {
                    "kwargs": {"primary": true},
                    "dependencies": []
                }
            }
        }
    },
    "expset_opf_unique_files_in_experiments": {
        "title": "Other_processed_files collections with non-unique files",
        "group": "Audit checks",
        "schedule": {
            "thirty_min_checks": {
                "all": {
                    "kwargs": {"primary": true},
                    "dependencies": ["expset_opfsets_unique_titles"]
                }
            }
        }
    },
    "repsets_have_bio_reps": {
        "title": "Replicate experiment sets with replicate number issues",
        "group": "Audit checks",
        "schedule": {
            "morning_checks": {
                "mastertest": {
                    "kwargs": {"primary": true},
                    "dependencies": []
                },
                "hotseat": {
                    "kwargs": {"primary": true},
                    "dependencies": []
                }
            }
        }
    },
    "tier1_metadata_present": {
        "title": "Tier 1 Biosamples with Missing Metadata",
        "group": "Audit checks",
        "schedule": {
            "morning_checks": {
                "mastertest": {
                    "kwargs": {"primary": true},
                    "dependencies": []
                },
                "hotseat": {
                    "kwargs": {"primary": true},
                    "dependencies": []
                }
            }
        }
    },
    "exp_has_raw_files": {
        "title": "Experiments missing raw files",
        "group": "Audit checks",
        "schedule": {
            "morning_checks": {
                "mastertest": {
                    "kwargs": {"primary": true},
                    "dependencies": []
                },
                "hotseat": {
                    "kwargs": {"primary": true},
                    "dependencies": []
                }
            }
        }
    },
    "paired_end_info_consistent": {
        "title": "Fastq files with inconsistent paired end information",
        "group": "Audit checks",
        "schedule": {
            "morning_checks": {
                "mastertest": {
                    "kwargs": {"primary": true},
                    "dependencies": []
                },
                "hotseat": {
                    "kwargs": {"primary": true},
                    "dependencies": []
                }
            }
        }
    },
    "page_children_routes": {
        "title": "Pages with bad routes",
        "group": "Audit checks",
        "schedule": {
            "morning_checks": {
                "all": {
                    "kwargs": {"primary": true},
                    "dependencies": []
                }
            }
        }
    },
    "workflow_properties": {
        "title": "Workflows with missing or duplicate steps properties",
        "group": "Audit checks",
        "schedule": {
            "morning_checks": {
                "all": {
                    "kwargs": {"primary": true},
                    "dependencies": []
                }
            }
        }
    },
    "identify_files_without_filesize": {
        "title": "Files without filesize",
        "group": "Metadata checks",
        "schedule": {
            "morning_checks": {
                "data": {
                    "kwargs": {"primary": true},
                    "dependencies": []
                },
                "webdev": {
                    "kwargs": {"primary": true},
                    "dependencies": []
                }
            }
        }
    },
    "files_not_registered_with_higlass": {
        "title": "Files not registered with higlass",
        "group": "Metadata checks",
        "schedule": {
            "morning_checks": {
                "data": {
                    "kwargs": {"primary": true},
                    "dependencies": []
                },
                "webdev": {
                    "kwargs": {"primary": true},
                    "dependencies": []
                }
            }
        }
    },
    "secondary_queue_deduplication": {
        "title": "Secondary queue deduplication",
        "group": "System checks",
        "schedule": {
            "ten_min_checks": {
                "all": {
                    "kwargs": {"primary": true},
                    "dependencies": []
                }
            }
        }
    },
    "biorxiv_is_now_published": {
        "title": "biorxiv is now published",
        "group": "Metadata checks",
        "schedule": {
            "morning_checks": {
                "all": {
                    "kwargs": {"primary": true},
                    "dependencies": []
                }
            }
        }
    },
    "check_help_page_urls": {
        "title": "Static Section URL check",
        "group": "Audit checks",
        "schedule": {
            "morning_checks": {
                "all": {
                    "kwargs": {"primary": true},
                    "dependencies": []
                }
            }
        }
    },
    "new_or_updated_items": {
        "title": "New or Modified Submissions",
        "group": "Metadata checks",
        "schedule": {
            "morning_checks": {
                "mastertest": {
                    "kwargs": {"primary": true},
                    "dependencies": []
                },
                "data": {
                    "kwargs": {"primary": true},
                    "dependencies": []
                } ,
                "staging": {
                    "kwargs": {"primary": true},
                    "dependencies": []
                }
            }
        }
    },
    "workflow_run_has_deleted_input_file": {
        "title": "WorkflowRun linked to deleted Files",
        "group": "Metadata checks",
        "schedule": {
            "morning_checks": {
                "all": {
                    "kwargs": {"primary": true},
                    "dependencies": []
                }
            }
        }
    },
    "clean_up_travis_queues": {
        "title": "Clean up Travis queues",
        "group": "System checks",
        "schedule": {
            "morning_checks": {
                "data": {
                    "kwargs": {"primary": true},
                    "dependencies": []
                }
            }
        }
    },
    "manage_old_filebeat_logs": {
        "title": "Manage old filebeat logs",
        "group": "Elasticsearch checks",
        "schedule": {
            "morning_checks": {
                "data": {
                    "kwargs": {"primary": true},
                    "dependencies": []
                },
                "staging": {
                    "kwargs": {"primary": true},
                    "dependencies": []
                },
                "webdev": {
                    "kwargs": {"primary": true},
                    "dependencies": []
                }
            }
        }
    },
    "prepare_static_headers": {
        "title": "Prepare static headers",
        "group": "Static headers checks",
        "schedule": {},
        "display": ["data", "staging", "hotseat"]
    },
    "prepare_static_headers_data_use_guidelines": {
        "title": "Data use guidelines",
        "group": "Static headers checks",
        "schedule": {
            "morning_checks": {
                "all": {
                    "kwargs": {"primary": true},
                    "dependencies": []
                }
            }
        }
    },
    "prepare_static_headers_inSitu_HiC": {
        "title": "InSitu Hi-C",
        "group": "Static headers checks",
        "schedule": {
            "morning_checks": {
                "hotseat": {
                    "kwargs": {"primary": true},
                    "dependencies": []
                },
                "staging": {
                    "kwargs": {"primary": true},
                    "dependencies": []
                },
                "data": {
                    "kwargs": {"primary": true},
                    "dependencies": []
                }
            }
        }
    },
    "prepare_static_headers_dilution_HiC": {
        "title": "dilution Hi-C",
        "group": "Static headers checks",
        "schedule": {
            "morning_checks": {
                "hotseat": {
                    "kwargs": {"primary": true},
                    "dependencies": []
                },
                "staging": {
                    "kwargs": {"primary": true},
                    "dependencies": []
                },
                "data": {
                    "kwargs": {"primary": true},
                    "dependencies": []
                }
            }
        }
    },
    "prepare_static_headers_FISH": {
        "title": "FISH",
        "group": "Static headers checks",
        "schedule": {
            "morning_checks": {
                "hotseat": {
                    "kwargs": {"primary": true},
                    "dependencies": []
                },
                "staging": {
                    "kwargs": {"primary": true},
                    "dependencies": []
                },
                "data": {
                    "kwargs": {"primary": true},
                    "dependencies": []
                }
            }
        }
    },
    "prepare_static_headers_SPT": {
        "title": "SPT",
        "group": "Static headers checks",
        "schedule": {
            "morning_checks": {
                "hotseat": {
                    "kwargs": {"primary": true},
                    "dependencies": []
                },
                "staging": {
                    "kwargs": {"primary": true},
                    "dependencies": []
                },
                "data": {
                    "kwargs": {"primary": true},
                    "dependencies": []
                }
            }
        }
    },
    "prepare_static_headers_SPRITE": {
        "title": "SPRITE",
        "group": "Static headers checks",
        "schedule": {
            "morning_checks": {
                "hotseat": {
                    "kwargs": {"primary": true},
                    "dependencies": []
                },
                "staging": {
                    "kwargs": {"primary": true},
                    "dependencies": []
                },
                "data": {
                    "kwargs": {"primary": true},
                    "dependencies": []
                }
            }
        }
    },
    "prepare_static_headers_MARGI": {
        "title": "MARGI",
        "group": "Static headers checks",
        "schedule": {
            "morning_checks": {
                "hotseat": {
                    "kwargs": {"primary": true},
                    "dependencies": []
                },
                "staging": {
                    "kwargs": {"primary": true},
                    "dependencies": []
                },
                "data": {
                    "kwargs": {"primary": true},
                    "dependencies": []
                }
            }
        }
    },
    "snapshot_rds": {
        "title": "Snapshot RDS",
        "group": "System checks",
        "schedule": {
            "monthly_checks": {
                "data": {
                    "kwargs": {"primary": true},
                    "dependencies": []
                },
                "webdev": {
                    "kwargs": {"primary": true},
                    "dependencies": []
                },
                "hotseat": {
                    "kwargs": {"primary": true},
                    "dependencies": []
                }
            }
        }
    },
<<<<<<< HEAD
    "process_download_tracking_items": {
        "title": "Process download tracking items",
        "group": "System checks",
        "schedule": {
            "hourly_checks": {
=======
    "prepare_static_headers_sciHiC": {
        "title": "sciHiC",
        "group": "Static headers checks",
        "schedule": {
            "morning_checks": {
                "hotseat": {
                    "kwargs": {"primary": true},
                    "dependencies": []
                },
                "staging": {
                    "kwargs": {"primary": true},
                    "dependencies": []
                },
                "data": {
                    "kwargs": {"primary": true},
                    "dependencies": []
                }
            }
        }
    },
    "prepare_static_headers_DNase_HiC": {
        "title": "DNase_HiC",
        "group": "Static headers checks",
        "schedule": {
            "morning_checks": {
                "hotseat": {
                    "kwargs": {"primary": true},
                    "dependencies": []
                },
                "staging": {
                    "kwargs": {"primary": true},
                    "dependencies": []
                },
                "data": {
                    "kwargs": {"primary": true},
                    "dependencies": []
                }
            }
        }
    },
    "sync_google_analytics_data": {
        "title": "Sync Google Analytics",
        "group": "Metadata checks",
        "schedule": {
            "morning_checks": {
>>>>>>> 4b131d6e
                "data": {
                    "kwargs": {"primary": true},
                    "dependencies": []
                }
            }
        }
    }
}<|MERGE_RESOLUTION|>--- conflicted
+++ resolved
@@ -539,59 +539,63 @@
             }
         }
     },
-<<<<<<< HEAD
+    "prepare_static_headers_sciHiC": {
+        "title": "sciHiC",
+        "group": "Static headers checks",
+        "schedule": {
+            "morning_checks": {
+                "hotseat": {
+                    "kwargs": {"primary": true},
+                    "dependencies": []
+                },
+                "staging": {
+                    "kwargs": {"primary": true},
+                    "dependencies": []
+                },
+                "data": {
+                    "kwargs": {"primary": true},
+                    "dependencies": []
+                }
+            }
+        }
+    },
+    "prepare_static_headers_DNase_HiC": {
+        "title": "DNase_HiC",
+        "group": "Static headers checks",
+        "schedule": {
+            "morning_checks": {
+                "hotseat": {
+                    "kwargs": {"primary": true},
+                    "dependencies": []
+                },
+                "staging": {
+                    "kwargs": {"primary": true},
+                    "dependencies": []
+                },
+                "data": {
+                    "kwargs": {"primary": true},
+                    "dependencies": []
+                }
+            }
+        }
+    },
+    "sync_google_analytics_data": {
+        "title": "Sync Google Analytics",
+        "group": "Metadata checks",
+        "schedule": {
+            "morning_checks": {
+                "data": {
+                    "kwargs": {"primary": true},
+                    "dependencies": []
+                }
+            }
+        }
+    },
     "process_download_tracking_items": {
         "title": "Process download tracking items",
         "group": "System checks",
         "schedule": {
             "hourly_checks": {
-=======
-    "prepare_static_headers_sciHiC": {
-        "title": "sciHiC",
-        "group": "Static headers checks",
-        "schedule": {
-            "morning_checks": {
-                "hotseat": {
-                    "kwargs": {"primary": true},
-                    "dependencies": []
-                },
-                "staging": {
-                    "kwargs": {"primary": true},
-                    "dependencies": []
-                },
-                "data": {
-                    "kwargs": {"primary": true},
-                    "dependencies": []
-                }
-            }
-        }
-    },
-    "prepare_static_headers_DNase_HiC": {
-        "title": "DNase_HiC",
-        "group": "Static headers checks",
-        "schedule": {
-            "morning_checks": {
-                "hotseat": {
-                    "kwargs": {"primary": true},
-                    "dependencies": []
-                },
-                "staging": {
-                    "kwargs": {"primary": true},
-                    "dependencies": []
-                },
-                "data": {
-                    "kwargs": {"primary": true},
-                    "dependencies": []
-                }
-            }
-        }
-    },
-    "sync_google_analytics_data": {
-        "title": "Sync Google Analytics",
-        "group": "Metadata checks",
-        "schedule": {
-            "morning_checks": {
->>>>>>> 4b131d6e
                 "data": {
                     "kwargs": {"primary": true},
                     "dependencies": []
