{
    "item_counts_by_type": {
        "title": "Item counts by type",
        "group": "Metadata checks",
        "schedule": {
            "hourly_checks": {
                "all": {
                    "kwargs": {"primary": true},
                    "dependencies": []
                }
            }
        }
    },
    "indexing_progress": {
        "title": "Indexing progress",
        "group": "Elasticsearch checks",
        "conditions": ["put_env"],
        "schedule": {
            "hourly_checks": {
                "all": {
                    "kwargs": {"primary": true},
                    "dependencies": ["item_counts_by_type"]
                }
            }
        }
    },
    "elastic_beanstalk_health": {
        "title": "Elastic Beanstalk health",
        "group": "System checks",
        "conditions": ["put_env"],
        "schedule": {
            "ten_min_checks": {
                "all": {
                    "kwargs": {"primary": true},
                    "dependencies": []
                }
            },
            "morning_checks": {
                "all": {
                    "kwargs": {"primary": true},
                    "dependencies": []
                }
            }
        }
    },
    "status_of_elasticsearch_indices": {
        "title": "Status of elasticsearch indices",
        "group": "Elasticsearch checks",
        "conditions": ["put_env"],
        "schedule": {
            "thirty_min_checks": {
                "all": {
                    "kwargs": {"primary": true},
                    "dependencies": []
                }
            }
        }
    },
    "indexing_records": {
        "title": "Indexing records",
        "group": "Elasticsearch checks",
        "conditions": ["put_env"],
        "schedule": {
            "thirty_min_checks": {
                "all": {
                    "kwargs": {"primary": true},
                    "dependencies": []
                }
            }
        }
    },
    "experiment_set_reporting_data": {
        "title": "Release updates data collection",
        "group": "Metadata checks",
        "schedule": {},
        "display": ["data"]
    },
    "data_release_updates": {
        "title": "Data release updates",
        "group": "Metadata checks",
        "schedule": {},
        "display": ["data"]
    },
    "staging_deployment": {
        "title": "Staging deployment",
        "group": "System checks",
        "schedule": {},
        "display": ["staging"]
    },
    "fourfront_performance_metrics": {
        "title": "Fourfront performance metrics",
        "group": "System checks",
        "conditions": ["put_env"],
        "schedule": {
            "morning_checks": {
                "data": {
                    "kwargs": {"primary": true},
                    "dependencies": ["elastic_beanstalk_health"]
                }
            }
        }
    },
    "change_in_item_counts": {
        "title": "Change in item counts",
        "group": "Metadata checks",
        "schedule": {
            "morning_checks_2": {
                "all": {
                    "kwargs": {"primary": true},
                    "dependencies": []
                }
            }
        }
    },
    "biosource_cell_line_value": {
        "title": "Cell line biosources without cell_line metadata",
        "group": "Audit checks",
        "schedule": {
            "morning_checks": {
                "all_4dn": {
                    "kwargs": {"primary": true},
                    "dependencies": []
                }
            }
        }
    },
    "external_expsets_without_pub": {
        "title": "External experiment sets without a publication",
        "group": "Audit checks",
        "schedule": {
            "morning_checks": {
                "all_4dn": {
                    "kwargs": {"primary": true},
                    "dependencies": []
                }
            }
        }
    },
    "expset_opfsets_unique_titles": {
        "title": "Experiment Sets with missing or duplicated titles for sets of other processed files",
        "group": "Audit checks",
        "schedule": {
            "thirty_min_checks": {
                "all_4dn": {
                    "kwargs": {"primary": true},
                    "dependencies": []
                }
            }
        }
    },
    "expset_opf_unique_files_in_experiments": {
        "title": "Other_processed_files collections with non-unique files",
        "group": "Audit checks",
        "schedule": {
            "thirty_min_checks": {
                "all_4dn": {
                    "kwargs": {"primary": true},
                    "dependencies": ["expset_opfsets_unique_titles"]
                }
            }
        }
    },
    "repsets_have_bio_reps": {
        "title": "Replicate experiment sets with replicate number issues",
        "group": "Badge checks",
        "schedule": {
            "morning_checks": {
                "all_4dn": {
                    "kwargs": {"primary": true},
                    "dependencies": []
                }
            }
        }
    },
    "yellow_flag_biosamples": {
        "title": "Yellow Flag Biosamples",
        "group": "Badge checks",
        "schedule": {
            "morning_checks": {
                "hotseat": {
                    "kwargs": {"primary": true},
                    "dependencies": []
                },
                "staging": {
                    "kwargs": {"primary": true},
                    "dependencies": []
                },
                "data": {
                    "kwargs": {"primary": true},
                    "dependencies": []
                }
            }
        }
    },
    "gold_biosamples": {
        "title": "Gold Biosamples",
        "group": "Badge checks",
        "schedule": {
            "morning_checks": {
                "hotseat": {
                    "kwargs": {"primary": true},
                    "dependencies": ["yellow_flag_biosamples"]
                },
                "staging": {
                    "kwargs": {"primary": true},
                    "dependencies": ["yellow_flag_biosamples"]
                },
                "data": {
                    "kwargs": {"primary": true},
                    "dependencies": ["yellow_flag_biosamples"]
                }
            }
        }
    },
    "exp_has_raw_files": {
        "title": "Experiments missing raw files",
        "group": "Badge checks",
        "schedule": {
            "morning_checks": {
                "all_4dn": {
                    "kwargs": {"primary": true},
                    "dependencies": []
                }
            }
        }
    },
    "check_bio_feature_organism_name": {
        "title": "BioFeatures with missing or mismatched organism_name",
        "group": "Audit checks",
        "schedule": {
            "morning_checks": {
                "all_4dn": {
                    "kwargs": {"primary": true},
                    "dependencies": []
                }
            }
        }
    },
    "paired_end_info_consistent": {
        "title": "Fastq files with inconsistent paired end information",
        "group": "Audit checks",
        "schedule": {
            "morning_checks": {
                "all_4dn": {
                    "kwargs": {"primary": true},
                    "dependencies": []
                }
            }
        }
    },
    "consistent_replicate_info": {
        "title": "Replicate Experiment Sets with inconsistent replicate information",
        "group": "Badge checks",
        "schedule": {
            "morning_checks": {
                "all_4dn": {
                    "kwargs": {"primary": true},
                    "dependencies": []
                }
            }
        }
    },
    "page_children_routes": {
        "title": "Pages with bad routes",
        "group": "Audit checks",
        "schedule": {
            "morning_checks": {
                "all": {
                    "kwargs": {"primary": true},
                    "dependencies": []
                }
            }
        }
    },
    "workflow_properties": {
        "title": "Workflows with missing or duplicate steps properties",
        "group": "Audit checks",
        "schedule": {
            "morning_checks": {
                "all": {
                    "kwargs": {"primary": true},
                    "dependencies": []
                }
            }
        }
    },
    "check_status_mismatch": {
        "title": "Experiment Sets containing Items with mismatch status",
        "group": "Audit checks",
        "schedule": {
            "morning_checks": {
                "all_4dn": {
                    "kwargs": {"primary": true},
                    "dependencies": []
                }
            }
        }
    },
    "check_opf_status_mismatch": {
        "title": "Experiment Sets containing Other Processed Files with mismatched status",
        "group": "Audit checks",
        "schedule": {
            "morning_checks": {
                "all_4dn": {
                    "kwargs": {"primary": true},
                    "dependencies": []
                }
            }
        }
    },
    "check_validation_errors": {
        "title": "Search for Validation Errors",
        "group": "Audit checks",
        "schedule": {
            "morning_checks": {
                "all": {
                    "kwargs": {"primary": true},
                    "dependencies": []
                }
            }
        }
    },
    "validate_entrez_geneids": {
        "title": "Check for problem Entrez Gene IDs in Gene records",
        "group": "Metadata checks",
        "schedule": {
            "morning_checks": {
                "all_4dn": {
                    "kwargs": {"primary": true},
                    "dependencies": []
                }
            }
        }
    },
    "identify_files_without_filesize": {
        "title": "Files without filesize",
        "group": "Metadata checks",
        "schedule": {
            "morning_checks": {
                "data": {
                    "kwargs": {"primary": true, "queue_action": "prod" },
                    "dependencies": []
                },
                "webdev": {
                    "kwargs": {"primary": true, "queue_action": "prod"},
                    "dependencies": []
                }
            }
        }
    },
    "identify_files_without_qc_summary_pairs": {
        "title": "Pairs files without quality metric summary",
        "group": "Metadata checks",
        "schedule": {
            "morning_checks": {
                "data": {
                    "kwargs": {"primary": true, "queue_action": "prod"},
                    "dependencies": []
                },
                "webdev": {
                    "kwargs": {"primary": true},
                    "dependencies": []
                }
            }
        }
    },
    "identify_files_without_qc_summary_bb": {
        "title": "Bigbed files without quality metric summary",
        "group": "Metadata checks",
        "schedule": {
            "morning_checks": {
                "data": {
                    "kwargs": {"primary": true},
                    "dependencies": []
                },
                "webdev": {
                    "kwargs": {"primary": true},
                    "dependencies": []
                }
            }
        }
    },
    "identify_files_without_qc_summary_bed": {
        "title": "Bed files without quality metric summary",
        "group": "Metadata checks",
        "schedule": {
            "morning_checks": {
                "data": {
                    "kwargs": {"primary": true},
                    "dependencies": []
                },
                "webdev": {
                    "kwargs": {"primary": true},
                    "dependencies": []
                }
            }
        }
    },
    "identify_files_without_qc_summary_rnaseq": {
        "title": "RNA-seq tsv/bam files without quality metric summary",
        "group": "Metadata checks",
        "schedule": {
            "morning_checks": {
                "data": {
                    "kwargs": {"primary": true},
                    "dependencies": []
                },
                "webdev": {
                    "kwargs": {"primary": true},
                    "dependencies": []
                }
            }
        }
    },
    "files_not_registered_with_higlass": {
        "title": "Files not registered with higlass",
        "group": "Higlass checks",
        "schedule": {
            "morning_checks": {
                "data": {
                    "kwargs": {"primary": true, "queue_action": "prod"},
                    "dependencies": []
                },
                "webdev": {
                    "kwargs": {"primary": true, "queue_action": "prod"},
                    "dependencies": []
                }
            }
        }
    },
    "secondary_queue_deduplication": {
        "title": "Secondary queue deduplication",
        "group": "System checks",
        "schedule": {
            "ten_min_checks": {
                "all": {
                    "kwargs": {"primary": true},
                    "dependencies": []
                }
            }
        }
    },
    "biorxiv_is_now_published": {
        "title": "biorxiv is now published",
        "group": "Metadata checks",
        "schedule": {
            "morning_checks": {
                "data": {
                    "kwargs": {"primary": true},
                    "dependencies": []
                },
                "staging": {
                    "kwargs": {"primary": true},
                    "dependencies": []
                }
            }
        }
    },
    "check_help_page_urls": {
        "title": "Static Section URL check",
        "group": "Audit checks",
        "schedule": {
            "early_morning_checks": {
                "data": {
                    "kwargs": {"primary": true},
                    "dependencies": []
                }
            }
        }
    },
    "check_search_urls": {
        "title": "Static Section search URLs check",
        "group": "Audit checks",
        "schedule": {
            "monday_checks": {
                "data": {
                    "kwargs": {"primary": true},
                    "dependencies": []
                }
            }
        }
    },
    "new_or_updated_items": {
        "title": "New or Modified Submissions",
        "group": "Metadata checks",
        "schedule": {
            "morning_checks": {
                "mastertest": {
                    "kwargs": {"primary": true},
                    "dependencies": []
                },
                "data": {
                    "kwargs": {"primary": true},
                    "dependencies": []
                } ,
                "staging": {
                    "kwargs": {"primary": true},
                    "dependencies": []
                }
            }
        }
    },
    "workflow_run_has_deleted_input_file": {
        "title": "WorkflowRun linked to deleted Files",
        "group": "Metadata checks",
        "schedule": {
            "morning_checks": {
                "all": {
                    "kwargs": {"primary": true},
                    "dependencies": []
                }
            }
        }
    },
    "clean_up_travis_queues": {
        "title": "Clean up Travis queues",
        "group": "System checks",
        "schedule": {
            "morning_checks": {
                "data": {
                    "kwargs": {"primary": true},
                    "dependencies": []
                }
            }
        }
    },
    "manage_old_filebeat_logs": {
        "title": "Manage old filebeat logs",
        "group": "Elasticsearch checks",
        "schedule": {
            "morning_checks": {
                "data": {
                    "kwargs": {"primary": true},
                    "dependencies": []
                },
                "staging": {
                    "kwargs": {"primary": true},
                    "dependencies": []
                },
                "webdev": {
                    "kwargs": {"primary": true},
                    "dependencies": []
                },
                "cgap": {
                    "kwargs": {"primary": true},
                    "dependencies": []
                }
            }
        }
    },
    "prepare_static_headers": {
        "title": "Prepare static headers",
        "group": "Static headers checks",
        "schedule": {},
        "display": ["data", "staging", "hotseat"]
    },
    "prepare_static_headers_data_use_guidelines": {
        "title": "Data use guidelines",
        "group": "Static headers checks",
        "schedule": {
            "morning_checks": {
                "all_4dn": {
                    "kwargs": {"primary": true},
                    "dependencies": []
                }
            }
        }
    },
    "prepare_static_headers_inSitu_HiC": {
        "title": "InSitu Hi-C",
        "group": "Static headers checks",
        "schedule": {
            "morning_checks": {
                "hotseat": {
                    "kwargs": {"primary": true},
                    "dependencies": []
                },
                "staging": {
                    "kwargs": {"primary": true},
                    "dependencies": []
                },
                "data": {
                    "kwargs": {"primary": true},
                    "dependencies": []
                }
            }
        }
    },
    "prepare_static_headers_dilution_HiC": {
        "title": "dilution Hi-C",
        "group": "Static headers checks",
        "schedule": {
            "morning_checks": {
                "hotseat": {
                    "kwargs": {"primary": true},
                    "dependencies": []
                },
                "staging": {
                    "kwargs": {"primary": true},
                    "dependencies": []
                },
                "data": {
                    "kwargs": {"primary": true},
                    "dependencies": []
                }
            }
        }
    },
    "prepare_static_headers_FISH": {
        "title": "FISH",
        "group": "Static headers checks",
        "schedule": {
            "morning_checks": {
                "hotseat": {
                    "kwargs": {"primary": true},
                    "dependencies": []
                },
                "staging": {
                    "kwargs": {"primary": true},
                    "dependencies": []
                },
                "data": {
                    "kwargs": {"primary": true},
                    "dependencies": []
                }
            }
        }
    },
    "prepare_static_headers_SPT": {
        "title": "SPT",
        "group": "Static headers checks",
        "schedule": {
            "morning_checks": {
                "hotseat": {
                    "kwargs": {"primary": true},
                    "dependencies": []
                },
                "staging": {
                    "kwargs": {"primary": true},
                    "dependencies": []
                },
                "data": {
                    "kwargs": {"primary": true},
                    "dependencies": []
                }
            }
        }
    },
    "prepare_static_headers_SPRITE": {
        "title": "SPRITE",
        "group": "Static headers checks",
        "schedule": {
            "morning_checks": {
                "hotseat": {
                    "kwargs": {"primary": true},
                    "dependencies": []
                },
                "staging": {
                    "kwargs": {"primary": true},
                    "dependencies": []
                },
                "data": {
                    "kwargs": {"primary": true},
                    "dependencies": []
                }
            }
        }
    },
    "prepare_static_headers_MARGI": {
        "title": "MARGI",
        "group": "Static headers checks",
        "schedule": {
            "morning_checks": {
                "hotseat": {
                    "kwargs": {"primary": true},
                    "dependencies": []
                },
                "staging": {
                    "kwargs": {"primary": true},
                    "dependencies": []
                },
                "data": {
                    "kwargs": {"primary": true},
                    "dependencies": []
                }
            }
        }
    },
    "snapshot_rds": {
        "title": "Snapshot RDS",
        "group": "System checks",
        "schedule": {
            "monthly_checks": {
                "data": {
                    "kwargs": {"primary": true},
                    "dependencies": []
                },
                "webdev": {
                    "kwargs": {"primary": true},
                    "dependencies": []
                },
                "hotseat": {
                    "kwargs": {"primary": true},
                    "dependencies": []
                }
            }
        }
    },
    "prepare_static_headers_sciHiC": {
        "title": "sciHiC",
        "group": "Static headers checks",
        "schedule": {
            "morning_checks": {
                "hotseat": {
                    "kwargs": {"primary": true},
                    "dependencies": []
                },
                "staging": {
                    "kwargs": {"primary": true},
                    "dependencies": []
                },
                "data": {
                    "kwargs": {"primary": true},
                    "dependencies": []
                }
            }
        }
    },
    "prepare_static_headers_DNase_HiC": {
        "title": "DNase_HiC",
        "group": "Static headers checks",
        "schedule": {
            "morning_checks": {
                "hotseat": {
                    "kwargs": {"primary": true},
                    "dependencies": []
                },
                "staging": {
                    "kwargs": {"primary": true},
                    "dependencies": []
                },
                "data": {
                    "kwargs": {"primary": true},
                    "dependencies": []
                }
            }
        }
    },
    "sync_google_analytics_data": {
        "title": "Sync Google Analytics",
        "group": "Metadata checks",
        "schedule": {
            "morning_checks": {
                "data": {
                    "kwargs": {"primary": true},
                    "dependencies": []
                }
            }
        }
    },
    "process_download_tracking_items": {
        "title": "Process Download Tracking Items",
        "group": "System checks",
        "schedule": {
            "ten_min_checks": {
                "data": {
                    "kwargs": {"primary": true},
                    "dependencies": ["purge_download_tracking_items"]
                }
            }
        }
    },
    "check_higlass_items_for_new_files": {
        "title": "Create new Items for Files",
        "group": "Higlass checks",
        "schedule": {
            "hourly_checks": {
                "data": {
                    "kwargs": {"primary": true, "queue_action": "prod"},
                    "dependencies": []
                },
                "webdev": {
                    "kwargs": {"primary": true, "queue_action": "prod"},
                    "dependencies": []
                },
                "hotseat": {
                    "kwargs": {"primary": true},
                    "dependencies": []
                }
            }
        }
    },
    "check_higlass_items_for_modified_files": {
        "title": "Update Items for modified Files",
        "group": "Higlass checks",
        "schedule": {
            "hourly_checks_2": {
                "data": {
                    "kwargs": {"primary": true, "queue_action": "prod"},
                    "dependencies": []
                },
                "webdev": {
                    "kwargs": {"primary": true},
                    "dependencies": []
                },
                "hotseat": {
                    "kwargs": {"primary": true},
                    "dependencies": []
                }
            }
        }
    },
    "check_higlass_items_for_queried_files": {
        "title": "Manually update Items for Files",
        "group": "Higlass checks",
        "schedule": {},
        "display": ["data", "hotseat", "webdev"]
    },
    "check_expsets_processedfiles_for_new_higlass_items": {
        "title": "Create new Items for ExpSets (Processed Files)",
        "group": "Higlass checks",
        "schedule": {
            "hourly_checks": {
                "data": {
                    "kwargs": {"primary": true, "queue_action": "prod"},
                    "dependencies": []
                },
                "webdev": {
                    "kwargs": {"primary": true, "queue_action": "prod"},
                    "dependencies": []
                },
                "hotseat": {
                    "kwargs": {"primary": true},
                    "dependencies": []
                }
            }
        }
    },
    "check_expsets_processedfiles_for_modified_higlass_items": {
        "title": "Update existing Items for ExpSets (Processed Files)",
        "group": "Higlass checks",
        "schedule": {
            "hourly_checks_2": {
                "data": {
                    "kwargs": {"primary": true, "queue_action": "prod"},
                    "dependencies": []
                },
                "webdev": {
                    "kwargs": {"primary": true, "queue_action": "prod"},
                    "dependencies": []
                },
                "hotseat": {
                    "kwargs": {"primary": true},
                    "dependencies": []
                }
            }
        }
    },
    "check_expsets_processedfiles_for_queried_higlass_items": {
        "title": "Manually update for ExpSets (Processed Files)",
        "group": "Higlass checks",
        "schedule": {},
        "display": ["data", "webdev", "hotseat"]
    },
    "check_expsets_otherprocessedfiles_for_new_higlass_items": {
        "title": "Create/Update Items for ExpSets (Supplementary Files)",
        "group": "Higlass checks",
        "schedule": {
            "morning_checks": {
                "data": {
                    "kwargs": {"primary": true, "queue_action": "prod"},
                    "dependencies": []
                },
                "webdev": {
                    "kwargs": {"primary": true, "queue_action": "prod"},
                    "dependencies": []
                },
                "hotseat": {
                    "kwargs": {"primary": true},
                    "dependencies": []
                }
            }
        }
    },
    "check_expsets_otherprocessedfiles_for_queried_files": {
        "title": "Manually update Items for ExpSets (Supplementary Files)",
        "group": "Higlass checks",
        "schedule": {},
        "display": ["data", "webdev", "hotseat"]
    },
    "find_cypress_test_items_to_purge": {
        "title": "Find Cypress Test files to Purge",
        "group": "Cleanup checks",
        "schedule": {
            "early_morning_checks": {
                "data": {
                    "kwargs": {"primary": true, "queue_action": "prod"},
                    "dependencies": []
                }
            }
        }
    },
    "clean_up_webdev_wfrs": {
        "title": "Clean up webdev workflows runs",
        "group": "Metadata checks",
        "schedule": {
            "morning_checks": {
                "webdev": {
                    "kwargs": {"primary": true},
                    "dependencies": []
                }
            }
        }
    },
    "check_suggested_enum_values": {
        "title": "Check fields with suggested enum",
        "group": "Metadata checks",
        "schedule": {
            "monday_checks": {
                "data": {
                    "kwargs": {"primary": true},
                    "dependencies": []
                },
                "cgap": {
                    "kwargs": {"primary": true},
                    "dependencies": []
                }
            }
        }
    },
    "purge_download_tracking_items": {
        "title": "Purge Download Tracking Items",
        "group": "Cleanup checks",
        "schedule": {
            "ten_min_checks": {
                "data": {
                    "kwargs": {"primary": true},
                    "dependencies": []
                }
            }
        }
    },
    "check_long_running_ec2s": {
        "title": "Check Long-Running EC2s",
        "group": "System checks",
        "schedule": {
            "morning_checks": {
                "data": {
                    "kwargs": {"primary": true},
                    "dependencies": []
                }
            }
        }
    },
    "say_my_name": {
        "title": "Say my name",
        "group": "System checks",
        "schedule": {},
        "display": ["data"]
    },
    "users_with_pending_lab": {
        "title": "Users with Pending Lab",
        "group": "Metadata checks",
        "schedule": {
            "morning_checks": {
                "data": {
                    "kwargs": {"primary": true},
                    "dependencies": []
                }
            }
        }
    },
    "users_with_doppelganger": {
        "title": "Users with Doppelgangers",
        "group": "Metadata checks",
        "schedule": {
            "morning_checks": {
                "data": {
                    "kwargs": {"primary": true},
                    "dependencies": []
                }
            }
        }
    },
    "check_assay_classification_short_names": {
        "title": "Check Assay Classification Short Names",
        "group": "Metadata checks",
        "schedule": {
            "morning_checks": {
                "mastertest": {
                    "kwargs": {"primary": true},
                    "dependencies": []
                },
                "data": {
                    "kwargs": {"primary": true},
                    "dependencies": []
                }
            }
        }
    },
    "check_for_ontology_updates": {
        "title": "Check for Ontology Updates",
        "group": "Metadata checks",
        "schedule": {
            "monday_checks": {
                "data": {
                    "kwargs": {"primary": true},
                    "dependencies": []
                }
            }
        }
    },
    "md5run_status" : {
        "title": "a) MD5run",
        "group": "Pipeline checks",
        "schedule": {
            "hourly_checks": {
                "data": {
                    "kwargs": {"primary": true,  "queue_action": "prod"},
                    "dependencies": []
                }
            }
        }
    },
    "md5run_status_extra_file" : {
        "title": "a) MD5run extrafiles",
        "group": "Pipeline checks",
        "schedule": {
            "morning_checks": {
                "data": {
                    "kwargs": {"primary": true},
                    "dependencies": []
                }
            }
        }
    },
    "fastqc_status" : {
        "title": "b) FastQC",
        "group": "Pipeline checks",
        "schedule": {
            "hourly_checks": {
                "data": {
                    "kwargs": {"primary": true, "queue_action": "prod"},
                    "dependencies": []
                }
            }
        }
    },
    "pairsqc_status" : {
        "title": "b) PairsQC",
        "group": "Pipeline checks",
        "schedule": {
            "hourly_checks": {
                "data": {
                    "kwargs": {"primary": true, "queue_action": "prod"},
                    "dependencies": []
                }
            }
        }
    },
    "bamqc_status" : {
        "title": "b) BamQC",
        "group": "Pipeline checks",
        "schedule": {
            "hourly_checks": {
                "data": {
                    "kwargs": {"primary": true, "queue_action": "prod"},
                    "dependencies": []
                }
            }
        }
    },
    "bg2bw_status" : {
        "title": "c) BedGraph to BigWig",
        "group": "Pipeline checks",
        "schedule": {
            "hourly_checks": {
                "data": {
                    "kwargs": {"primary": true},
                    "dependencies": []
                }
            }
        }
    },
    "bed2beddb_status" : {
        "title": "c) Bed to Beddb",
        "group": "Pipeline checks",
        "schedule": {
            "hourly_checks": {
                "data": {
                    "kwargs": {"primary": true, "queue_action": "prod"},
                    "dependencies": []
                }
            }
        }
    },
    "bed2multivec_status" : {
        "title": "c) Bed to multivec",
        "group": "Pipeline checks",
        "schedule": {
            "hourly_checks": {
                "data": {
                    "kwargs": {"primary": true},
                    "dependencies": []
                }
            }
        }
    },
    "in_situ_hic_status" : {
        "title": "d) in situ Hi-C",
        "group": "Pipeline checks",
        "schedule": {
            "hourly_checks": {
                "data": {
                    "kwargs": {"primary": true, "queue_action": "prod"},
                    "dependencies": []
                }
            }
        }
    },
    "dilution_hic_status" : {
        "title": "d) Dilution Hi-C",
        "group": "Pipeline checks",
        "schedule": {
            "hourly_checks": {
                "data": {
                    "kwargs": {"primary": true, "queue_action": "prod"},
                    "dependencies": []
                }
            }
        }
    },
    "tcc_status" : {
        "title": "d) TCC",
        "group": "Pipeline checks",
        "schedule": {
            "hourly_checks": {
                "data": {
                    "kwargs": {"primary": true, "queue_action": "prod"},
                    "dependencies": []
                }
            }
        }
    },
    "dnase_hic_status" : {
        "title": "d) DNAse Hi-C",
        "group": "Pipeline checks",
        "schedule": {
            "hourly_checks": {
                "data": {
                    "kwargs": {"primary": true, "queue_action": "prod"},
                    "dependencies": []
                }
            }
        }
    },
    "capture_hic_status" : {
        "title": "d) Capture Hi-C",
        "group": "Pipeline checks",
        "schedule": {
            "hourly_checks": {
                "data": {
                    "kwargs": {"primary": true, "queue_action": "prod"},
                    "dependencies": []
                }
            }
        }
    },
    "micro_c_status" : {
        "title": "d) Micro-C",
        "group": "Pipeline checks",
        "schedule": {
            "hourly_checks": {
                "data": {
                    "kwargs": {"primary": true, "queue_action": "prod"},
                    "dependencies": []
                }
            }
        }
    },
    "chia_pet_status" : {
        "title": "d) ChIA-PET",
        "group": "Pipeline checks",
        "schedule": {
            "hourly_checks": {
                "data": {
                    "kwargs": {"primary": true, "queue_action": "prod"},
                    "dependencies": []
                }
            }
        }
    },
    "in_situ_chia_pet_status" : {
        "title": "d) in situ ChIA-PET",
        "group": "Pipeline checks",
        "schedule": {
            "hourly_checks": {
                "data": {
                    "kwargs": {"primary": true, "queue_action": "prod"},
                    "dependencies": []
                }
            }
        }
    },
    "trac_loop_status" : {
        "title": "d) TrAC-loop",
        "group": "Pipeline checks",
        "schedule": {
            "hourly_checks": {
                "data": {
                    "kwargs": {"primary": true, "queue_action": "prod"},
                    "dependencies": []
                }
            }
        }
    },
    "plac_seq_status" : {
        "title": "d) PLAC-seq",
        "group": "Pipeline checks",
        "schedule": {
            "hourly_checks": {
                "data": {
                    "kwargs": {"primary": true, "queue_action": "prod"},
                    "dependencies": []
                }
            }
        }
    },
    "repli_2_stage_status" : {
        "title": "e) Repliseq - 2 Stage",
        "group": "Pipeline checks",
        "schedule": {
            "hourly_checks": {
                "data": {
                    "kwargs": {"primary": true, "queue_action": "prod"},
                    "dependencies": []
                }
            }
        }
    },
    "repli_multi_stage_status" : {
        "title": "e) Repliseq - Multi Stage",
        "group": "Pipeline checks",
        "schedule": {
            "hourly_checks": {
                "data": {
                    "kwargs": {"primary": true, "queue_action": "prod"},
                    "dependencies": []
                }
            }
        }
    },
    "tsa_seq_status" : {
        "title": "e) TSA-seq",
        "group": "Pipeline checks",
        "schedule": {
            "hourly_checks": {
                "data": {
                    "kwargs": {"primary": true, "queue_action": "prod"},
                    "dependencies": []
                }
            }
        }
    },
    "nad_seq_status" : {
        "title": "e) NAD-seq",
        "group": "Pipeline checks",
        "schedule": {
            "hourly_checks": {
                "data": {
                    "kwargs": {"primary": true, "queue_action": "prod"},
                    "dependencies": []
                }
            }
        }
    },
    "atac_seq_status" : {
        "title": "f) ATAC-seq",
        "group": "Pipeline checks",
        "schedule": {
            "hourly_checks": {
                "data": {
                    "kwargs": {"primary": true},
                    "dependencies": []
                }
            }
        }
    },
    "chip_seq_status" : {
        "title": "g) ChIP-seq",
        "group": "Pipeline checks",
        "schedule": {
            "hourly_checks": {
                "data": {
                    "kwargs": {"primary": true},
                    "dependencies": []
                }
            }
        }
    },
    "margi_status" : {
        "title": "h) MARGI",
        "group": "Pipeline checks",
        "schedule": {
            "hourly_checks": {
                "data": {
                    "kwargs": {"primary": true},
                    "dependencies": []
                }
            }
        }
    },
    "rna_seq_status" : {
        "title": "i) RNA-seq",
        "group": "Pipeline checks",
        "schedule": {
            "hourly_checks": {
                "data": {
                    "kwargs": {"primary": true},
                    "dependencies": []
                }
            }
        }
    },
    "bam_re_status" : {
        "title": "l) Restriction Enzyme Check",
        "group": "Pipeline checks",
        "schedule": {
            "hourly_checks": {
                "data": {
                    "kwargs": {"primary": true, "queue_action": "prod"},
                    "dependencies": []
                }
            }
        }
    },
    "rna_strandedness_status" : {
        "title": "l) RNA Strandedness",
        "group": "Pipeline checks",
        "schedule": {
            "hourly_checks": {
                "data": {
                    "kwargs": {"primary": true,  "queue_action": "prod"},
                    "dependencies": []
                }
            }
        }
    },
    "fastq_first_line_status" : {
        "title": "l) Fastq first line",
        "group": "Pipeline checks",
        "schedule": {
            "hourly_checks": {
                "data": {
                    "kwargs": {"primary": true, "queue_action": "prod"},
                    "dependencies": []
                }
            }
        }
    },
    "md5runCGAP_status" : {
        "title": "a) md5 runs",
        "group": "Pipeline checks",
        "schedule": {
            "hourly_checks": {
                "cgap": {
                    "kwargs": {"primary": true, "queue_action": "prod"},
                    "dependencies": []
                },
                "cgapwolf": {
                    "kwargs": {"primary": true},
                    "dependencies": []
                }
            }
        }
    },
    "fastqcCGAP_status" : {
        "title": "b) fastqc runs",
        "group": "Pipeline checks",
        "schedule": {
            "hourly_checks": {
                "cgap": {
                    "kwargs": {"primary": true, "queue_action": "prod"},
                    "dependencies": []
                },
                "cgapwolf": {
                    "kwargs": {"primary": true},
                    "dependencies": []
                }
            }
        }
    },
    "cgap_status" : {
        "title": "c) CGAP pipeline Part I",
        "group": "Pipeline checks",
        "schedule": {
            "hourly_checks": {
                "cgap": {
                    "kwargs": {"primary": true, "queue_action": "prod"},
                    "dependencies": []
                },
                "cgapwolf": {
                    "kwargs": {"primary": true},
                    "dependencies": []
                }
            }
        }
    },
    "cgapS2_status" : {
        "title": "d) CGAP pipeline Part II",
        "group": "Pipeline checks",
        "schedule": {
            "hourly_checks": {
                "cgap": {
                    "kwargs": {"primary": true, "queue_action": "prod"},
                    "dependencies": []
                },
                "cgapwolf": {
                    "kwargs": {"primary": true},
                    "dependencies": []
                }
            }
        }
    },
    "cgapS3_status" : {
        "title": "d) CGAP pipeline Part III",
        "group": "Pipeline checks",
        "schedule": {
            "hourly_checks": {
                "cgap": {
                    "kwargs": {"primary": true, "queue_action": "prod"},
                    "dependencies": []
                },
                "cgapwolf": {
                    "kwargs": {"primary": true},
                    "dependencies": []
                }
            }
        }
    },
    "cgapS3_er_status" : {
        "title": "d) CGAP pipeline Part III er",
        "group": "Pipeline checks",
        "schedule": {
            "hourly_checks": {
                "cgapwolf": {
                    "kwargs": {"primary": true},
                    "dependencies": []
                }
            }
        }
    },
    "ingest_vcf_status" : {
        "title": "d) CGAP trigger VCF ingestion",
        "group": "Pipeline checks",
        "schedule": {
            "hourly_checks": {
                "cgap": {
                    "kwargs": {"primary": true},
                    "dependencies": []
                },
                "cgapwolf": {
                    "kwargs": {"primary": true},
                    "dependencies": []
                }
            }
        }
    },
    "cram_status" : {
        "title": "e) CGAP pipeline cram2fastq",
        "group": "Pipeline checks",
        "schedule": {
            "hourly_checks": {
                "cgap": {
                    "kwargs": {"primary": true, "queue_action": "prod"},
                    "dependencies": []
                },
                "cgapwolf": {
                    "kwargs": {"primary": true, "queue_action": "prod"},
                    "dependencies": []
                }
            }
        }
    },
    "elastic_search_space" : {
        "title": "ES Disk Space Check",
        "group": "Elasticsearch checks",
        "schedule": {
            "morning_checks": {
                "all": {
                    "kwargs" : {"primary": true}
                }
            }
        }
    },
    "elasticsearch_s3_count_diff" : {
        "title": "S3/ES Check Count Differential",
        "group": "Elasticsearch checks",
        "schedule" : {
            "morning_checks": {
                "staging": {
                    "kwargs": {"primary": true}
                },
                "webdev": {
                    "kwargs": {"primary": true}
                },
                "hotseat": {
                    "kwargs": {"primary": true}
                },
                "mastertest": {
                    "kwargs": {"primary": true}
                },
                "cgapdev": {
                    "kwargs": {"primary": true}
                }
            }
        }
    },
    "clean_s3_es_checks" : {
        "title": "Wipe Checks Older Than One Month",
        "group": "System checks",
        "schedule": {},
        "display": ["staging", "webdev", "mastertest", "hotseat", "cgapdev"]
    },
    "states_files_without_higlass_defaults": {
        "title": "states files without higlass_defaults",
        "group": "Metadata checks",
        "schedule": {
            "morning_checks": {
                "data": {
                    "kwargs": {"primary": true},
                    "dependencies": []
                }
            }
        }
    },
    "check_for_strandedness_consistency": {
        "title": "RNA-seq experiments without strandedness verification",
        "group": "Metadata checks",
        "schedule": {
            "morning_checks": {
                "data": {
                    "kwargs": {"primary": true},
                    "dependencies": []
                }
            }
        }
    },
    "identify_files_without_qc_summary_bam": {
        "title": "Bam files from Hi-C pipeline without quality metric summary",
        "group": "Metadata checks",
        "schedule": {
            "morning_checks": {
                "data": {
                    "kwargs": {"primary": true},
                    "dependencies": []
                },
                "webdev": {
                    "kwargs": {"primary": true},
                    "dependencies": []
                }
            }
        }
    },
    "check_fastq_read_id": {
        "title": "Fastq files with integer read ids",
        "group": "Audit checks",
        "schedule": {
            "hourly_checks": {
                "data": {
                    "kwargs": {"primary": true},
                    "dependencies": []
                }
            }
        }
    },
    "released_hela_files": {
        "title": "HeLa fastq or bam files not restricted",
        "group": "Audit checks",
        "schedule": {
            "morning_checks": {
                "data": {
                    "kwargs": {"primary": true},
                    "dependencies": []
                }
            }
        }
    },
    "released_output_from_restricted_input": {
        "title": "Processed files not restricted",
        "group": "Audit checks",
        "schedule": {
            "morning_checks": {
                "data": {
                    "kwargs": {"primary": true},
                    "dependencies": []
                }
            }
        }
    },
    "check_external_references_uri": {
        "title": "Check dbxrefs links",
        "group": "Metadata checks",
        "schedule": {
            "monday_checks": {
                "data": {
                    "kwargs": {"primary": true},
                    "dependencies": []
                }
            }
        }
    },
    "indexer_server_status": {
        "title": "Indexer Server Status",
        "group": "Deployment Checks",
        "schedule": {
            "manual_checks": {
                "data": {
                    "kwargs": {
                        "primary": true
                    }
                }
            }
        }
    },
    "provision_indexer_environment": {
        "title": "Provision Indexer Environment",
        "group": "Deployment Checks",
        "schedule": {
            "manual_checks": {
                "data": {
                    "kwargs": {
                        "primary": true
                    }
                }
            }
        }
    },
    "deploy_application_to_beanstalk": {
        "title": "Deploy Version to ElasticBeanstalk",
        "group": "Deployment Checks",
        "schedule": {
            "manual_checks": {
                "data": {
                    "kwargs": {
                        "primary": true
                    }
                }
            }
        }
    },
    "deploy_cgap_production": {
        "title": "Deploy CGAP-portal master to the cgap production environment",
        "group": "Deployment Checks",
        "schedule": {
            "deployment_checks": {
                "data": {
                    "kwargs": {
                        "primary": true
                    }
                }
            }
        }
    },
    "deploy_ff_staging": {
        "title": "Deploy Fourfront master to staging.4dnucleome.org",
        "group": "Deployment Checks",
        "schedule": {
            "deployment_checks": {
                "data": {
                    "kwargs": {
                        "primary": true
                    }
                }
            }
        }
    },
    "check_opf_lab_different_than_experiment": {
        "title": "Opf contributing lab",
        "group": "Metadata checks",
        "schedule": {
            "morning_checks": {
                "data": {
                    "kwargs": {"primary": true},
                    "dependencies": []
                }
            }
        }
    },
<<<<<<< HEAD
    "insulation_scores_and_boundaries_status": {
        "title": "l) insulation scores and boundaries",
        "group": "Pipeline checks",
        "schedule": {
            "hourly_checks": {
=======
    "grouped_with_file_relation_consistency": {
        "title": "File relation 'grouped with'",
        "group": "Metadata checks",
        "schedule": {
            "morning_checks": {
>>>>>>> dbe173c9
                "data": {
                    "kwargs": {"primary": true},
                    "dependencies": []
                }
            }
        }
<<<<<<< HEAD
=======
    },
    "wipe_cgap_build_indices": {
        "title": "Wipe CGAP build indices",
        "group": "System checks",
        "schedule": {
             "morning_checks": {
                "cgap": {
                    "kwargs": {
                        "primary": true
                    }
                }
            }
        }
    },
     "wipe_ff_build_indices": {
        "title": "Wipe FF build indices",
        "group": "System checks",
        "schedule": {
             "morning_checks": {
                "data": {
                    "kwargs": {
                        "primary": true
                    }
                }
            }
        }
>>>>>>> dbe173c9
    }
}<|MERGE_RESOLUTION|>--- conflicted
+++ resolved
@@ -1687,27 +1687,17 @@
             }
         }
     },
-<<<<<<< HEAD
-    "insulation_scores_and_boundaries_status": {
-        "title": "l) insulation scores and boundaries",
-        "group": "Pipeline checks",
-        "schedule": {
-            "hourly_checks": {
-=======
     "grouped_with_file_relation_consistency": {
         "title": "File relation 'grouped with'",
         "group": "Metadata checks",
         "schedule": {
             "morning_checks": {
->>>>>>> dbe173c9
-                "data": {
-                    "kwargs": {"primary": true},
-                    "dependencies": []
-                }
-            }
-        }
-<<<<<<< HEAD
-=======
+                "data": {
+                    "kwargs": {"primary": true},
+                    "dependencies": []
+                }
+            }
+        }
     },
     "wipe_cgap_build_indices": {
         "title": "Wipe CGAP build indices",
@@ -1734,6 +1724,17 @@
                 }
             }
         }
->>>>>>> dbe173c9
+    },
+    "insulation_scores_and_boundaries_status": {
+        "title": "l) insulation scores and boundaries",
+        "group": "Pipeline checks",
+        "schedule": {
+            "hourly_checks": {
+                "data": {
+                    "kwargs": {"primary": true},
+                    "dependencies": []
+                }
+            }
+        }
     }
 }