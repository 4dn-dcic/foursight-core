from .s3_connection import S3Connection
from dcicutils.env_base import EnvManager
from dcicutils.env_utils import get_foursight_bucket, get_foursight_bucket_prefix, full_env_name


class Environment(object):

    def __init__(self, foursight_prefix):

        # This consistency check can go away later, but when it does we can also get
        # rid of the argument that is passed, since it should be possible to look up.
        declared_bucket_prefix = get_foursight_bucket_prefix()
        if not declared_bucket_prefix:
            raise RuntimeError(f"There is no declared foursight bucket prefix."
                               f" It should probably be {foursight_prefix!r}.")
        elif declared_bucket_prefix != foursight_prefix:
            raise RuntimeError(f"The value of foursight_prefix, {foursight_prefix},"
                               f" does not match the declared foursight bucket prefix, {declared_bucket_prefix}.")

        self.prefix = foursight_prefix
        self.s3_connection = S3Connection(self.get_env_bucket_name())

    def get_env_bucket_name(self):
        computed_result = self.prefix + '-envs'

        # Consistency check, but accessing the declared value might be a better way to get this.
        declared_result = EnvManager.global_env_bucket_name()
        if declared_result != computed_result:
            raise RuntimeError(f"get_env_bucket_name computed {computed_result},"
                               f" but the declared result was {declared_result}.")

        return computed_result

    def list_environment_names(self):
        """
        Lists all environments in the foursight-envs s3. Returns a list of names
        """
        computed_result = [key for key in self.s3_connection.list_all_keys() if not key.endswith(".ecosystem")]

        # Consistency check. The declared result would be a more abstract way to compute this.
        declared_result = EnvManager.get_all_environments(self.get_env_bucket_name())
        if declared_result != computed_result:
            raise RuntimeError("list_environment_names has consistency problems.")

        return computed_result

    def list_valid_schedule_environment_names(self):
        """Lists all valid environ names used in schedules including 'all'"""

        # This call requires no changes. -kmp 24-May-2022
        return self.list_environment_names() + ['all']

    def is_valid_environment_name(self, env):
        """check if env is a valid environment name"""

        # This call requires no changes. -kmp 24-May-2022
        if env in self.list_environment_names():
            return True
        else:
            return False

    def get_environment_info_from_s3(self, env_name):

        computed_result = self.s3_connection.get_object(env_name)

        env_full_name = full_env_name(env_name)
        declared_result = self.s3_connection.get_object(env_full_name)
        if declared_result != computed_result:
            raise RuntimeError(f"get_environment_info_from_s3 has consistency problems."
                               f" env_name={env_name} env_full_name={env_full_name}"
                               f" computed_result={computed_result} declared_result={declared_result}")

        return computed_result

    def get_environment_and_bucket_info(self, env_name, stage):
        env_info = self.get_environment_info_from_s3(env_name)
        # check that the keys we need are in the object
        if isinstance(env_info, dict) and {'fourfront', 'es'} <= set(env_info):
            portal_url = env_info['fourfront']
            es_url = env_info['es']

            # Isn't the ff_env required? Does this defaulting ever matter? -kmp 24-May-2022
            defaulted_ff_env = env_info.get('ff_env', ''.join(['fourfront-', env_name]))

            computed_bucket_name = ''.join([self.prefix + '-', stage, '-', env_name])
            declared_bucket_name = get_foursight_bucket(envname=env_name, stage=stage)
            if declared_bucket_name != computed_bucket_name:
                raise RuntimeError(f"For environment {env_name}, the computed bucket name, {computed_bucket_name},"
                                   f" does not match the declared result, {declared_bucket_name}.")

            env_and_bucket_info = {
                'fourfront': portal_url,
                'es': es_url,
                'ff_env': defaulted_ff_env,
                'bucket': computed_bucket_name,
            }
            return env_and_bucket_info
        else:
            raise Exception(f'Malformatted environment info on S3 for key {env_name}: {env_info}')

    def get_selected_environment_names(self, env_name):

        # This is weirdly named. A better name would be expand_environment_names or get_matching_environment_names.
        # But it doesn't need to change. -kmp 24-May-2022
        if env_name == 'all':
            return self.list_environment_names()
        elif self.is_valid_environment_name(env_name):
            return [env_name]
        else:
            raise Exception("not a valid env name")

    def get_environment_and_bucket_info_in_batch(self, stage, env=None, envs=None):
        """
        Generate environment information from the envs bucket in s3.
        Returns a dictionary keyed by environment name with value of a sub-dict
        with the fields needed to initiate a connection.

<<<<<<< HEAD
        :param stage: a chalice stage (generally one of 'dev' or 'prod')
        :param env: allows you to specify a single env to be initialized, or the token 'all'.
        :param envs: allows you to specify multiple envs to be initialized
        """
        if env and envs:
            ValueError("get_environment_and_bucket_info_in_batch accepts either 'env=' or 'envs=' but not both.")

        try:
            env_keys = envs or self.get_selected_environment_names(env or 'all')
        except Exception:
            env_keys = []  # provided env is not in s3, so behave like no envs were requested

        return {
            env_key: self.get_environment_and_bucket_info(env_key, stage)
            for env_key in env_keys
        }
=======
        :param stage: the relevant chalice stage
        :param env: allows you to specify a single env to be initialized
        :param envs: allows you to specify multiple envs to be initialized
        """
        if envs is not None:
            env_keys = envs
        else:
            try:
                env_keys = self.get_selected_environment_names(env)
            except Exception:
                return {}  # provided env is not in s3

        environments = {}
        for env_key in env_keys:
            environments[env_key] = self.get_environment_and_bucket_info(env_key, stage)
        return environments
>>>>>>> 69ce28d6
<|MERGE_RESOLUTION|>--- conflicted
+++ resolved
@@ -115,38 +115,22 @@
         Returns a dictionary keyed by environment name with value of a sub-dict
         with the fields needed to initiate a connection.
 
-<<<<<<< HEAD
         :param stage: a chalice stage (generally one of 'dev' or 'prod')
         :param env: allows you to specify a single env to be initialized, or the token 'all'.
+        :param env: allows you to specify a single env to be initialized
         :param envs: allows you to specify multiple envs to be initialized
         """
-        if env and envs:
+        if env is not None and envs is not None:
             ValueError("get_environment_and_bucket_info_in_batch accepts either 'env=' or 'envs=' but not both.")
-
-        try:
-            env_keys = envs or self.get_selected_environment_names(env or 'all')
-        except Exception:
-            env_keys = []  # provided env is not in s3, so behave like no envs were requested
+        if envs is not None:
+            env_keys = envs
+        else:
+            try:
+                env_keys = self.get_selected_environment_names(env or 'all')
+            except Exception:
+                return {}  # provided env is not in s3
 
         return {
             env_key: self.get_environment_and_bucket_info(env_key, stage)
             for env_key in env_keys
-        }
-=======
-        :param stage: the relevant chalice stage
-        :param env: allows you to specify a single env to be initialized
-        :param envs: allows you to specify multiple envs to be initialized
-        """
-        if envs is not None:
-            env_keys = envs
-        else:
-            try:
-                env_keys = self.get_selected_environment_names(env)
-            except Exception:
-                return {}  # provided env is not in s3
-
-        environments = {}
-        for env_key in env_keys:
-            environments[env_key] = self.get_environment_and_bucket_info(env_key, stage)
-        return environments
->>>>>>> 69ce28d6
+        }