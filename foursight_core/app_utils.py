from chalice import Response
import jinja2
import json
import os
from os.path import dirname
import jwt
import boto3
import datetime
import ast
import copy
from http.cookies import SimpleCookie
import pkg_resources
import platform
import pytz
import requests
import socket
import sys
import time
import types
import logging
from itertools import chain
from dateutil import tz
from dcicutils import ff_utils
from dcicutils.env_utils import (
    EnvUtils,
    full_env_name,
    get_foursight_bucket,
    get_foursight_bucket_prefix,
    infer_foursight_from_env,
    public_env_name,
    short_env_name,
)
from dcicutils.lang_utils import disjoined_list
<<<<<<< HEAD
from typing import Optional
from .identity import apply_identity_globally, get_identity_name, GLOBAL_APPLICATION_CONFIGURATION
=======
from dcicutils.misc_utils import get_error_message, PRINT
from dcicutils.obfuscation_utils import obfuscate_dict
from dcicutils.secrets_utils import (get_identity_name, get_identity_secrets)
from typing import Optional
>>>>>>> 91216db2
from .s3_connection import S3Connection
from .fs_connection import FSConnection
from .check_utils import CheckHandler
from .sqs_utils import SQS
from .stage import Stage
from .environment import Environment


logging.basicConfig()
logger = logging.getLogger(__name__)


class AppUtilsCore:
    """
    This class contains all the functionality needed to implement AppUtils, but is not AppUtils itself,
    so that a class named AppUtils is easier to define in libraries that import foursight-core.
    """

    # Define in subclass.
    APP_PACKAGE_NAME = None

    def get_app_version(self):
        return pkg_resources.get_distribution(self.APP_PACKAGE_NAME).version

    # dmichaels/2022-07-20/C4-826: Apply identity globally.
<<<<<<< HEAD
    # wrr/2022-08-12: backwards compatibility, do not try if it's not set
    identity_name = get_identity_name(identity_kind=GLOBAL_APPLICATION_CONFIGURATION)
    if identity_name:
        apply_identity_globally()
=======
    # NOTE (2022-08-24): No longer call from the top-level here (not polite);
    # rather call from (AppUtils) sub-classes in foursight-cgap and foursight.
    # apply_identity_globally()
>>>>>>> 91216db2

    # These must be overwritten in inherited classes
    # replace with 'foursight', 'foursight-cgap' etc
    prefix = 'placeholder_prefix'

    # replace with e.g. 'https://cgap.hms.harvard.edu/static/img/favicon-fs.ico'
    FAVICON = 'placeholder_favicon'

    # replace with e.g. 'https://search-foursight-fourfront-ylxn33a5qytswm63z52uytgkm4.us-east-1.es.amazonaws.com'
    host = 'placeholder_host'

    OAUTH_TOKEN_URL = "https://hms-dbmi.auth0.com/oauth/token"

    # replace with e.g. 'chalicelib'
    package_name = 'foursight_core'

    # repeat the same line to use __file__ relative to the inherited class
    check_setup_dir = dirname(__file__)

    # optionally change this one
    html_main_title = 'Foursight'

    # Stuff below can be used directly by inherited classes
    TRIM_ERR_OUTPUT = 'Output too large to provide on main page - see check result directly'
    LAMBDA_MAX_BODY_SIZE = 5500000  # 6Mb is the "real" threshold

    def __init__(self):
        self.init_load_time = self.get_load_time()
        self.environment = Environment(self.prefix)
        self.stage = Stage(self.prefix)
        self.sqs = SQS(self.prefix)
        self.check_handler = CheckHandler(self.prefix, self.package_name, self.check_setup_dir)
        self.CheckResult = self.check_handler.CheckResult
        self.ActionResult = self.check_handler.ActionResult
        self.jin_env = jinja2.Environment(
            loader=jinja2.FileSystemLoader(self.get_template_path()),
            autoescape=jinja2.select_autoescape(['html', 'xml'])
        )
        self.auth0_client_id = None
        self.user_records = {}
        # self.user_record = None
        # self.user_record_error = None
        # self.user_record_error_email = None
        self.lambda_last_modified = None
        self.cached_portal_url = {}

    @staticmethod
    def note_non_fatal_error_for_ui_info(error_object, calling_function):
        if isinstance(calling_function, types.FunctionType):
            calling_function = calling_function.__name__
        logger.warn(f"Non-fatal error in function ({calling_function})."
                    f" Missing information via this function used only for Foursight UI display."
                    f" Underlying error: {get_error_message(error_object)}")

    @classmethod
    def set_timeout(cls, timeout):
        """Set timeout as environment variable. Decorator instances will pick up this value"""
        os.environ['CHECK_TIMEOUT'] = str(timeout)

    @classmethod
    def get_template_path(cls):
        template_dir = dirname(__file__)
        return os.path.join(template_dir, 'templates')

    def init_environments(self, env='all', envs=None):
        """
        Generate environment information from the envs bucket in s3.
        Returns a dictionary keyed by environment name with value of a sub-dict
        with the fields needed to initiate a connection.

        :param env: allows you to specify a single env to be initialized
        :param envs: allows you to specify multiple envs to be initialized
        """
        stage_name = self.stage.get_stage()
        return self.environment.get_environment_and_bucket_info_in_batch(stage=stage_name, env=env, envs=envs)

    def init_connection(self, environ, _environments=None):
        """
        Initialize the fourfront/s3 connection using the FSConnection object
        and the given environment.
        Returns an FSConnection object or raises an error.
        """
        environments = self.init_environments(environ) if _environments is None else _environments
        PRINT("environments = %s" % str(environments))
        # if still not there, return an error
        if environ not in environments:
            error_res = {
                'status': 'error',
                'description': f'environment {environ} is not valid!',
                'environment': environ,
                'checks': {}
            }
            raise Exception(str(error_res))
        connection = FSConnection(environ, environments[environ], host=self.host)
        return connection

    def init_response(self, environ):
        """
        Generalized function to init response given an environment
        """
        response = Response('Foursight response')
        try:
            connection = self.init_connection(environ)
        except Exception as e:
            connection = None
            response.body = str(e)
            response.status_code = 400
        return connection, response

    def is_running_locally(self, request_dict) -> bool:
        return request_dict.get('context', {}).get('identity', {}).get('sourceIp', '') == "127.0.0.1"

    def get_logged_in_user_info(self, environ: str, request_dict: dict) -> str:
        email_address = ""
        email_verified = ""
        first_name = ""
        last_name = ""
        issuer = ""
        subject = ""
        audience = ""
        issued_time = ""
        expiration_time = ""
        jwt_decoded = ""
        try:
            jwt_decoded = self.get_decoded_jwt_token(environ, request_dict)
            if jwt_decoded:
                email_address = jwt_decoded.get("email")
                email_verified = jwt_decoded.get("email_verified")
                issuer = jwt_decoded.get("iss")
                if issuer:
                    name = jwt_decoded.get(issuer + "name")
                    if name:
                        first_name = name.get("name_first")
                        last_name = name.get("name_last")
                subject = jwt_decoded.get("sub")
                audience = jwt_decoded.get("aud")
                issued_time = self.convert_time_t_to_useastern_datetime(jwt_decoded.get("iat"))
                expiration_time = self.convert_time_t_to_useastern_datetime(jwt_decoded.get("exp"))
        except Exception as e:
            self.note_non_fatal_error_for_ui_info(e, 'get_logged_in_user_info')
        return {"email_address": email_address,
                "email_verified": email_verified,
                "first_name": first_name,
                "last_name": last_name,
                "issuer": issuer,
                "subject": subject,
                "audience": audience,
                "issued_time": issued_time,
                "expiration_time": expiration_time,
                "jwt": jwt_decoded}

    # THis is quite a hack, this whole user_records thing. Will straighten out eventually (perhaps with React version someday).
    def get_user_record(self, environ: str, request_dict: dict) -> dict:
        user_info = self.get_logged_in_user_info(environ, request_dict)
        if not user_info:
            return None
        user_record = self.user_records.get(user_info['email_address'])
        return user_record

    def set_user_record(self, email: str, record: dict, error: str, exception: str):
        if not email:
            return
        user_record = self.user_records.get(email)
        if not user_record:
            self.user_records[email] = {"email": email, "record": record, "error": error, "exception": exception}
        else:
            user_record["record"] = record
            user_record["error"] = error
            user_record["exception"] = exception

    def get_portal_url(self, env_name: str) -> str:
        cached_portal_url = self.cached_portal_url.get(env_name)
        if not cached_portal_url:
            try:
                environment_and_bucket_info = \
                    self.environment.get_environment_and_bucket_info(env_name, self.stage.get_stage())
                portal_url = environment_and_bucket_info.get("fourfront")
                self.cached_portal_url[env_name] = portal_url
            except Exception as e:
                logger.error(f"Error determining portal URL: {e}")
                raise e
        return self.cached_portal_url[env_name]

    def get_auth0_client_id(self, env_name: str) -> str:
        auth0_client_id = os.environ.get("CLIENT_ID")
        if not auth0_client_id:
            # TODO: Confirm that we do not actually need to do this.
            # Just in case. We should already have this value from the GAC.
            # But Will said get it from the portal (was hardcoded in the template),
            # so I had written code to do that; just call as fallback for now.
            auth0_client_id = self.get_auth0_client_id_from_portal(env_name)
        return auth0_client_id

    def get_auth0_client_id_from_portal(self, env_name: str) -> str:
        logger.warn(f"Fetching Auth0 client ID from portal.")
        portal_url = self.get_portal_url(env_name)
        auth0_config_url = portal_url + "/auth0_config?format=json"
        if not self.auth0_client_id:
            try:
                response = requests.get(auth0_config_url).json()
                self.auth0_client_id = response.get("auth0Client")
            except Exception as e:
                # TODO: Fallback behavior to old hardcoded value (previously in templates/header.html).
                self.auth0_client_id = "DPxEwsZRnKDpk0VfVAxrStRKukN14ILB"
                logger.error(f"Error fetching Auth0 client ID from portal ({auth0_config_url}); using default value: {e}")
        logger.warn(f"Done fetching Auth0 client ID from portal ({auth0_config_url}): {self.auth0_client_id}")
        return self.auth0_client_id

    def get_auth0_secret(self, env_name: str) -> str:
        return os.environ.get("CLIENT_SECRET")

    def check_authorization(self, request_dict, env=None):
        """
        Manual authorization, since the builtin chalice @app.authorizer() was not
        working for me and was limited by a requirement that the authorization
        be in a token. Check the cookies of the request for jwtToken using utils

        Take in a dictionary format of the request (app.current_request) so we
        can test this.
        """
        # first check the Authorization header
        dev_auth = request_dict.get('headers', {}).get('authorization')
        # grant admin if dev_auth equals secret value
        if dev_auth and dev_auth == os.environ.get('DEV_SECRET'):
            return True
        # if we're on localhost, automatically grant authorization
        # this looks bad but isn't because request authentication will
        # still fail if local keys are not configured
        if self.is_running_locally(request_dict):
            return True
        jwt_decoded = self.get_decoded_jwt_token(env, request_dict)
        if jwt_decoded:
            try:
                if env is None:
                    return False  # we have no env to check auth
                for env_info in self.init_environments(env).values():
<<<<<<< HEAD
                    user_res = ff_utils.get_metadata('users/' + payload.get('email').lower(),
                                                     ff_env=env_info['ff_env'],
                                                     add_on='frame=object&datastore=database')
                    logger.error(env_info)
                    logger.error(user_res)
                    if not ('admin' in user_res['groups'] and payload.get('email_verified')):
=======
                    user_res = ff_utils.get_metadata('users/' + jwt_decoded.get('email').lower(),
                                                     ff_env=env_info['ff_env'],
                                                     add_on='frame=object&datastore=database')
                    logger.warn("foursight_core.check_authorization: env_info ...")
                    logger.warn(env_info)
                    logger.warn("foursight_core.check_authorization: user_res ...")
                    logger.warn(user_res)
                    groups = user_res.get('groups')
                    if not groups:
                        logger.warn("foursight_core.check_authorization: No 'groups' element for user record! Returning False.")
                        self.set_user_record(email=jwt_decoded.get('email'), record=None, error="nogroups", exception=None)
                        # self.user_record = None
                        # self.user_record_error = "nogroups"
                        # self.user_record_error_email = jwt_decoded.get('email')
                        return False
                    if not (('admin' in user_res['groups'] or 'foursight' in user_res['groups']) and jwt_decoded.get('email_verified')):
                        logger.error("foursight_core.check_authorization: Returning False")
>>>>>>> 91216db2
                        # if unauthorized for one, unauthorized for all
                        self.set_user_record(email=jwt_decoded.get('email'), record=None, error="noadmin", exception=None)
                        # self.user_record = None
                        # self.user_record_error = "noadmin"
                        # self.user_record_error_email = jwt_decoded.get('email')
                        return False
                    self.set_user_record(email=jwt_decoded.get('email'), record=user_res, error=None, exception=None)
                    # self.user_record = user_res
                    # self.user_record_error = None
                    # self.user_record_error_email = None
                logger.warn("foursight_core.check_authorization: Returning True")
                return True
            except Exception as e:
                logger.error("foursight_core.check_authorization: Exception on check_authorization")
                self.set_user_record(email=jwt_decoded.get('email'), record=None, error="exception", exception=str(e))
                # self.user_record = None
                # self.user_record_error = "exception"
                # self.user_record_error_email = jwt_decoded.get('email')
                logger.error(e)
        logger.error("foursight_core.check_authorization: Returning False ")
        return False

    def auth0_callback(self, request, env):
        req_dict = request.to_dict()
        domain, context = self.get_domain_and_context(req_dict)
        # extract redir cookie
        cookies = req_dict.get('headers', {}).get('cookie')
        redir_url = context + 'view/' + env

#       for cookie in cookies.split(';'):
#           name, val = cookie.strip().split('=')
#           if name == 'redir':
#               redir_url = val
        try:
            simple_cookies = SimpleCookie()
            simple_cookies.load(cookies)
            simple_cookies = {k: v.value for k, v in simple_cookies.items()}
            redir_url_cookie = simple_cookies.get("redir")
            if redir_url_cookie:
                redir_url = redir_url_cookie
        except Exception as e:
            PRINT("Exception loading cookies: {cookies}")
            PRINT(e)

        resp_headers = {'Location': redir_url}
        params = req_dict.get('query_params')
        if not params:
            return self.forbidden_response()
        auth0_code = params.get('code', None)
        auth0_client = self.get_auth0_client_id(env)
        auth0_secret = self.get_auth0_secret(env)
        if not (domain and auth0_code and auth0_client and auth0_secret):
            return Response(status_code=301, body=json.dumps(resp_headers), headers=resp_headers)
        payload = {
            'grant_type': 'authorization_code',
            'client_id': auth0_client,
            'client_secret': auth0_secret,
            'code': auth0_code,
            'redirect_uri': ''.join(['https://', domain, context, 'callback/'])
        }
        json_payload = json.dumps(payload)
        headers = {'content-type': "application/json"}
        res = requests.post(self.OAUTH_TOKEN_URL, data=json_payload, headers=headers)
        id_token = res.json().get('id_token', None)
        if id_token:
            cookie_str = ''.join(['jwtToken=', id_token, '; Domain=', domain, '; Path=/;'])
            expires_in = res.json().get('expires_in', None)
            if expires_in:
                expires = datetime.datetime.utcnow() + datetime.timedelta(seconds=expires_in)
                cookie_str += (' Expires=' + expires.strftime("%a, %d %b %Y %H:%M:%S GMT") + ';')
            resp_headers['Set-Cookie'] = cookie_str
        return Response(status_code=302, body=json.dumps(resp_headers), headers=resp_headers)

    def get_jwt_token(self, request_dict) -> str:
        """
        Simple function to extract a jwt from a request that has already been
        dict-transformed
        """
        cookies = request_dict.get('headers', {}).get('cookie')
        cookie_dict = {}
        if cookies:
            for cookie in cookies.split(';'):
                cookie_split = cookie.strip().split('=')
                if len(cookie_split) == 2:
                    cookie_dict[cookie_split[0]] = cookie_split[1]
        token = cookie_dict.get('jwtToken', None)
        return token

    def get_decoded_jwt_token(self, env_name: str, request_dict) -> dict:
        try:
            jwt_token = self.get_jwt_token(request_dict)
            if not jwt_token:
                return None
            auth0_client_id = self.get_auth0_client_id(env_name)
            auth0_secret = self.get_auth0_secret(env_name)
            # leeway accounts for clock drift between us and auth0
            return jwt.decode(jwt_token, auth0_secret, audience=auth0_client_id, leeway=30)
        except:
            logger.warn(f"foursight_core: Exception decoding JWT token: {jwt_token}")
            return None

    @classmethod
    def get_favicon(cls):
        """
        Returns faviron
        """
        return cls.FAVICON  # want full HTTPS, so hard-coded in

    def get_domain_and_context(self, request_dict):
        """
        Given a request that has already been dict-transformed, get the host
        and the url context for endpoints. Context will basically either be
        '/api/' or '/'
        """
        domain = request_dict.get('headers', {}).get('host')
        context = '/api/' if request_dict.get('context', {}).get('path', '').startswith('/api/') else '/'
        return domain, context

    @classmethod
    def forbidden_response(cls, context="/"):
        sample_page = context + 'view/<environment>'
        return Response(status_code=403,
                        body=f'Forbidden. Login on the {sample_page} page.')

    @classmethod
    def process_response(cls, response):
        """
        Does any final processing of a Foursight response before returning it. Right now, this includes:
        * Changing the response body if it is greater than 5.5 MB (Lambda body max is 6 MB)
        """
        if cls.get_size(response.body) > cls.LAMBDA_MAX_BODY_SIZE:  # should be much faster than json.dumps
            response.body = 'Body size exceeded 6 MB maximum.'
            response.status_code = 413
        return response

    @classmethod
    def query_params_to_literals(cls, params):
        """
        Simple function to loop through the query params and convert them to
        bools/ints/floats other literals as applicable
        """
        to_delete = []
        for key, value in params.items():
            if not value:
                # handles empty strings
                to_delete.append(key)
                continue
            try:
                as_literal = ast.literal_eval(value)
            except (ValueError, SyntaxError):
                as_literal = value
            params[key] = as_literal
        for key in to_delete:
            del params[key]
        return params

    @classmethod
    def get_size(cls, obj, seen=None):
        """ Recursively finds size of objects
            Taken directly from: https://goshippo.com/blog/measure-real-size-any-python-object/
        """
        size = sys.getsizeof(obj)
        if seen is None:
            seen = set()
        obj_id = id(obj)
        if obj_id in seen:
            return 0
        # Important mark as seen *before* entering recursion to gracefully handle
        # self-referential objects
        seen.add(obj_id)
        if isinstance(obj, dict):
            size += sum([cls.get_size(v, seen) for v in obj.values()])
            size += sum([cls.get_size(k, seen) for k in obj.keys()])
        elif hasattr(obj, '__dict__'):
            size += cls.get_size(obj.__dict__, seen)
        elif hasattr(obj, '__iter__') and not isinstance(obj, (str, bytes, bytearray)):
            size += sum([cls.get_size(i, seen) for i in obj])
        return size

    @classmethod
    def trim_output(cls, output, max_size=100000):
        """ Uses the helper above with sys.getsizeof to determine the output size and remove it if it is too large.
            Instead of encoding as JSON as that is very slow.

        Old docstring below:

        AWS lambda has a maximum body response size of 6MB. Since results are currently delivered entirely
        in the body of the response, let's limit the size of the 'full_output', 'brief_output', and
        'admin_output' fields to 100 KB (see if this is a reasonable amount).
        Slice the dictionaries, lists, or string to achieve this.
        max_size input integer is in bites

        Takes in the non-json formatted version of the fields. For now, just use this for /view/.
        """
        # formatted = json.dumps(output, indent=4)
        # if len(formatted) > max_size:
        #     return ''.join([formatted[:max_size], '\n\n... Output truncated ...'])
        # else:
        #     return formatted
        size = cls.get_size(output)
        if size > max_size:
            return cls.TRIM_ERR_OUTPUT
        return output

    def sort_dictionary_by_lowercase_keys(self, dictionary: dict) -> dict:
        """
        Returns the given dictionary sorted by key values (yes, dictionaries are ordered as of Python 3.7).
        If the given value is not a dictionary it will be coerced to one.
        :param dictionary: Dictionary to sort.
        :return: Given dictionary sorted by key value.
        """
        if not dictionary or not isinstance(dictionary, dict):
            return {}
        return {key: dictionary[key] for key in sorted(dictionary.keys(), key=lambda key: key.lower())}

    def get_aws_account_number(self) -> dict:
        try:
            caller_identity = boto3.client("sts").get_caller_identity()
            return caller_identity["Account"]
        except Exception as e:
            self.note_non_fatal_error_for_ui_info(e, 'get_aws_account_number')
            return None

    def get_obfuscated_credentials_info(self, env_name: str) -> dict:
        try:
            session = boto3.session.Session()
            credentials = session.get_credentials()
            access_key_id = credentials.access_key
            region_name = session.region_name
            caller_identity = boto3.client("sts").get_caller_identity()
            user_arn = caller_identity["Arn"]
            account_number = caller_identity["Account"]
            auth0_client_id = self.get_auth0_client_id(env_name)
            credentials_info = {
                "AWS Account Number:": account_number,
                "AWS User ARN:": user_arn,
                "AWS Access Key ID:": access_key_id,
                "AWS Region Name:": region_name,
                "Auth0 Client ID:": auth0_client_id
            }
            return credentials_info
        except Exception as e:
            self.note_non_fatal_error_for_ui_info(e, 'get_obfuscated_credentials_info')
            return {}

    def convert_utc_datetime_to_useastern_datetime(self, t) -> str:
        """
        Converts the given UTC datetime object or string into a US/Eastern datetime string
        and returns its value in a form that looks like 2022-08-22 13:25:34 EDT.
        If the argument is a string it is ASSUMED to have a value which looks
        like 2022-08-22T14:24:49.000+0000; this is the datetime string format
        we get from AWS via boto3 (e.g. for a lambda last-modified value).

        :param t: UTC datetime object or string value.
        :return: US/Eastern datetime string (e.g.: 2022-08-22 13:25:34 EDT).
        """
        try:
            if isinstance(t, str):
                t = datetime.datetime.strptime(t, "%Y-%m-%dT%H:%M:%S.%f%z")
            t = t.replace(tzinfo=pytz.UTC).astimezone(pytz.timezone("US/Eastern"))
            return t.strftime("%Y-%m-%d %H:%M:%S %Z")
        except Exception as e:
            self.note_non_fatal_error_for_ui_info(e, 'convert_utc_datetime_to_useastern_datetime')
            return ""

    def convert_time_t_to_useastern_datetime(self, time_t: int) -> str:
        """
        Converts the given "epoch" time (seconds since 1970-01-01T00:00:00Z)
        integer value to a US/Eastern datetime string and returns its value
        in a form that looks like 2022-08-22 13:25:34 EDT.

        :param time_t: Epoch time value (i.e. seconds since 1970-01-01T00:00:00Z)
        :return: US/Eastern datetime string (e.g.: 2022-08-22 13:25:34 EDT).
        """
        try:
            if not isinstance(time_t, int):
                return ""
            t = datetime.datetime.fromtimestamp(time_t, tz=pytz.UTC)
            return self.convert_utc_datetime_to_useastern_datetime(t)
        except Exception as e:
            self.note_non_fatal_error_for_ui_info(e, 'convert_time_t_to_useastern_datetime')
            return ""

    def ping_elasticsearch(self, env_name: str) -> bool:
        logger.warn(f"foursight_core: Pinging ElasticSearch: {self.host}")
        try:
            response = self.init_connection(env_name).connections["es"].test_connection()
            logger.warn(f"foursight_core: Done pinging ElasticSearch: {self.host}")
            return response
        except Exception as e:
            logger.warn(f"Exception pinging ElasticSearch ({self.host}): {e}")
            return False

    def ping_portal(self, env_name: str) -> bool:
        portal_url = ""
        try:
            portal_url = self.get_portal_url(env_name)
            logger.warn(f"foursight_core: Pinging portal: {portal_url}")
            response = requests.get(portal_url + "/health?format=json", timeout=4)
            logger.warn(f"foursight_core: Done pinging portal: {portal_url}")
            return (response.status_code == 200)
        except Exception as e:
            logger.warn(f"foursight_core: Exception pinging portal ({portal_url}): {e}")
            return False

    def ping_sqs(self) -> bool:
        sqs_url = ""
        try:
            sqs_url = self.sqs.get_sqs_queue().url
            logger.warn(f"foursight_core: Pinging SQS: {sqs_url}")
            sqs_attributes = self.sqs.get_sqs_attributes(sqs_url)
            logger.warn(f"foursight_core: Done pinging SQS: {sqs_url}")
            return (sqs_attributes is not None)
        except Exception as e:
            logger.warn(f"Exception pinging SQS ({sqs_url}): {e}")
            return False

    def reload_lambda(self, lambda_name: str = None) -> bool:
        """
        Experimental.
        Reloads the lambda code for the given lambda name. We do this by making an innocuous change
        to it, namely, by adding/removing a trailing dot to its description. This causes the lambda
        to be reloaded, however this also changes its last modified date, which we would also like to
        to accurately get (get_lambda_last_modified), so we store its original value in a lambda tag,
        the updating of which does not update the modified time; so the code (get_lambda_last_modified)
        to get the last modified time of the lambda needs to look first at this tag and take that
        if it exists before looking at the real last modified time.
        """
        if not lambda_name or lambda_name.lower() == "current":
            lambda_name = os.environ.get("AWS_LAMBDA_FUNCTION_NAME")
            if not lambda_name:
                return False
        try:
            boto_lambda = boto3.client("lambda")
            lambda_info = boto_lambda.get_function(FunctionName=lambda_name)
            if lambda_info:
                lambda_arn = lambda_info["Configuration"]["FunctionArn"]
                lambda_tags = boto_lambda.list_tags(Resource=lambda_arn)["Tags"]
                lambda_last_modified_tag = lambda_tags.get("last_modified")
                if not lambda_last_modified_tag:
                    lambda_last_modified = lambda_info["Configuration"]["LastModified"]
                    boto_lambda.tag_resource(Resource=lambda_arn, Tags={"last_modified": lambda_last_modified})
                lambda_description = lambda_info["Configuration"]["Description"]
                if not lambda_description:
                    lambda_description = "Reload"
                else:
                    if lambda_description.endswith("."):
                        lambda_description = lambda_description[:-1]
                    else:
                        lambda_description = lambda_description + "."
                logger.warn(f"Reloading lambda: {lambda_name}")
                boto_lambda.update_function_configuration(FunctionName=lambda_name, Description=lambda_description)
                logger.warn(f"Reloaded lambda: {lambda_name}")
        except Exception as e:
            logger.warn(f"Error reloading lambda ({lambda_name}): {e}")
        return False

    def get_lambda_last_modified(self, lambda_name: str = None) -> str:
        """
        Returns the last modified time for the given lambda name.
        See comments in reload_lambda on this.
        """
        lambda_current = False
        if not lambda_name or lambda_name.lower() == "current":
            lambda_name = os.environ.get("AWS_LAMBDA_FUNCTION_NAME")
            if not lambda_name:
                return None
            lambda_current = True
        if lambda_current:
            if self.lambda_last_modified:
                return self.lambda_last_modified
        try:
            boto_lambda = boto3.client("lambda")
            lambda_info = boto_lambda.get_function(FunctionName=lambda_name)
            if lambda_info:
                lambda_arn = lambda_info["Configuration"]["FunctionArn"]
                lambda_tags = boto_lambda.list_tags(Resource=lambda_arn)["Tags"]
                lambda_last_modified_tag = lambda_tags.get("last_modified")
                if lambda_last_modified_tag:
                    lambda_last_modified = self.convert_utc_datetime_to_useastern_datetime(lambda_last_modified_tag)
                else:
                    lambda_last_modified = lambda_info["Configuration"]["LastModified"]
                    lambda_last_modified = self.convert_utc_datetime_to_useastern_datetime(lambda_last_modified)
                if lambda_current:
                    self.lambda_last_modified = lambda_last_modified
                return lambda_last_modified
        except Exception as e:
            logger.warn(f"Error getting lambda ({lambda_name}) last modified time: {e}")
        return None

    # ===== ROUTE RUNNING FUNCTIONS =====

    def view_run_check(self, environ, check, params, context="/"):
        """
        Called from the view endpoint (or manually, I guess), this queues the given
        check for the given environment and redirects to the view_foursight result
        for the new check.
        Params are kwargs that are read from the url query_params; they will be
        added to the kwargs used to run the check.

        Args:
            environ (str): Foursight environment name
            check (str): check function name
            params (dict): kwargs to use for check
            context (str): string context to use for Foursight routing

        Returns:
            chalice.Response: redirect to future check landing page
        """
        # convert string query params to literals
        params = self.query_params_to_literals(params)
        queued_uuid = self.queue_check(environ, check, params)
        # redirect to view page with a 302 so it isn't cached
        resp_headers = {'Location': '/'.join([context + 'view', environ, check, queued_uuid])}
        return Response(status_code=302, body=json.dumps(resp_headers),
                        headers=resp_headers)

    def view_run_action(self, environ, action, params, context="/"):
        """
        Called from the view endpoint (or manually, I guess), this runs the given
        action for the given environment and refreshes the foursight view.
        Params are kwargs that are read from the url query_params; they will be
        added to the kwargs used to run the check.

        Args:
            environ (str): Foursight environment name
            action (str): action function name
            params (dict): kwargs to use for check
            context (str): string context to use for Foursight routing

        Returns:
            chalice.Response: redirect to check view that called this action
        """
        # convert string query params to literals
        params = self.query_params_to_literals(params)
        queued_uuid = self.queue_action(environ, action, params)
        # redirect to calling check view page with a 302 so it isn't cached
        if 'check_name' in params and 'called_by' in params:
            check_detail = '/'.join([params['check_name'], params['called_by']])
            resp_headers = {'Location': '/'.join([context + 'view', environ, check_detail])}
        else:
            # no check so cannot redirect
            act_path = '/'.join([context + 'checks', action, queued_uuid])
            return Response(
                body={
                    'status': 'success',
                    'details': f'Action is queued. When finished, view at: {act_path}',
                    'environment': environ
                },
                status_code=200
            )
        return Response(status_code=302, body=json.dumps(resp_headers),
                        headers=resp_headers)

    def get_unique_annotated_environment_names(self):
        unique_environment_names = self.environment.list_unique_environment_names()
        unique_annotated_environment_names = [
            {"name": env,
             "short": short_env_name(env),
             "full": full_env_name(env),
             "public": public_env_name(env) if public_env_name(env) else short_env_name(env),
             "foursight": infer_foursight_from_env(envname=env)} for env in unique_environment_names]
        return sorted(unique_annotated_environment_names, key=lambda key: key["full"])

    def view_foursight(self, request, environ, is_admin=False, domain="", context="/"):
        """
        View a template of all checks from the given environment(s).
        Environ may be 'all' or a specific FS environments separated by commas.
        With 'all', this function can be somewhat slow.
        Domain is the current FS domain, needed for Auth0 redirect.
        Context is the current context, usually "/api/" or "/"
        Returns a response with html content.
        Non-protected route
        """
        html_resp = Response('Foursight viewing suite')
        html_resp.headers = {'Content-Type': 'text/html'}
        requested_envs = [e.strip() for e in environ.split(',')]
        environments = self.init_environments(envs=requested_envs)  # cached at start of page load
        total_envs = []
        servers = []
        view_envs = environments.keys() if environ == 'all' else [e.strip() for e in environ.split(',')]
        for this_environ in view_envs:
            try:
                if not is_admin:  # no view permissions for non-admins on CGAP
                    continue
                connection = self.init_connection(this_environ, _environments=environments)
            except Exception:
                connection = None
            if connection:
                servers.append(connection.ff_server)
                grouped_results = self.check_handler.get_grouped_check_results(connection)
                for group in grouped_results:
                    for title, result in group.items():
                        if title == '_name':
                            continue
                        elif title == '_statuses':
                            # convert counts to strings for jinja
                            for stat, val in group[title].items():
                                group[title][stat] = str(val)
                            continue
                        else:
                            group[title] = self.process_view_result(connection, result, is_admin)
                total_envs.append({
                    'status': 'success',
                    'environment': this_environ,
                    'groups': grouped_results
                })
        # prioritize these environments
        env_order = ['data', 'staging', 'webdev', 'hotseat', 'cgap', 'cgap-mastertest']
        total_envs = sorted(total_envs,
                            key=lambda v: env_order.index(v['environment']) if v['environment'] in env_order else 9999)
        template = self.jin_env.get_template('view_groups.html')
        # get queue information
        queue_attr = self.sqs.get_sqs_attributes(self.sqs.get_sqs_queue().url)
        running_checks = queue_attr.get('ApproximateNumberOfMessagesNotVisible')
        queued_checks = queue_attr.get('ApproximateNumberOfMessages')
        first_env_favicon = self.get_favicon()
        request_dict = request.to_dict()
        html_resp.body = template.render(
            request=request,
            version=self.get_app_version(),
            package=self.APP_PACKAGE_NAME,
            env=environ,
            env_short=short_env_name(environ),
            env_full=full_env_name(environ),
            view_envs=total_envs,
            stage=self.stage.get_stage(),
            load_time=self.get_load_time(),
            init_load_time=self.init_load_time,
            lambda_deployed_time=self.get_lambda_last_modified(),
            is_admin=is_admin,
            is_running_locally=self.is_running_locally(request_dict),
            logged_in_as=self.get_logged_in_user_info(environ, request_dict),
            user_record=self.get_user_record(environ, request_dict),
            # user_record=self.user_record,
            # user_record_error=self.user_record_error,
            # user_record_error_email=self.user_record_error_email,
            auth0_client_id=self.get_auth0_client_id(environ),
            aws_account_number=self.get_aws_account_number(),
            domain=domain,
            context=context,
            environments=self.get_unique_annotated_environment_names(),
            running_checks=running_checks,
            queued_checks=queued_checks,
            favicon=first_env_favicon,
            portal_url=self.get_portal_url(environ),
            main_title=self.html_main_title
        )
        html_resp.status_code = 200
        return self.process_response(html_resp)

    def view_reload_lambda(self, request, environ, is_admin=False, domain="", context="/", lambda_name: str = None):
        self.reload_lambda(lambda_name)
        time.sleep(3)
        resp_headers = {'Location': f"{context}info/{environ}"}
        return Response(status_code=302, body=json.dumps(resp_headers), headers=resp_headers)

    # dmichaels/2020-08-01:
    # Added /info/{environ} for debugging/troubleshooting purposes.
    def view_info(self, request, environ, is_admin=False, domain="", context="/"):
        """
        Displays a /{environ}/info page containing sundry info about the running Foursight instance.
        Any sensitive data is obfuscated. This is a protected route.
        :param domain: Current FS domain, needed for Auth0 redirect.
        :param context: Current context, usually "/api/" or "/".
        :return: Response with html content.
        """

        html_resp = Response('Foursight viewing suite')
        html_resp.headers = {'Content-Type': 'text/html'}
        template = self.jin_env.get_template('info.html')
        # env_name = os.environ.get("ENV_NAME")
        stage_name = self.stage.get_stage()
        environment_names = {
            "Environment Name:": environ,
            "Environment Name (Full):": full_env_name(environ),
            "Environment Name (Short):": short_env_name(environ),
            "Environment Name (Public):": public_env_name(envname=environ),
            "Environment Name (Foursight):": infer_foursight_from_env(envname=environ),
            "Environment Name List:": sorted(self.environment.list_environment_names()),
            "Environment Name List (Unique):": sorted(self.environment.list_unique_environment_names())
        }
        bucket_names = {
            "Environment Bucket Name:": self.environment.get_env_bucket_name(),
            "Foursight Bucket Name:": get_foursight_bucket(envname=environ, stage=stage_name),
            "Foursight Bucket Prefix:": get_foursight_bucket_prefix()
        }
        gac_name = get_identity_name()
        gac_values = self.sort_dictionary_by_lowercase_keys(obfuscate_dict(get_identity_secrets()))
        environment_and_bucket_info = self.sort_dictionary_by_lowercase_keys(obfuscate_dict(
                                        self.environment.get_environment_and_bucket_info(environ, stage_name)))
        declared_data = self.sort_dictionary_by_lowercase_keys(EnvUtils.declared_data())
        dcicutils_version = pkg_resources.get_distribution('dcicutils').version
        foursight_core_version = pkg_resources.get_distribution('foursight-core').version
        versions = {
            # TODO/dmichaels/2022-08-04: Get the "Foursight-CGAP" value some other way,
            # as the package might not be "Foursight-CGAP" (might be for example just "Foursight").
            f"{self.html_main_title}:": self.get_app_version(),
            "Foursight-Core:": foursight_core_version,
            "DCIC-Utils:": dcicutils_version,
            "Python:": platform.python_version()
        }
        resources = {
            "Foursight Server:": socket.gethostname(),
            "Portal Server:": self.get_portal_url(environ),
            "ElasticSearch Server:": self.host,
            "RDS Server:": os.environ["RDS_HOSTNAME"],
            "SQS Server:": self.sqs.get_sqs_queue().url,
        }
        aws_credentials = self.get_obfuscated_credentials_info(environ)
        aws_account_number = aws_credentials.get("AWS Account Number:")
        os_environ = self.sort_dictionary_by_lowercase_keys(obfuscate_dict(dict(os.environ)))
        request_dict = request.to_dict()

        html_resp.body = template.render(
            request=request,
            version=self.get_app_version(),
            package=self.APP_PACKAGE_NAME,
            env=environ,
            env_short=short_env_name(environ),
            env_full=full_env_name(environ),
            domain=domain,
            context=context,
            environments=self.get_unique_annotated_environment_names(),
            stage=stage_name,
            is_admin=is_admin,
            is_running_locally=self.is_running_locally(request_dict),
            logged_in_as=self.get_logged_in_user_info(environ, request_dict),
            user_record=self.get_user_record(environ, request_dict),
            # user_record=self.user_record,
            # user_record_error=self.user_record_error,
            # user_record_error_email=self.user_record_error_email,
            auth0_client_id=self.get_auth0_client_id(environ),
            aws_credentials=aws_credentials,
            aws_account_number=aws_account_number,
            portal_url=self.get_portal_url(environ),
            main_title=self.html_main_title,
            favicon=self.get_favicon(),
            load_time=self.get_load_time(),
            init_load_time=self.init_load_time,
            lambda_deployed_time=self.get_lambda_last_modified(),
            running_checks='0',
            queued_checks='0',
            environment_names=environment_names,
            bucket_names=bucket_names,
            environment_and_bucket_info=environment_and_bucket_info,
            declared_data=declared_data,
            identity_name=gac_name,
            identity_secrets=gac_values,
            resources=resources,
            ping_portal=self.ping_portal(environ),
            ping_elasticsearch=self.ping_elasticsearch(environ),
            ping_sqs=self.ping_sqs(),
            versions=versions,
            os_environ=os_environ
        )
        html_resp.status_code = 200
        return self.process_response(html_resp)

    def view_user(self, request, environ, is_admin=False, domain="", context="/", email=None):
        html_resp = Response('Foursight viewing suite')
        html_resp.headers = {'Content-Type': 'text/html'}
        request_dict = request.to_dict()
        stage_name = self.stage.get_stage()
        users = []
        for this_email in email.split(","):
            try:
                this_user = ff_utils.get_metadata('users/' + this_email.lower(),
                                                  ff_env=full_env_name(environ),
                                                  add_on='frame=object&datastore=database')
                users.append({"email": this_email, "record": this_user})
            except Exception as e:
                users.append({"email": this_email, "record": {"error": str(e)}})
        template = self.jin_env.get_template('user.html')
        html_resp.body = template.render(
            request=request,
            version=self.get_app_version(),
            package=self.APP_PACKAGE_NAME,
            env=environ,
            env_short=short_env_name(environ),
            env_full=full_env_name(environ),
            domain=domain,
            context=context,
            environments=self.get_unique_annotated_environment_names(),
            stage=stage_name,
            is_admin=is_admin,
            is_running_locally=self.is_running_locally(request_dict),
            logged_in_as=self.get_logged_in_user_info(environ, request_dict),
            user_record=self.get_user_record(environ, request_dict),
            # user_record=self.user_record,
            # user_record_error=self.user_record_error,
            # user_record_error_email=self.user_record_error_email,
            users=users,
            auth0_client_id=self.get_auth0_client_id(environ),
            aws_account_number=self.get_aws_account_number(),
            portal_url=self.get_portal_url(environ),
            main_title=self.html_main_title,
            favicon=self.get_favicon(),
            load_time=self.get_load_time(),
            init_load_time=self.init_load_time,
            lambda_deployed_time=self.get_lambda_last_modified(),
            running_checks='0',
            queued_checks='0'
        )
        html_resp.status_code = 200
        return self.process_response(html_resp)

    def view_users(self, request, environ, is_admin=False, domain="", context="/"):
        html_resp = Response('Foursight viewing suite')
        html_resp.headers = {'Content-Type': 'text/html'}
        request_dict = request.to_dict()
        stage_name = self.stage.get_stage()
        users = []
        # TODO: Support paging.
        user_records = ff_utils.get_metadata('users/', ff_env=full_env_name(environ), add_on='frame=object&limit=10000&datastore=database')
        for user_record in user_records["@graph"]:
            last_modified = user_record.get("last_modified")
            if last_modified:
                last_modified = last_modified.get("date_modified")
            # TODO
            # roles = []
            # project_roles = user_record.get("project_roles")
            # if project_roles:
            #     role = role.get("date_modified")
            #     roles.append({
            #         "groups": groups,
            #         "project_roles": project_roles,
            #         "principals_view": principals_view,
            #         "principals_edit": principals_edit
            #     })
            users.append({
                "email_address": user_record.get("email"),
                "first_name": user_record.get("first_name"),
                "last_name": user_record.get("last_name"),
                "uuid": user_record.get("uuid"),
                "modified": self.convert_utc_datetime_to_useastern_datetime(last_modified)})
        users = sorted(users, key=lambda key: key["email_address"])
        template = self.jin_env.get_template('users.html')
        html_resp.body = template.render(
            request=request,
            version=self.get_app_version(),
            package=self.APP_PACKAGE_NAME,
            env=environ,
            env_short=short_env_name(environ),
            env_full=full_env_name(environ),
            domain=domain,
            context=context,
            environments=self.get_unique_annotated_environment_names(),
            stage=stage_name,
            is_admin=is_admin,
            is_running_locally=self.is_running_locally(request_dict),
            logged_in_as=self.get_logged_in_user_info(environ, request_dict),
            user_record=self.get_user_record(environ, request_dict),
            # user_record=self.user_record,
            # user_record_error=self.user_record_error,
            # user_record_error_email=self.user_record_error_email,
            users=users,
            auth0_client_id=self.get_auth0_client_id(environ),
            aws_account_number=self.get_aws_account_number(),
            portal_url=self.get_portal_url(environ),
            main_title=self.html_main_title,
            favicon=self.get_favicon(),
            load_time=self.get_load_time(),
            init_load_time=self.init_load_time,
            lambda_deployed_time=self.get_lambda_last_modified(),
            running_checks='0',
            queued_checks='0'
        )
        html_resp.status_code = 200
        return self.process_response(html_resp)

    def view_foursight_check(self, request, environ, check, uuid, is_admin=False, domain="", context="/"):
        """
        View a formatted html response for a single check (environ, check, uuid)
        """
        html_resp = Response('Foursight viewing suite')
        html_resp.headers = {'Content-Type': 'text/html'}
        total_envs = []
        servers = []
        try:
            connection = self.init_connection(environ)
        except Exception:
            connection = None
        if connection:
            servers.append(connection.ff_server)
            res_check = self.CheckResult(connection, check)
            if res_check:
                data = res_check.get_result_by_uuid(uuid)
                if data is None:
                    # the check hasn't run. Return a placeholder view
                    data = {
                        'name': check,
                        'uuid': uuid,
                        'status': 'ERROR',  # in this case we just queued a check, so ERROR is ok
                        'summary': 'Check has not yet run',
                        'description': 'Check has not yet run'
                    }
                title = self.check_handler.get_check_title_from_setup(check)
                processed_result = self.process_view_result(connection, data, is_admin)
                total_envs.append({
                    'status': 'success',
                    'environment': environ,
                    'checks': {title: processed_result}
                })
        template = self.jin_env.get_template('view_checks.html')
        queue_attr = self.sqs.get_sqs_attributes(self.sqs.get_sqs_queue().url)
        running_checks = queue_attr.get('ApproximateNumberOfMessagesNotVisible')
        queued_checks = queue_attr.get('ApproximateNumberOfMessages')
        first_env_favicon = self.get_favicon()
        request_dict = request.to_dict()
        html_resp.body = template.render(
            request=request,
            version=self.get_app_version(),
            package=self.APP_PACKAGE_NAME,
            env=environ,
            env_short=short_env_name(environ),
            env_full=full_env_name(environ),
            view_envs=total_envs,
            stage=self.stage.get_stage(),
            load_time=self.get_load_time(),
            init_load_time=self.init_load_time,
            lambda_deployed_time=self.get_lambda_last_modified(),
            domain=domain,
            context=context,
            environments=self.get_unique_annotated_environment_names(),
            is_admin=is_admin,
            is_running_locally=self.is_running_locally(request_dict),
            logged_in_as=self.get_logged_in_user_info(environ, request_dict),
            user_record=self.get_user_record(environ, request_dict),
            # user_record=self.user_record,
            # user_record_error=self.user_record_error,
            # user_record_error_email=self.user_record_error_email,
            auth0_client_id=self.get_auth0_client_id(environ),
            aws_account_number=self.get_aws_account_number(),
            running_checks=running_checks,
            queued_checks=queued_checks,
            favicon=first_env_favicon,
            portal_url=self.get_portal_url(environ),
            main_title=self.html_main_title
        )
        html_resp.status_code = 200
        return self.process_response(html_resp)

    @classmethod
    def get_load_time(cls):
        """
        Returns the current time in ET, formatted the same was process_view_result
        """
        ts_utc = datetime.datetime.utcnow().replace(microsecond=0)
        ts_utc = ts_utc.replace(tzinfo=tz.tzutc())
        # change timezone to EST (specific location needed for daylight savings)
        ts_local = ts_utc.astimezone(tz.gettz('America/New_York'))
        return ''.join([str(ts_local.date()), ' ', str(ts_local.time()), ' ', str(ts_local.tzname())])

    def process_view_result(self, connection, res, is_admin):
        """
        Do some processing on the content of one check result (res arg, a dict)
        Processes timestamp string, trims output fields, and adds action info.

        For action info, if the check has an action, try to find the associated
        action by looking for '<check name>/action_records<check uuid>' object in
        s3. The contents will be the path to the action. If found, display as
        the "associated action" and disabled further runs of the action from the
        check; also edit the check summary to reflect that action has finished.
        Otherwise, allow runs of the action.
        For now, always show latest action as well.
        """
        # first check to see if res is just a string, meaning
        # the check didn't execute properly
        if not isinstance(res, dict):
            error_res = {
                'status': 'ERROR',
                'content': True,
                'title': 'Check System Error',
                'description': res,
                'uuid': 'Did not successfully run'
            }
            return error_res
        # this can be removed once uuid has been around long enough
        ts_utc = res['uuid'] if 'uuid' in res else res['timestamp']
        ts_utc = datetime.datetime.strptime(ts_utc, "%Y-%m-%dT%H:%M:%S.%f").replace(microsecond=0)
        ts_utc = ts_utc.replace(tzinfo=tz.tzutc())
        # change timezone to EST (specific location needed for daylight savings)
        ts_local = ts_utc.astimezone(tz.gettz('America/New_York'))
        proc_ts = ''.join([str(ts_local.date()), ' at ', str(ts_local.time())])
        res['local_time'] = proc_ts
        if res.get('brief_output'):
            res['brief_output'] = json.dumps(self.trim_output(res['brief_output']), indent=2)
        if res.get('full_output'):
            res['full_output'] = json.dumps(self.trim_output(res['full_output']), indent=2)
        # only return admin_output if an admin is logged in
        if res.get('admin_output') and is_admin:
            res['admin_output'] = json.dumps(self.trim_output(res['admin_output']), indent=2)
        else:
            res['admin_output'] = None

        # ### LOGIC FOR VIEWING ACTION ###
        # if this check has already run an action, display that. Otherwise, allow
        # action to be run.
        # For now also get the latest result for the checks action
        if res.get('action'):
            action = self.ActionResult(connection, res.get('action'))
            if action:
                action_record_key = '/'.join([res['name'], 'action_records', res['uuid']])
                assc_action_key = connection.connections['s3'].get_object(action_record_key)
                if assc_action_key:
                    assc_action_key = assc_action_key.decode()  # in bytes
                    assc_action = connection.get_object(assc_action_key)
                    # If assc_action_key is written but assc_action is None, then
                    # it most likely means the action is still running
                    if assc_action is not None:
                        res['assc_action_status'] = assc_action['status']
                        res['assc_action'] = json.dumps(assc_action, indent=4)
                        # update check summary
                        if res.get('summary'):
                            res['summary'] = 'ACTION %s: %s' % (assc_action['status'], res['summary'])
                    else:
                        res['assc_action_status'] = 'PEND'
                        res['assc_action'] = 'Associated action has not finished.'
                        # update check summary
                        if res.get('summary'):
                            res['summary'] = 'ACTION PENDING: %s' % res['summary']
                    # don't allow the action to be run again from this check
                    del res['action']
                    res['allow_action'] = False
                elif res.get('allow_action') is True:
                    # if there is an action + allow action is set but the action has
                    # not yet run, display an icon status to signify this
                    res['assc_action_status'] = 'ready'

                # This used to try to get the latest result and only populate 'latest_action' if one exists.
                # Doing so makes the main page take 2-3x as long to load, so we won't be doing that anymore.
                res['action_history'] = res.get('action')  # = action name

            else:
                del res['action']
        return res

    def view_foursight_history(self, request, environ, check, start=0, limit=25, is_admin=False,
                               domain="", context="/"):
        """
        View a tabular format of the history of a given check or action (str name
        as the 'check' parameter) for the given environment. Results look like:
        status, kwargs.
        start controls where the first result is and limit controls how many
        results are retrieved (see get_foursight_history()).
        Returns html.
        """
        html_resp = Response('Foursight history view')
        html_resp.headers = {'Content-Type': 'text/html'}
        # server = None
        try:
            connection = self.init_connection(environ)
        except Exception:
            connection = None
        if connection:
            # server = connection.ff_server
            history = self.get_foursight_history(connection, check, start, limit)
            history_kwargs = list(set(chain.from_iterable([item[2] for item in history])))
        else:
            history, history_kwargs = [], []
        template = self.jin_env.get_template('history.html')
        check_title = self.check_handler.get_check_title_from_setup(check)
        page_title = ''.join(['History for ', check_title, ' (', environ, ')'])
        queue_attr = self.sqs.get_sqs_attributes(self.sqs.get_sqs_queue().url)
        running_checks = queue_attr.get('ApproximateNumberOfMessagesNotVisible')
        queued_checks = queue_attr.get('ApproximateNumberOfMessages')
        favicon = self.get_favicon()
        request_dict = request.to_dict()
        html_resp.body = template.render(
            request=request,
            version=self.get_app_version(),
            package=self.APP_PACKAGE_NAME,
            env=environ,
            env_short=short_env_name(environ),
            env_full=full_env_name(environ),
            check=check,
            load_time=self.get_load_time(),
            init_load_time=self.init_load_time,
            lambda_deployed_time=self.get_lambda_last_modified(),
            history=history,
            history_kwargs=history_kwargs,
            res_start=start,
            res_limit=limit,
            res_actual=len(history),
            page_title=page_title,
            stage=self.stage.get_stage(),
            is_admin=is_admin,
            is_running_locally=self.is_running_locally(request_dict),
            logged_in_as=self.get_logged_in_user_info(environ, request_dict),
            user_record=self.get_user_record(environ, request_dict),
            # user_record=self.user_record,
            # user_record_error=self.user_record_error,
            # user_record_error_email=self.user_record_error_email,
            auth0_client_id=self.get_auth0_client_id(environ),
            aws_account_number=self.get_aws_account_number(),
            domain=domain,
            context=context,
            environments=self.get_unique_annotated_environment_names(),
            running_checks=running_checks,
            queued_checks=queued_checks,
            favicon=favicon,
            portal_url=self.get_portal_url(environ),
            main_title=self.html_main_title
        )
        html_resp.status_code = 200
        return self.process_response(html_resp)

    def get_foursight_history(self, connection, check, start, limit):
        """
        Get a brief form of the historical results for a check, including
        UUID, status, kwargs. Limit the number of results recieved to 500, unless
        otherwise specified ('limit' arg). 'start' arg determines where the start
        of the results grabbed is, with idx = 0 being the most recent one.

        'check' may be a check or an action (string name)
        """
        # limit 'limit' param to 500
        limit = 500 if limit > 500 else limit
        result_obj = self.check_handler.init_check_or_action_res(connection, check)
        if not result_obj:
            return []
        return result_obj.get_result_history(start, limit)

    def run_get_check(self, environ, check, uuid=None):
        """
        Loads a specific check or action result given an environment, check or
        action name, and uuid (all strings).
        If uuid is not provided, get the primary_result.
        """
        connection, response = self.init_response(environ)
        if not connection:
            return response
        res_obj = self.check_handler.init_check_or_action_res(connection, check)
        if not res_obj:
            response.body = {
                'status': 'error',
                'description': 'Not a valid check or action.'
            }
            response.status_code = 400
        else:
            if uuid:
                data = res_obj.get_result_by_uuid(uuid)
            else:
                data = res_obj.get_primary_result()
            response.body = {
                'status': 'success',
                'data': data
            }
            response.status_code = 200
        return self.process_response(response)

    def run_put_check(self, environ, check, put_data):
        """
        Abstraction of put_check functionality to allow for testing outside of chalice
        framework. Returns a response object
        """
        connection, response = self.init_response(environ)
        if not connection:
            return response
        if not isinstance(put_data, dict):
            response.body = {
                'status': 'error',
                'endpoint': 'put_check',
                'check': check,
                'description': ' '.join(['PUT request is malformed:', str(put_data)]),
                'environment': environ
            }
            response.status_code = 400
            return response
        put_uuid = put_data.get('uuid', datetime.datetime.utcnow().isoformat())
        putCheck = self.CheckResult(connection, check, init_uuid=put_uuid)
        # set valid fields from the PUT body. should this be dynamic?
        # if status is not included, it will be set to ERROR
        for field in ['title', 'status', 'summary', 'description', 'brief_output', 'full_output', 'admin_output']:
            put_content = put_data.get(field)
            prev_content = getattr(putCheck, field, None)
            if put_content:
                # append attribute data for _output fields if there are pre-existing
                # values originating from an existing put_uuid
                if prev_content and field in ['full_output', 'brief_output', 'admin_output']:
                    # will be list, dict, or string. make sure they are same type
                    if isinstance(prev_content, dict) and isinstance(put_content, dict):
                        prev_content.update(put_content)
                    elif isinstance(prev_content, list) and isinstance(put_content, list):
                        prev_content.extend(put_content)
                    elif isinstance(prev_content, str) and isinstance(put_content, str):
                        prev_content = prev_content + put_content
                    else:
                        # cannot append, just update with new
                        prev_content = put_content
                    setattr(putCheck, field, prev_content)
                else:
                    setattr(putCheck, field, put_content)
        # set 'primary' kwarg so that the result is stored as 'latest'
        putCheck.kwargs = {'primary': True, 'uuid': put_uuid}
        stored = putCheck.store_result()
        response.body = {
            'status': 'success',
            'endpoint': 'put_check',
            'check': check,
            'updated_content': stored,
            'environment': environ
        }
        response.status_code = 200
        return self.process_response(response)

    def run_put_environment(self, environ, env_data):
        """
        Abstraction of the functionality of put_environment without the current_request
        to allow for testing.
        """
        proc_environ = environ.split('-')[-1] if environ.startswith('fourfront-') else environ
        if isinstance(env_data, dict) and {'fourfront', 'es'} <= set(env_data):
            ff_address = env_data['fourfront'] if env_data['fourfront'].endswith('/') else env_data['fourfront'] + '/'
            es_address = env_data['es'] if env_data['es'].endswith('/') else env_data['es'] + '/'
            ff_env = env_data['ff_env'] if 'ff_env' in env_data else ''.join(['fourfront-', proc_environ])
            env_entry = {
                'fourfront': ff_address,
                'es': es_address,
                'ff_env': ff_env
            }
            s3_connection = S3Connection(self.prefix + '-envs')
            s3_connection.put_object(proc_environ, json.dumps(env_entry))
            stage = self.stage.get_stage()
            s3_bucket = ''.join([self.prefix + '-', stage, '-', proc_environ])
            bucket_res = s3_connection.create_bucket(s3_bucket)
            if not bucket_res:
                response = Response(
                    body={
                        'status': 'error',
                        'description': f'Could not create bucket: {s3_bucket}',
                        'environment': proc_environ
                    },
                    status_code=500
                )
            else:
                # if not testing, queue checks with 'put_env' condition for the new env
                if 'test' not in self.stage.get_queue_name():
                    for sched in self.check_handler.get_schedule_names():
                        self.queue_scheduled_checks(environ, sched, conditions=['put_env'])
                response = Response(
                    body={
                        'status': 'success',
                        'description': ' '.join(['Succesfully made:', proc_environ]),
                        'environment': proc_environ
                    },
                    status_code=200
                )
        else:
            response = Response(
                body={
                    'status': 'error',
                    'description': 'Environment creation failed',
                    'body': env_data,
                    'environment': proc_environ
                },
                status_code=400
            )
        return self.process_response(response)

    def run_get_environment(self, environ):
        """
        Return config information about a given environment, or throw an error
        if it is not valid.
        """
        environments = self.init_environments()
        if environ in environments:
            response = Response(
                body={
                    'status': 'success',
                    'details': environments[environ],
                    'environment': environ
                },
                status_code=200
            )
        else:
            env_names = list(environments.keys())
            response = Response(
                body={
                    'status': 'error',
                    'description': f'Invalid environment provided. Should be one of {disjoined_list(env_names)}.',
                    'environment': environ
                },
                status_code=400
            )
        return self.process_response(response)

    @classmethod
    def run_delete_environment(cls, environ, bucket=None):
        """
        Removes the environ entry from the Foursight envs bucket. This effectively de-schedules all checks
        but does not remove any data.
        """
        if not bucket:
            bucket = cls.prefix + '-envs'
        s3_connection = S3Connection(bucket)
        s3_resp = s3_connection.delete_keys([environ])
        keys_deleted = s3_resp['Deleted']
        if not keys_deleted:
            response = Response(
                body={
                    'status': 'error',
                    'description': 'Unable to comply with request',
                    'environment': environ
                },
                status_code=400
            )
        else:
            our_key = keys_deleted[0]  # since we only passed one key to be deleted, response will be a length 1 list
            if our_key['Key'] != environ:
                response = Response(
                    body={
                        'status': 'error',
                        'description': 'An error occurred during environment deletion, please check S3 directly',
                        'environment': environ
                    },
                    status_code=400
                )
            else:  # we were successful
                response = Response(
                    body={
                        'status': 'success',
                        'details': f'Successfully deleted environment {environ}',
                        'environment': environ
                    },
                    status_code=200
                )
        return cls.process_response(response)

    # ===== QUEUE / CHECK RUNNER FUNCTIONS =====

    def queue_scheduled_checks(self, sched_environ, schedule_name, conditions=None):
        """
        Given a str environment and schedule name, add the check info to the
        existing queue (or creates a new one if there is none). Then initiates 4
        check runners that are linked to the queue that are self-propogating.

        If sched_environ == 'all', then loop through all in Environment.list_environments()

        Run with schedule_name = None to skip adding the check group to the queue
        and just initiate the check runners.

        Can optionally provide a list of conditions that will be used as used to
        filter the checks to schedule based on the 'conditions' list in check_setup

        Args:
            sched_environ (str): Foursight environment name to schedule on
            schedule_name (str): schedule name from check_setup / app
            conditions (list): optional list of one or more conditions to filter by

        Returns:
            dict: runner input of queued messages, used for testing
        """
        logger.warn(f"queue_scheduled_checks: sched_environ={sched_environ} schedule_name={schedule_name} conditions={conditions}")
        queue = self.sqs.get_sqs_queue()
<<<<<<< HEAD
        print(f'-RUN-> target queue: {queue}')
=======
        logger.warn(f"queue_scheduled_checks: queue={queue}")
>>>>>>> 91216db2
        if schedule_name is not None:
            logger.warn(f"queue_scheduled_checks: have schedule_name")
            logger.warn(f"queue_scheduled_checks: environment.is_valid_environment_name(sched_environ, or_all=True)={self.environment.is_valid_environment_name(sched_environ, or_all=True)}")
            if not self.environment.is_valid_environment_name(sched_environ, or_all=True):
                PRINT(f'-RUN-> {sched_environ} is not a valid environment. Cannot queue.')
                return
            sched_environs = self.environment.get_selected_environment_names(sched_environ)
            logger.warn(f"queue_scheduled_checks: sched_environs={sched_environs}")
            check_schedule = self.check_handler.get_check_schedule(schedule_name, conditions)
            logger.warn(f"queue_scheduled_checks: sched_environs={check_schedule}")
            if not check_schedule:
                PRINT(f'-RUN-> {schedule_name} is not a valid schedule. Cannot queue.')
                return
            if not sched_environs:
                print(f'-RUN-> No scheduled environs detected! {sched_environs}, {check_schedule}')
                return
            for environ in sched_environs:
                print(f'-RUN-> Sending messages for {environ}')
                # add the run info from 'all' as well as this specific environ
                check_vals = copy.copy(check_schedule.get('all', []))
                check_vals.extend(self.get_env_schedule(check_schedule, environ))
                logger.warn(f"queue_scheduled_checks: calling send_sqs_messages({environ}) ... check_values:")
                logger.warn(check_vals)
                self.sqs.send_sqs_messages(queue, environ, check_vals)
                logger.warn(f"queue_scheduled_checks: after calling send_sqs_messages({environ})")
        runner_input = {'sqs_url': queue.url}
        for n in range(4):  # number of parallel runners to kick off
            logger.warn(f"queue_scheduled_checks: calling invoke_check_runner({runner_input})")
            self.sqs.invoke_check_runner(runner_input)
            logger.warn(f"queue_scheduled_checks: after calling invoke_check_runner({runner_input})")
        logger.warn(f"queue_scheduled_checks: returning({runner_input})")
        return runner_input  # for testing purposes

    @classmethod
    def get_env_schedule(cls, check_schedule, environ):
        """
        Gets schedules from the check_schedule table for the given environ, which may be a short, full, or public name.

        In the new environment configuration, there are multiple aliases that refer to the same environment.
        This function ensures that when writing a check schedule you can refer to any of the aliases.
        """
        return (check_schedule.get(public_env_name(environ))
                or check_schedule.get(full_env_name(environ))
                or check_schedule.get(short_env_name(environ))
                or [])

    def queue_check(self, environ, check,
                    params: Optional[dict] = None, deps: Optional[list] = None, uuid: Optional[str] = None):
        """
        Queue a single check, given by check function name, with given parameters
        and dependencies (both optional). Also optionally pass in a uuid, which
        will be used for the run if provided

        Args:
            environ (str): Foursight environment name
            check (str): check function name
            params (dict): kwargs to use for check. Defaults to {}
            deps (list): list of dependencies for the check. Defaults to []
            uuid (str): optional uuid to pass to the run. Defaults to None

        Returns:
            str: uuid of the queued check (from send_single_to_queue)
        """
        check_str = self.check_handler.get_check_strings(check)
        if not check_str:
            error_res = {
                'status': 'error',
                'description': f'could not find check {check}',
                'environment': environ,
                'checks': {}
            }
            raise Exception(str(error_res))
        to_send = [check_str, params or {}, deps or []]
        return self.send_single_to_queue(environ, to_send, uuid)

    def queue_action(self, environ, action,
                     params: Optional[dict] = None, deps: Optional[list] = None, uuid: Optional[str] = None):
        """
        Queue a single action, given by action function name, with given parameters
        and dependencies (both optional). Also optionally pass in a uuid, which
        will be used for the run if provided

        Args:
            environ (str): Foursight environment name
            action (str): action function name
            params (dict): kwargs to use for action. Defaults to {}
            deps (list): list of dependencies for the action. Defaults to []
            uuid (str): optional uuid to pass to the run. Defaults to None

        Returns:
            str: uuid of the queued action (from send_single_to_queue)
        """
        action_str = self.check_handler.get_action_strings(action)
        if not action_str:
            error_res = {
                'status': 'error',
                'description': f'could not find action {action}',
                'environment': environ,
                'checks': {}
            }
            raise Exception(str(error_res))
        to_send = [action_str, params or {}, deps or []]
        return self.send_single_to_queue(environ, to_send, uuid)

    def send_single_to_queue(self, environ, to_send, uuid, invoke_runner=True):
        """
        Send a single formatted check/action to SQS for given environ. Pass
        the given uuid to send_sqs_messages. Invoke a single check runner lambda

        Args:
            environ (str): Foursight environment name
            to_send (list): check/action entry in form [check_str, params, deps]
            uuid (str): uuid to pass to run. If None, generate a new uuid
            invoke_runner (bool): If True, invoke a check_runner lambda

        Returns:
            str: uuid of the queued run (from send_single_to_queue)
        """
        queue = self.sqs.get_sqs_queue()
        queued_uuid = self.sqs.send_sqs_messages(queue, environ, [to_send], uuid=uuid)
        # kick off a single check runner lambda
        if invoke_runner is True:
            self.sqs.invoke_check_runner({'sqs_url': queue.url})
        return queued_uuid

    def run_check_runner(self, runner_input, propogate=True):
        """
        Run logic for a check runner. Used to run checks and actions.

        runner_input should be a dict containing one
        key: sqs_url that corresponds to the aws url for the queue.
        This function attempts to recieve one message from the standard SQS queue
        using long polling, checks the run dependencies for that check/action, and then
        will run the check.

        If the run was a check and the 'queue_action' parameter is set, along with
        check.action and check.allow_action, will attempt to queue the associated
        action.

        If dependencies are not met, the check is not run and
        the run info is put back in the queue. Otherwise, the message is deleted
        from the queue.

        If there are no messages left (should always be true when nothing is
        recieved from sqs with long polling), then exit and do not propogate another
        check runner. Otherwise, initiate another check_runner to continue the process.

        Args:
            runner_input (dict): body of SQS message
            propogate (bool): if True (default), invoke another check runner lambda

        Returns:
            dict: run result if something was run, else None
        """
        sqs_url = runner_input.get('sqs_url')
        if not sqs_url:
            return
        client = boto3.client('sqs')
        response = client.receive_message(
            QueueUrl=sqs_url,
            AttributeNames=['MessageGroupId'],
            MaxNumberOfMessages=1,
            VisibilityTimeout=300,
            WaitTimeSeconds=10
        )
        message = response.get('Messages', [{}])[0]
        body = message.get('Body')
        receipt = message.get('ReceiptHandle')
        if not body or not receipt:
            # if no messages recieved in 10 seconds of long polling, terminate
            return None
        check_list = json.loads(body)
        if not isinstance(check_list, list) or len(check_list) != 5:
            # if not a valid check str, remove the item from the SQS
            self.sqs.delete_message_and_propogate(runner_input, receipt, propogate=propogate)
            return None
        [run_env, run_uuid, run_name, run_kwargs, run_deps] = check_list
        # find information from s3 about completed checks in this run
        # actual id stored in s3 has key: <run_uuid>/<run_name>
        if run_deps and isinstance(run_deps, list):
            already_run = self.collect_run_info(run_uuid)
            deps_w_uuid = ['/'.join([run_uuid, dep]) for dep in run_deps]
            finished_dependencies = set(deps_w_uuid).issubset(already_run)
            if not finished_dependencies:
                PRINT(f'-RUN-> Not ready for: {run_name}')
        else:
            finished_dependencies = True
        connection = self.init_connection(run_env)
        if finished_dependencies:
            # add the run uuid as the uuid to kwargs so that checks will coordinate
            if 'uuid' not in run_kwargs:
                run_kwargs['uuid'] = run_uuid
            run_kwargs['_run_info'] = {'run_id': run_uuid, 'receipt': receipt, 'sqs_url': sqs_url}
            # if this is an action, ensure we have not already written an action record
            if 'check_name' in run_kwargs and 'called_by' in run_kwargs:
                rec_key = '/'.join([run_kwargs['check_name'], 'action_records', run_kwargs['called_by']])
                found_rec = connection.get_object(rec_key)
                if found_rec is not None:
                    # the action record has been written. Abort and propogate
                    PRINT(f'-RUN-> Found existing action record: {rec_key}. Skipping')
                    self.sqs.delete_message_and_propogate(runner_input, receipt, propogate=propogate)
                    return None
                else:
                    # make a action record before running the action
                    # action name is the second part of run_name
                    act_name = run_name.split('/')[-1]
                    rec_body = ''.join([act_name, '/', run_uuid, '.json'])
                    # This was changed per Will's suggestion in code review. -kmp 7-Jun-2022
                    # connection.put_object(rec_key, rec_body)
                    connection.connections['s3'].put_object(rec_key, rec_body)
                    PRINT(f'-RUN-> Wrote action record: {rec_key}')
            run_result = self.check_handler.run_check_or_action(connection, run_name, run_kwargs)
            PRINT('-RUN-> RESULT:  %s (uuid)' % str(run_result.get('uuid')))
            # invoke action if running a check and kwargs['queue_action'] matches stage
            stage = self.stage.get_stage()
            if run_result['type'] == 'check' and run_result['kwargs']['queue_action'] == stage:
                # must also have check.action and check.allow_action set
                if run_result['allow_action'] and run_result['action']:
                    action_params = {'check_name': run_result['name'],
                                     'called_by': run_result['kwargs']['uuid']}
                    try:
                        self.queue_action(run_env, run_result['action'],
                                          params=action_params, uuid=run_uuid)
                    except Exception as exc:
                        PRINT('-RUN-> Could not queue action %s on stage %s with kwargs: %s. Error: %s'
                              % (run_result['action'], stage, action_params, str(exc)))
                    else:
                        PRINT('-RUN-> Queued action %s on stage %s with kwargs: %s'
                              % (run_result['action'], stage, action_params))
            PRINT(f'-RUN-> Finished: {run_name}')
            self.sqs.delete_message_and_propogate(runner_input, receipt, propogate=propogate)
            return run_result
        else:
            PRINT(f'-RUN-> Recovered: {run_name}')
            self.sqs.recover_message_and_propogate(runner_input, receipt, propogate=propogate)
            return None

    @classmethod
    def collect_run_info(cls, run_uuid):
        """
        Returns a set of run checks under this run uuid
        """
        s3_connection = S3Connection(cls.prefix + '-runs')
        run_prefix = ''.join([run_uuid, '/'])
        complete = s3_connection.list_all_keys_w_prefix(run_prefix)
        # eliminate duplicates
        return set(complete)


class AppUtils(AppUtilsCore):  # for compatibility with older imports
    """
    Class AppUtils is the most high-level class that's used directy by Chalice object app.
    This class mostly contains the functionality defined in app_utils in original foursight,
    but the details are now inherited from AppUtilsCore, which is the recommended class to
    import if you're making an AppUtils in some other library.
    """
    pass<|MERGE_RESOLUTION|>--- conflicted
+++ resolved
@@ -27,19 +27,14 @@
     get_foursight_bucket,
     get_foursight_bucket_prefix,
     infer_foursight_from_env,
-    public_env_name,
     short_env_name,
+    public_env_name
 )
+from typing import Optional
 from dcicutils.lang_utils import disjoined_list
-<<<<<<< HEAD
-from typing import Optional
-from .identity import apply_identity_globally, get_identity_name, GLOBAL_APPLICATION_CONFIGURATION
-=======
 from dcicutils.misc_utils import get_error_message, PRINT
 from dcicutils.obfuscation_utils import obfuscate_dict
 from dcicutils.secrets_utils import (get_identity_name, get_identity_secrets)
-from typing import Optional
->>>>>>> 91216db2
 from .s3_connection import S3Connection
 from .fs_connection import FSConnection
 from .check_utils import CheckHandler
@@ -64,17 +59,9 @@
     def get_app_version(self):
         return pkg_resources.get_distribution(self.APP_PACKAGE_NAME).version
 
-    # dmichaels/2022-07-20/C4-826: Apply identity globally.
-<<<<<<< HEAD
-    # wrr/2022-08-12: backwards compatibility, do not try if it's not set
-    identity_name = get_identity_name(identity_kind=GLOBAL_APPLICATION_CONFIGURATION)
-    if identity_name:
-        apply_identity_globally()
-=======
     # NOTE (2022-08-24): No longer call from the top-level here (not polite);
     # rather call from (AppUtils) sub-classes in foursight-cgap and foursight.
     # apply_identity_globally()
->>>>>>> 91216db2
 
     # These must be overwritten in inherited classes
     # replace with 'foursight', 'foursight-cgap' etc
@@ -125,7 +112,7 @@
     def note_non_fatal_error_for_ui_info(error_object, calling_function):
         if isinstance(calling_function, types.FunctionType):
             calling_function = calling_function.__name__
-        logger.warn(f"Non-fatal error in function ({calling_function})."
+        logger.warning(f"Non-fatal error in function ({calling_function})."
                     f" Missing information via this function used only for Foursight UI display."
                     f" Underlying error: {get_error_message(error_object)}")
 
@@ -269,7 +256,7 @@
         return auth0_client_id
 
     def get_auth0_client_id_from_portal(self, env_name: str) -> str:
-        logger.warn(f"Fetching Auth0 client ID from portal.")
+        logger.warning(f"Fetching Auth0 client ID from portal.")
         portal_url = self.get_portal_url(env_name)
         auth0_config_url = portal_url + "/auth0_config?format=json"
         if not self.auth0_client_id:
@@ -280,7 +267,7 @@
                 # TODO: Fallback behavior to old hardcoded value (previously in templates/header.html).
                 self.auth0_client_id = "DPxEwsZRnKDpk0VfVAxrStRKukN14ILB"
                 logger.error(f"Error fetching Auth0 client ID from portal ({auth0_config_url}); using default value: {e}")
-        logger.warn(f"Done fetching Auth0 client ID from portal ({auth0_config_url}): {self.auth0_client_id}")
+        logger.warning(f"Done fetching Auth0 client ID from portal ({auth0_config_url}): {self.auth0_client_id}")
         return self.auth0_client_id
 
     def get_auth0_secret(self, env_name: str) -> str:
@@ -311,24 +298,16 @@
                 if env is None:
                     return False  # we have no env to check auth
                 for env_info in self.init_environments(env).values():
-<<<<<<< HEAD
-                    user_res = ff_utils.get_metadata('users/' + payload.get('email').lower(),
-                                                     ff_env=env_info['ff_env'],
-                                                     add_on='frame=object&datastore=database')
-                    logger.error(env_info)
-                    logger.error(user_res)
-                    if not ('admin' in user_res['groups'] and payload.get('email_verified')):
-=======
                     user_res = ff_utils.get_metadata('users/' + jwt_decoded.get('email').lower(),
                                                      ff_env=env_info['ff_env'],
                                                      add_on='frame=object&datastore=database')
-                    logger.warn("foursight_core.check_authorization: env_info ...")
-                    logger.warn(env_info)
-                    logger.warn("foursight_core.check_authorization: user_res ...")
-                    logger.warn(user_res)
+                    logger.warning("foursight_core.check_authorization: env_info ...")
+                    logger.warning(env_info)
+                    logger.warning("foursight_core.check_authorization: user_res ...")
+                    logger.warning(user_res)
                     groups = user_res.get('groups')
                     if not groups:
-                        logger.warn("foursight_core.check_authorization: No 'groups' element for user record! Returning False.")
+                        logger.warning("foursight_core.check_authorization: No 'groups' element for user record! Returning False.")
                         self.set_user_record(email=jwt_decoded.get('email'), record=None, error="nogroups", exception=None)
                         # self.user_record = None
                         # self.user_record_error = "nogroups"
@@ -336,7 +315,6 @@
                         return False
                     if not (('admin' in user_res['groups'] or 'foursight' in user_res['groups']) and jwt_decoded.get('email_verified')):
                         logger.error("foursight_core.check_authorization: Returning False")
->>>>>>> 91216db2
                         # if unauthorized for one, unauthorized for all
                         self.set_user_record(email=jwt_decoded.get('email'), record=None, error="noadmin", exception=None)
                         # self.user_record = None
@@ -347,7 +325,7 @@
                     # self.user_record = user_res
                     # self.user_record_error = None
                     # self.user_record_error_email = None
-                logger.warn("foursight_core.check_authorization: Returning True")
+                logger.warning("foursight_core.check_authorization: Returning True")
                 return True
             except Exception as e:
                 logger.error("foursight_core.check_authorization: Exception on check_authorization")
@@ -435,7 +413,7 @@
             # leeway accounts for clock drift between us and auth0
             return jwt.decode(jwt_token, auth0_secret, audience=auth0_client_id, leeway=30)
         except:
-            logger.warn(f"foursight_core: Exception decoding JWT token: {jwt_token}")
+            logger.warning(f"foursight_core: Exception decoding JWT token: {jwt_token}")
             return None
 
     @classmethod
@@ -621,37 +599,37 @@
             return ""
 
     def ping_elasticsearch(self, env_name: str) -> bool:
-        logger.warn(f"foursight_core: Pinging ElasticSearch: {self.host}")
+        logger.warning(f"foursight_core: Pinging ElasticSearch: {self.host}")
         try:
             response = self.init_connection(env_name).connections["es"].test_connection()
-            logger.warn(f"foursight_core: Done pinging ElasticSearch: {self.host}")
+            logger.warning(f"foursight_core: Done pinging ElasticSearch: {self.host}")
             return response
         except Exception as e:
-            logger.warn(f"Exception pinging ElasticSearch ({self.host}): {e}")
+            logger.warning(f"Exception pinging ElasticSearch ({self.host}): {e}")
             return False
 
     def ping_portal(self, env_name: str) -> bool:
         portal_url = ""
         try:
             portal_url = self.get_portal_url(env_name)
-            logger.warn(f"foursight_core: Pinging portal: {portal_url}")
+            logger.warning(f"foursight_core: Pinging portal: {portal_url}")
             response = requests.get(portal_url + "/health?format=json", timeout=4)
-            logger.warn(f"foursight_core: Done pinging portal: {portal_url}")
+            logger.warning(f"foursight_core: Done pinging portal: {portal_url}")
             return (response.status_code == 200)
         except Exception as e:
-            logger.warn(f"foursight_core: Exception pinging portal ({portal_url}): {e}")
+            logger.warning(f"foursight_core: Exception pinging portal ({portal_url}): {e}")
             return False
 
     def ping_sqs(self) -> bool:
         sqs_url = ""
         try:
             sqs_url = self.sqs.get_sqs_queue().url
-            logger.warn(f"foursight_core: Pinging SQS: {sqs_url}")
+            logger.warning(f"foursight_core: Pinging SQS: {sqs_url}")
             sqs_attributes = self.sqs.get_sqs_attributes(sqs_url)
-            logger.warn(f"foursight_core: Done pinging SQS: {sqs_url}")
+            logger.warning(f"foursight_core: Done pinging SQS: {sqs_url}")
             return (sqs_attributes is not None)
         except Exception as e:
-            logger.warn(f"Exception pinging SQS ({sqs_url}): {e}")
+            logger.warning(f"Exception pinging SQS ({sqs_url}): {e}")
             return False
 
     def reload_lambda(self, lambda_name: str = None) -> bool:
@@ -687,11 +665,11 @@
                         lambda_description = lambda_description[:-1]
                     else:
                         lambda_description = lambda_description + "."
-                logger.warn(f"Reloading lambda: {lambda_name}")
+                logger.warning(f"Reloading lambda: {lambda_name}")
                 boto_lambda.update_function_configuration(FunctionName=lambda_name, Description=lambda_description)
-                logger.warn(f"Reloaded lambda: {lambda_name}")
+                logger.warning(f"Reloaded lambda: {lambda_name}")
         except Exception as e:
-            logger.warn(f"Error reloading lambda ({lambda_name}): {e}")
+            logger.warning(f"Error reloading lambda ({lambda_name}): {e}")
         return False
 
     def get_lambda_last_modified(self, lambda_name: str = None) -> str:
@@ -724,7 +702,7 @@
                     self.lambda_last_modified = lambda_last_modified
                 return lambda_last_modified
         except Exception as e:
-            logger.warn(f"Error getting lambda ({lambda_name}) last modified time: {e}")
+            logger.warning(f"Error getting lambda ({lambda_name}) last modified time: {e}")
         return None
 
     # ===== ROUTE RUNNING FUNCTIONS =====
@@ -1591,23 +1569,19 @@
         Returns:
             dict: runner input of queued messages, used for testing
         """
-        logger.warn(f"queue_scheduled_checks: sched_environ={sched_environ} schedule_name={schedule_name} conditions={conditions}")
+        logger.warning(f"queue_scheduled_checks: sched_environ={sched_environ} schedule_name={schedule_name} conditions={conditions}")
         queue = self.sqs.get_sqs_queue()
-<<<<<<< HEAD
-        print(f'-RUN-> target queue: {queue}')
-=======
-        logger.warn(f"queue_scheduled_checks: queue={queue}")
->>>>>>> 91216db2
+        logger.warning(f"queue_scheduled_checks: queue={queue}")
         if schedule_name is not None:
-            logger.warn(f"queue_scheduled_checks: have schedule_name")
-            logger.warn(f"queue_scheduled_checks: environment.is_valid_environment_name(sched_environ, or_all=True)={self.environment.is_valid_environment_name(sched_environ, or_all=True)}")
+            logger.warning(f"queue_scheduled_checks: have schedule_name")
+            logger.warning(f"queue_scheduled_checks: environment.is_valid_environment_name(sched_environ, or_all=True)={self.environment.is_valid_environment_name(sched_environ, or_all=True)}")
             if not self.environment.is_valid_environment_name(sched_environ, or_all=True):
                 PRINT(f'-RUN-> {sched_environ} is not a valid environment. Cannot queue.')
                 return
             sched_environs = self.environment.get_selected_environment_names(sched_environ)
-            logger.warn(f"queue_scheduled_checks: sched_environs={sched_environs}")
+            logger.warning(f"queue_scheduled_checks: sched_environs={sched_environs}")
             check_schedule = self.check_handler.get_check_schedule(schedule_name, conditions)
-            logger.warn(f"queue_scheduled_checks: sched_environs={check_schedule}")
+            logger.warning(f"queue_scheduled_checks: sched_environs={check_schedule}")
             if not check_schedule:
                 PRINT(f'-RUN-> {schedule_name} is not a valid schedule. Cannot queue.')
                 return
@@ -1619,16 +1593,16 @@
                 # add the run info from 'all' as well as this specific environ
                 check_vals = copy.copy(check_schedule.get('all', []))
                 check_vals.extend(self.get_env_schedule(check_schedule, environ))
-                logger.warn(f"queue_scheduled_checks: calling send_sqs_messages({environ}) ... check_values:")
-                logger.warn(check_vals)
+                logger.warning(f"queue_scheduled_checks: calling send_sqs_messages({environ}) ... check_values:")
+                logger.warning(check_vals)
                 self.sqs.send_sqs_messages(queue, environ, check_vals)
-                logger.warn(f"queue_scheduled_checks: after calling send_sqs_messages({environ})")
+                logger.warning(f"queue_scheduled_checks: after calling send_sqs_messages({environ})")
         runner_input = {'sqs_url': queue.url}
         for n in range(4):  # number of parallel runners to kick off
-            logger.warn(f"queue_scheduled_checks: calling invoke_check_runner({runner_input})")
+            logger.warning(f"queue_scheduled_checks: calling invoke_check_runner({runner_input})")
             self.sqs.invoke_check_runner(runner_input)
-            logger.warn(f"queue_scheduled_checks: after calling invoke_check_runner({runner_input})")
-        logger.warn(f"queue_scheduled_checks: returning({runner_input})")
+            logger.warning(f"queue_scheduled_checks: after calling invoke_check_runner({runner_input})")
+        logger.warning(f"queue_scheduled_checks: returning({runner_input})")
         return runner_input  # for testing purposes
 
     @classmethod
