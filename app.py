from __future__ import print_function, unicode_literals
from chalice import Chalice, Cron, Rate, Response
from jinja2 import Environment, FileSystemLoader, select_autoescape
import json
import boto3
import os
from datetime import datetime
from dateutil import tz
from chalicelib.fs_connection import FSConnection
from chalicelib.check_utils import run_check_group, get_check_group_latest, run_check, get_check_strings
from chalicelib.checkresult import CheckResult
from chalicelib.s3_connection import S3Connection

app = Chalice(app_name='foursight')
app.debug = True

jin_env = Environment(
    loader=FileSystemLoader('chalicelib/templates'),
    autoescape=select_autoescape(['html', 'xml'])
)

ENVIRONMENTS = {}
<<<<<<< HEAD
CACHED = {}
=======
PROD_ADDRESS = 'https://data.4dnucleome.org/'
>>>>>>> f484ee64
# set environmental variables in .chalice/config.json
STAGE = os.environ.get('chalice_stage', 'dev') # default to dev


def init_environments(env='all'):
    """
    Generate environments for ENVIRONMENTS global variable by reading
    the foursight-dev bucket.
    Returns a list of environments/keys that are not valid.
    """
    s3_connection = S3Connection('foursight-envs')
    env_keys = s3_connection.list_all_keys()
    bad_keys = []
    if env != 'all':
        if env in env_keys:
            env_keys = [env]
        else:
            return [env]
    else: # reset ENVIRONMENTS if we're trying to init all
        global ENVIRONMENTS
        ENVIRONMENTS = {}
    for env_key in env_keys:
        env_res = json.loads(s3_connection.get_object(env_key))
        # check that the keys we need are in the object
        if isinstance(env_res, dict) and {'fourfront', 'es'} <= set(env_res):
            env_entry = {
                'fourfront': env_res['fourfront'],
                'es': env_res['es'],
                'ff_env': env_res.get('ff_env', ''.join(['fourfront-', env_key])),
                'bucket': ''.join(['foursight-', STAGE, '-', env_key])
            }
            ENVIRONMENTS[env_key] = env_entry
        else:
            bad_keys.append(env_key)
    return bad_keys


def init_connection(environ):
    """
    Initialize the fourfront/s3 connection using the FSConnection object
    and the given environment.
    Returns an FSConnection object (or None if error) and a dictionary
    error response.
    """
    error_res = {}
    # try re-initializing ENVIRONMENTS if environ is not found
    if environ not in ENVIRONMENTS:
        init_environments()
    # if still not there, return an error
    if environ not in ENVIRONMENTS:
        error_res = {
            'status': 'error',
            'description': 'invalid environment provided. Should be one of: %s' % (str(list(ENVIRONMENTS.keys()))),
            'environment': environ,
            'checks': {}
        }
        return None, error_res
<<<<<<< HEAD
    try:
        connection = CACHED[environ]
    except KeyError:
        info = ENVIRONMENTS[environ]
        CACHED[environ] = FSConnection(environ, info)
        connection = CACHED[environ]
=======
    connection = FSConnection(environ, ENVIRONMENTS[environ])
    if not connection.is_up:
        error_res = {
            'status': 'error',
            'description': 'The connection to fourfront is down',
            'environment': environ,
            'checks': {}
        }
        return None, error_res
>>>>>>> f484ee64
    return connection, error_res


# from chalice import AuthResponse
# import jwt
# from base64 import b64decode
"""
All you need to do to add authorizer to a route:
app.route('/', ... , authorizer=auth0_authorizer)
See: https://github.com/aws/chalice/blob/master/docs/source/topics/authorizers.rst
"""

# @app.authorizer()
# def auth0_authorizer(auth_request):
#     token = getattr(req_headers, 'token', None)
#     if not token:
#         return AuthResponse(routes=[], principal_id='user')
#
#     req_headers = auth_request.headers
#     if not req_headers:
#         return AuthResponse(routes=[], principal_id='user')
#     auth0_client = getattr(req_headers, 'auth0_client', None)
#     auth0_secret = getattr(req_headers, 'auth0_secret', None)
#     if auth0_client and auth0_secret:
#         try:
#             # leeway accounts for clock drift between us and auth0
#             payload = jwt.decode(token, b64decode(auth0_secret, '-_'),
#                                  audience=auth0_client, leeway=30)
#             if 'email' in payload and payload.get('email_verified') is True:
#                 return AuthResponse(routes=['/'], principal_id='user')
#         except:
#             return AuthResponse(routes=['/'], principal_id='test')
#     else:
#         return AuthResponse(routes=[], principal_id='user')


@app.route('/', methods=['GET'])
def index():
    """
    Test route
    """
    return json.dumps({'foursight': 'insight into fourfront'})


@app.route('/view/{environ}/{check}', methods=['GET'])
def view_rerun(environ, check):
    """
    Called from the view endpoint (or manually, I guess), this re-runs the given
    checks for the given environment (CANNOT be 'all'; too slow) and returns the
    view_foursight templated result with the new check result.
    """
    connection, error_res = init_connection(environ)
    if connection:
        check_str = get_check_strings(check)
        if check_str:
            run_check(connection, check_str, {})
    return view_foursight(environ)


@app.route('/view/{environ}', methods=['GET'])
def view_foursight(environ):
    """
    View a template of all checks from the given environment(s).
    Environ may be 'all' or a specific FS environments separated by commas.
    With 'all', this function can be somewhat slow.
    Returns a response with html content.
    """
    html_resp = Response('Foursight viewing suite')
    html_resp.headers = {'Content-Type': 'text/html'}
    init_environments()
    total_envs = []
    view_envs = ENVIRONMENTS.keys() if environ == 'all' else [e.strip() for e in environ.split(',')]
    for this_environ in view_envs:
        connection, error_res = init_connection(this_environ)
        if connection:
            results = get_check_group_latest(connection, 'all')
            processed_results = []
            for res in results:
                # first check to see if res is just a string, meaning
                # the check didn't execute properly
                if not isinstance(res, dict):
                    error_res = {
                        'status': 'ERROR',
                        'content': True,
                        'title': 'Check System Error',
                        'description': res,
                        'timestamp': 'Did not run.'
                    }
                    processed_results.append(error_res)
                    continue
                # change timezone to local
                from_zone = tz.tzutc()
                to_zone = tz.tzlocal()
                ts_utc = datetime.strptime(res['timestamp'], "%Y-%m-%dT%H:%M:%S.%f").replace(microsecond=0)
                ts_utc = ts_utc.replace(tzinfo=from_zone)
                ts_local = ts_utc.astimezone(to_zone)
                proc_ts = ''.join([str(ts_local.date()), ' at ', str(ts_local.time()), ' (', str(ts_local.tzname()), ')'])
                res['timestamp'] = proc_ts
                if not res.get('description') and not res.get('brief_output') and not res.get('full_output'):
                    res['content'] = False
                else:
                    res['content'] = True
                if res.get('brief_output'):
                    res['brief_output'] = json.dumps(res['brief_output'], indent=4)
                if res.get('full_output'):
                    res['full_output'] = json.dumps(res['full_output'], indent=4)
                processed_results.append(res)
            total_envs.append({
                'status': 'success',
                'environment': this_environ,
                'checks': processed_results
            })
    # prioritize these environments
    env_order = ['data', 'staging', 'webdev', 'hotseat']
    total_envs = sorted(total_envs, key=lambda v: env_order.index(v['environment']) if v['environment'] in env_order else 9999)
    template = jin_env.get_template('template.html')
    html_resp.body = template.render(envs=total_envs, stage=STAGE)
    html_resp.status_code = 200
    return html_resp


@app.route('/run/{environ}/{check_group}', methods=['PUT'])
def run_foursight_checks(environ, check_group):
    """
    Run the given checks on the given environment, creating a record in the
    corresponding S3 bucket under the check's method name.
    The latest run of checks replaces the 'latest' label for each check
    directory in S3 and also creates a timestamped record.
    """
    response = Response('Foursight run')
    connection, error_res = init_connection(environ)
    if connection is None:
        response.body = error_res
        response.status_code = 400
        return response
    did_run = run_check_group(connection, check_group)
    response.body = {
        'status': 'success',
        'environment': environ,
        'check_group': check_group,
        'checks': did_run
    }
    response.status_code = 200
    return response


@app.route('/run/{environ}/{check_group}', methods=['GET'])
def get_foursight_checks(environ, check_group):
    """
    Return JSON of each check tagged with the "latest" tag for checks
    within given check_group for the given environment. If check_group == 'all', every
    registered check will be returned. Otherwise, must be a valid check_group
    name.
    """
    response = Response('Foursight run')
    connection, error_res = init_connection(environ)
    if connection is None:
        response.body = error_res
        response.status_code = 400
        return response
    results = get_check_group_latest(connection, check_group)
    response.body = {
        'status': 'success',
        'environment': environ,
        'check_group': check_group,
        'checks': results
    }
    response.status_code = 200
    return response


@app.route('/checks/{environ}/{check}', methods=['GET'])
def get_check(environ, check):
    """
    Get a check result that isn't necessarily defined within foursight.
    """
    response = Response('Foursight get_check')
    connection, error_res = init_connection(environ)
    if connection is None:
        response.body = error_res
        response.status_code = 400
        return response
    TempCheck = CheckResult(connection.s3_connection, check)
    latest_res = TempCheck.get_latest_check()
    if latest_res:
        response.body = {
            'status': 'success',
            'checks': latest_res,
            'checks_found': check,
            'environment': environ
        }
        response.status_code = 200
    else:
        response.body = {
            'status': 'error',
            'checks': {},
            'description': ''.join(['Could not get results for: ', check,'. Maybe no such check result exists?']),
            'environment': environ
        }
        response.status_code = 400
    return response


@app.route('/checks/{environ}/{check}', methods=['PUT'])
def put_check(environ, check):
    """
    Take a PUT request. Body of the request should be a json object with keys
    corresponding to the fields in CheckResult, namely:
    title, status, description, brief_output, full_output.
    """
    response = Response('Foursight put_check')
    connection, error_res = init_connection(environ)
    if connection is None:
        response.body = error_res
        response.status_code = 400
        return response
    request = app.current_request
    put_data = request.json_body
    if not isinstance(put_data, dict):
        response.body = {
            'status': 'error',
            'endpoint': 'put_check',
            'check': check,
            'description': ' '.join(['PUT request is malformed:', put_data]),
            'environment': environ
        }
        response.status_code = 400
        return response
    putCheck = CheckResult(connection.s3_connection, check)
    # set valid fields from the PUT body. should this be dynamic?
    # if status is not included, it will be set to ERROR
    for field in ['title', 'status', 'description', 'brief_output', 'full_output']:
        put_content = put_data.get(field)
        if put_content:
            setattr(putCheck, field, put_content)
    stored = putCheck.store_result()
    response.body = {
        'status': 'success',
        'endpoint': 'put_check',
        'check': check,
        'updated_content': stored,
        'environment': environ
    }
    response.status_code = 200
    return response


@app.route('/environments/{environ}', methods=['PUT'])
def put_environment(environ):
    """
    Take a PUT request that has a json payload with 'fourfront' (ff server)
    and 'es' (es server).
    Attempts to generate an new environment and runs all checks initially
    if successful.
    """
    request = app.current_request
    env_data = request.json_body
    proc_environ = environ.split('-')[-1] if environ.startswith('fourfront-') else environ
    if isinstance(env_data, dict) and {'fourfront', 'es'} <= set(env_data):
        ff_address = env_data['fourfront'] if env_data['fourfront'].endswith('/') else env_data['fourfront'] + '/'
        es_address = env_data['es'] if env_data['es'].endswith('/') else env_data['es'] + '/'
        ff_env = env_data['ff_env'] if 'ff_env' in env_data else ''.join(['fourfront-', proc_environ])

        env_entry = {
            'fourfront': ff_address,
            'es': es_address,
            'ff_env': ff_env
        }
        s3_connection = S3Connection('foursight-envs')
        s3_connection.put_object(proc_environ, json.dumps(env_entry))
        s3_bucket = ''.join(['foursight-', STAGE, '-', proc_environ])
        bucket_res = s3_connection.create_bucket(s3_bucket)
        if not bucket_res:
            return Response(
                body = {
                    'status': 'error',
                    'description': ' '.join(['Could not create bucket:', s3_bucket]),
                    'environment': proc_environ
                },
                status_code = 500
            )
        # run some checks on the new env
        connection, error_res = init_connection(proc_environ)
        did_run = run_check_group(connection, 'all') if connection else []
        return Response(
            body = {
                'status': 'success',
                'description': ' '.join(['Succesfully made:', proc_environ]),
                'initial_checks': did_run,
                'environment': proc_environ
            },
            status_code = 200
        )
    else:
        return Response(
            body = {
                'status': 'error',
                'description': 'Environment creation failed',
                'body': env_data,
                'environment': proc_environ
            },
            status_code = 400
        )


@app.route('/environments/{environ}', methods=['GET'])
def get_environment(environ):
    """
    Return config information about a given environment, or throw an error
    if it is not valid.
    """
    init_environments()
    if environ in ENVIRONMENTS:
        return Response(
            body = {
                'status': 'success',
                'details': ENVIRONMENTS[environ],
                'environment': environ
            },
            status_code = 200
        )
    else:
        return Response(
            body = {
                'status': 'error',
                'description': 'invalid environment provided. Should be one of: %s' % (str(list(ENVIRONMENTS.keys()))),
                'environment': environ
            },
            status_code = 400
        )


### SCHEDULED FXNS ###

# run at 10 am UTC every day
@app.schedule(Cron(0, 10, '*', '*', '?', '*'))
def daily_checks(event):
    init_environments()
    for environ in ENVIRONMENTS:
        connection, error_res = init_connection(environ)
        if connection:
            run_check_group(connection, 'daily_checks')


# run every 2 hrs
@app.schedule(Rate(2, unit=Rate.HOURS))
def two_hour_checks(event):
    init_environments()
    for environ in ENVIRONMENTS:
        connection, error_res = init_connection(environ)
        if connection:
            run_check_group(connection, 'two_hour_checks')


### NON-STANDARD ENDPOINTS ###


@app.route('/cleanup/{environ}', methods=['GET'])
def cleanup(environ):
    """
    For a given environment, remove all tests records from S3 that are no
    long being used (i.e. not currently defined within checksuite).
    Will not remove auth.
    """
    response = Response('Foursight cleanup')
    connection, error_res = init_connection(environ)
    if connection is None:
        response.body = error_res
        response.status_code = 400
        return response
    all_keys = set(connection.s3_connection.list_all_keys())
    # never delete these keys
    if 'auth' in all_keys:
        all_keys.remove('auth')
    check_strs = get_check_strings()
    for check_str in check_strs:
        name = check_str.split('/')[1]
        # remove all keys with prefix equal to this method name
        method_keys = set(connection.s3_connection.list_keys_w_prefix(name))
        all_keys = all_keys - method_keys
    if len(all_keys) > 0:
        connection.s3_connection.delete_keys(list(all_keys))
    response.body = {
        'status': 'success',
        'environment': environ,
        'number_cleaned': ' '.join([str(len(all_keys)), 'items']),
        'keys_cleaned': list(all_keys)
    }
    response.status_code = 200
    return response


# this route is purposefully un-authorized
@app.route('/introspect', methods=['GET'])
def introspect():
    return json.dumps(app.current_request.to_dict())<|MERGE_RESOLUTION|>--- conflicted
+++ resolved
@@ -20,11 +20,6 @@
 )
 
 ENVIRONMENTS = {}
-<<<<<<< HEAD
-CACHED = {}
-=======
-PROD_ADDRESS = 'https://data.4dnucleome.org/'
->>>>>>> f484ee64
 # set environmental variables in .chalice/config.json
 STAGE = os.environ.get('chalice_stage', 'dev') # default to dev
 
@@ -82,14 +77,6 @@
             'checks': {}
         }
         return None, error_res
-<<<<<<< HEAD
-    try:
-        connection = CACHED[environ]
-    except KeyError:
-        info = ENVIRONMENTS[environ]
-        CACHED[environ] = FSConnection(environ, info)
-        connection = CACHED[environ]
-=======
     connection = FSConnection(environ, ENVIRONMENTS[environ])
     if not connection.is_up:
         error_res = {
@@ -99,7 +86,6 @@
             'checks': {}
         }
         return None, error_res
->>>>>>> f484ee64
     return connection, error_res
 
 
